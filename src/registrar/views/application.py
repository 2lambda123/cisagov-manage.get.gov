import logging

from django.contrib.auth.mixins import LoginRequiredMixin
from django.http import Http404, HttpResponse
from django.shortcuts import redirect, render
from django.urls import resolve, reverse
from django.utils.translation import gettext_lazy as _
from django.views.generic import TemplateView
from django.contrib import messages
from django.utils.safestring import mark_safe

from registrar.forms import application_wizard as forms
from registrar.models import DomainApplication
from registrar.utility import StrEnum
from registrar.views.utility import StepsHelper

logger = logging.getLogger(__name__)


class Step(StrEnum):
    """
    Names for each page of the application wizard.

    As with Django's own `TextChoices` class, steps will
    appear in the order they are defined. (Order matters.)
    """

    ORGANIZATION_TYPE = "organization_type"
    TRIBAL_GOVERNMENT = "tribal_government"
    ORGANIZATION_FEDERAL = "organization_federal"
    ORGANIZATION_ELECTION = "organization_election"
    ORGANIZATION_CONTACT = "organization_contact"
    TYPE_OF_WORK = "type_of_work"
    AUTHORIZING_OFFICIAL = "authorizing_official"
    CURRENT_SITES = "current_sites"
    DOTGOV_DOMAIN = "dotgov_domain"
    PURPOSE = "purpose"
    YOUR_CONTACT = "your_contact"
    OTHER_CONTACTS = "other_contacts"
    ANYTHING_ELSE = "anything_else"
    REQUIREMENTS = "requirements"
    REVIEW = "review"


class ApplicationWizard(LoginRequiredMixin, TemplateView):
    """
    A common set of methods and configuration.

    The registrar's domain application is several pages of "steps".
    Together, these steps constitute a "wizard".

    This base class sets up a shared state (stored in the user's session)
    between pages of the application and provides common methods for
    processing form data.

    Views for each step should inherit from this base class.

    Any method not marked as internal can be overridden in a subclass,
    although not without consulting the base implementation, first.
    """

    # uniquely namespace the wizard in urls.py
    # (this is not seen _in_ urls, only for Django's internal naming)
    # NB: this is included here for reference. Do not change it without
    # also changing the many places it is hardcoded in the HTML templates
    URL_NAMESPACE = "application"
    # name for accessing /application/<id>/edit
    EDIT_URL_NAME = "edit-application"

    # We need to pass our human-readable step titles as context to the templates.
    TITLES = {
        Step.ORGANIZATION_TYPE: _("Type of organization"),
        Step.TRIBAL_GOVERNMENT: _("Tribal government"),
        Step.ORGANIZATION_FEDERAL: _("Federal government branch"),
        Step.ORGANIZATION_ELECTION: _("Election office"),
        Step.ORGANIZATION_CONTACT: _("Organization name and mailing address"),
        Step.TYPE_OF_WORK: _("Type of work"),
        Step.AUTHORIZING_OFFICIAL: _("Authorizing official"),
        Step.CURRENT_SITES: _("Organization website"),
        Step.DOTGOV_DOMAIN: _(".gov domain"),
        Step.PURPOSE: _("Purpose of your domain"),
        Step.YOUR_CONTACT: _("Your contact information"),
<<<<<<< HEAD
        Step.OTHER_CONTACTS: _("Other contacts for your organization"),
=======
        Step.OTHER_CONTACTS: _("Other employees from your organization"),
        Step.SECURITY_EMAIL: _("Security email for public use"),
>>>>>>> b6577800
        Step.ANYTHING_ELSE: _("Anything else we should know?"),
        Step.REQUIREMENTS: _(
            "Requirements for registration and operation of .gov domains"
        ),
        Step.REVIEW: _("Review and submit your domain request"),
    }

    # We can use a dictionary with step names and callables that return booleans
    # to show or hide particular steps based on the state of the process.
    WIZARD_CONDITIONS = {
        Step.ORGANIZATION_FEDERAL: lambda w: w.from_model(
            "show_organization_federal", False
        ),
        Step.TRIBAL_GOVERNMENT: lambda w: w.from_model("show_tribal_government", False),
        Step.ORGANIZATION_ELECTION: lambda w: w.from_model(
            "show_organization_election", False
        ),
        Step.TYPE_OF_WORK: lambda w: w.from_model("show_type_of_work", False),
    }

    def __init__(self):
        super().__init__()
        self.steps = StepsHelper(self)
        self._application = None  # for caching

    def has_pk(self):
        """Does this wizard know about a DomainApplication database record?"""
        return "application_id" in self.storage

    @property
    def prefix(self):
        """Namespace the wizard to avoid clashes in session variable names."""
        # this is a string literal but can be made dynamic if we'd like
        # users to have multiple applications open for editing simultaneously
        return "wizard_application"

    @property
    def application(self) -> DomainApplication:
        """
        Attempt to match the current wizard with a DomainApplication.

        Will create an application if none exists.
        """
        if self._application:
            return self._application

        if self.has_pk():
            id = self.storage["application_id"]
            try:
                self._application = DomainApplication.objects.get(
                    creator=self.request.user,  # type: ignore
                    pk=id,
                )
                return self._application
            except DomainApplication.DoesNotExist:
                logger.debug("Application id %s did not have a DomainApplication" % id)

        self._application = DomainApplication.objects.create(
            creator=self.request.user,  # type: ignore
        )
        self.storage["application_id"] = self._application.id
        return self._application

    @property
    def storage(self):
        # marking session as modified on every access
        # so that updates to nested keys are always saved
        self.request.session.modified = True
        return self.request.session.setdefault(self.prefix, {})

    @storage.setter
    def storage(self, value):
        self.request.session[self.prefix] = value
        self.request.session.modified = True

    @storage.deleter
    def storage(self):
        if self.prefix in self.request.session:
            del self.request.session[self.prefix]
            self.request.session.modified = True

    def done(self):
        """Called when the user clicks the submit button, if all forms are valid."""
        self.application.submit()  # change the status to submitted
        self.application.save()
        logger.debug("Application object saved: %s", self.application.id)
        return redirect(reverse(f"{self.URL_NAMESPACE}:finished"))

    def from_model(self, attribute: str, default, *args, **kwargs):
        """
        Get a attribute from the database model, if it exists.

        If it is a callable, call it with any given `args` and `kwargs`.

        This method exists so that we can avoid needlessly creating a record
        in the database before the wizard has been saved.
        """
        if self.has_pk():
            if hasattr(self.application, attribute):
                attr = getattr(self.application, attribute)
                if callable(attr):
                    return attr(*args, **kwargs)
                else:
                    return attr
            else:
                raise AttributeError("Model has no attribute %s" % str(attribute))
        else:
            return default

    def get(self, request, *args, **kwargs):
        """This method handles GET requests."""

        current_url = resolve(request.path_info).url_name

        # if user visited via an "edit" url, associate the id of the
        # application they are trying to edit to this wizard instance
        # and remove any prior wizard data from their session
        if current_url == self.EDIT_URL_NAME and "id" in kwargs:
            del self.storage
            self.storage["application_id"] = kwargs["id"]

        # if accessing this class directly, redirect to the first step
        #     in other words, if `ApplicationWizard` is called as view
        #     directly by some redirect or url handler, we'll send users
        #     to the first step in the processes; subclasses will NOT
        #     be redirected. The purpose of this is to allow code to
        #     send users "to the application wizard" without needing to
        #     know which view is first in the list of steps.
        if self.__class__ == ApplicationWizard:
            return self.goto(self.steps.first)

        self.steps.current = current_url
        context = self.get_context_data()
        context["forms"] = self.get_forms()

        return render(request, self.template_name, context)

    def get_all_forms(self, **kwargs) -> list:
        """
        Calls `get_forms` for all steps and returns a flat list.

        All arguments (**kwargs) are passed directly to `get_forms`.
        """
        nested = (self.get_forms(step=step, **kwargs) for step in self.steps)
        flattened = [form for lst in nested for form in lst]
        return flattened

    def get_forms(self, step=None, use_post=False, use_db=False, files=None):
        """
        This method constructs the forms for a given step.

        The form's initial data will always be gotten from the database,
        via the form's `from_database` classmethod.

        The form's bound data will be gotten from POST if `use_post` is True,
        and from the database if `use_db` is True (provided that record exists).
        An empty form will be provided if neither of those are true.
        """

        kwargs = {
            "files": files,
            "prefix": self.steps.current,
            "application": self.application,  # this is a property, not an object
        }

        if step is None:
            forms = self.forms
        else:
            url = reverse(f"{self.URL_NAMESPACE}:{step}")
            forms = resolve(url).func.view_class.forms

        instantiated = []

        for form in forms:
            data = form.from_database(self.application) if self.has_pk() else None
            if use_post:
                instantiated.append(form(self.request.POST, **kwargs))
            elif use_db:
                instantiated.append(form(data, **kwargs))
            else:
                instantiated.append(form(initial=data, **kwargs))

        return instantiated

    def get_context_data(self):
        """Define context for access on all wizard pages."""
        return {
            "form_titles": self.TITLES,
            "steps": self.steps,
            # Add information about which steps should be unlocked
            "visited": self.storage.get("step_history", []),
            "is_federal": self.application.is_federal(),
        }

    def get_step_list(self) -> list:
        """Dynamically generated list of steps in the form wizard."""
        step_list = []
        for step in Step:
            condition = self.WIZARD_CONDITIONS.get(step, True)
            if callable(condition):
                condition = condition(self)
            if condition:
                step_list.append(step)
        return step_list

    def goto(self, step):
        self.steps.current = step
        return redirect(reverse(f"{self.URL_NAMESPACE}:{step}"))

    def goto_next_step(self):
        """Redirects to the next step."""
        next = self.steps.next
        if next:
            self.steps.current = next
            return self.goto(next)
        else:
            raise Http404()

    def is_valid(self, forms: list) -> bool:
        """Returns True if all forms in the wizard are valid."""
        are_valid = (form.is_valid() for form in forms)
        return all(are_valid)

    def post(self, request, *args, **kwargs) -> HttpResponse:
        """This method handles POST requests."""
        # if accessing this class directly, redirect to the first step
        if self.__class__ == ApplicationWizard:
            return self.goto(self.steps.first)

        # which button did the user press?
        button: str = request.POST.get("submit_button", "")

        forms = self.get_forms(use_post=True)
        if self.is_valid(forms):
            # always save progress
            self.save(forms)
        else:
            # unless there are errors
            # no sec because this use of mark_safe does not introduce a cross-site
            # scripting vulnerability because there is no untrusted content inside.
            # It is only being used to pass a specific HTML entity into a template.
            messages.warning(
                request,
                mark_safe(  # nosec
                    "<b>We could not save all the fields.</b><br/> The highlighted "
                    + "fields below <b>could not be saved</b> because they have "
                    + "missing or invalid data. All other information on this page "
                    + "has been saved."
                ),
            )
            context = self.get_context_data()
            context["forms"] = forms
            return render(request, self.template_name, context)

        # if user opted to save their progress,
        # return them to the page they were already on
        if button == "save":
            messages.success(request, "Your progress has been saved!")
            return self.goto(self.steps.current)
        # otherwise, proceed as normal
        return self.goto_next_step()

    def save(self, forms: list):
        """
        Unpack the form responses onto the model object properties.

        Saves the application to the database.
        """
        for form in forms:
            if form is not None and hasattr(form, "to_database"):
                form.to_database(self.application)


class OrganizationType(ApplicationWizard):
    template_name = "application_org_type.html"
    forms = [forms.OrganizationTypeForm]


class TribalGovernment(ApplicationWizard):
    template_name = "application_tribal_government.html"
    forms = [forms.TribalGovernmentForm]


class OrganizationFederal(ApplicationWizard):
    template_name = "application_org_federal.html"
    forms = [forms.OrganizationFederalForm]


class OrganizationElection(ApplicationWizard):
    template_name = "application_org_election.html"
    forms = [forms.OrganizationElectionForm]


class OrganizationContact(ApplicationWizard):
    template_name = "application_org_contact.html"
    forms = [forms.OrganizationContactForm]


class TypeOfWork(ApplicationWizard):
    template_name = "application_type_of_work.html"
    forms = [forms.TypeOfWorkForm]


class AuthorizingOfficial(ApplicationWizard):
    template_name = "application_authorizing_official.html"
    forms = [forms.AuthorizingOfficialForm]

    def get_context_data(self):
        context = super().get_context_data()
        context["organization_type"] = self.application.organization_type
        context["federal_type"] = self.application.federal_type
        return context


class CurrentSites(ApplicationWizard):
    template_name = "application_current_sites.html"
    forms = [forms.CurrentSitesFormSet]


class DotgovDomain(ApplicationWizard):
    template_name = "application_dotgov_domain.html"
    forms = [forms.DotGovDomainForm, forms.AlternativeDomainFormSet]

    def get_context_data(self):
        context = super().get_context_data()
        context["organization_type"] = self.application.organization_type
        context["federal_type"] = self.application.federal_type
        return context


class Purpose(ApplicationWizard):
    template_name = "application_purpose.html"
    forms = [forms.PurposeForm]


class YourContact(ApplicationWizard):
    template_name = "application_your_contact.html"
    forms = [forms.YourContactForm]


class OtherContacts(ApplicationWizard):
    template_name = "application_other_contacts.html"
    forms = [forms.OtherContactsFormSet, forms.NoOtherContactsForm]


class AnythingElse(ApplicationWizard):
    template_name = "application_anything_else.html"
    forms = [forms.AnythingElseForm]


class Requirements(ApplicationWizard):
    template_name = "application_requirements.html"
    forms = [forms.RequirementsForm]


class Review(ApplicationWizard):
    template_name = "application_review.html"
    forms = []  # type: ignore

    def get_context_data(self):
        context = super().get_context_data()
        context["Step"] = Step.__members__
        context["application"] = self.application
        return context

    def goto_next_step(self):
        return self.done()
        # TODO: validate before saving, show errors
        # Extra info:
        #
        # Formtools used saved POST data to revalidate each form as
        # the user had entered it. This implementation (in this file) discards
        # that data and tries to instantiate the forms from the database
        # in order to perform validation.
        #
        # This must be possible in Django (after all, that is how ModelForms work),
        # but is presently not working: the form claims it is invalid,
        # even when careful checking via breakpoint() shows that the form
        # object contains valid data.
        #
        # forms = self.get_all_forms()
        # if self.is_valid(forms):
        #     return self.done()
        # else:
        #     # TODO: errors to let users know why this isn't working
        #     return self.goto(self.steps.current)


class Finished(ApplicationWizard):
    template_name = "application_done.html"
    forms = []  # type: ignore

    def get(self, request, *args, **kwargs):
        context = self.get_context_data()
        context["application_id"] = self.application.id
        # clean up this wizard session, because we are done with it
        del self.storage
        return render(self.request, self.template_name, context)<|MERGE_RESOLUTION|>--- conflicted
+++ resolved
@@ -80,12 +80,7 @@
         Step.DOTGOV_DOMAIN: _(".gov domain"),
         Step.PURPOSE: _("Purpose of your domain"),
         Step.YOUR_CONTACT: _("Your contact information"),
-<<<<<<< HEAD
-        Step.OTHER_CONTACTS: _("Other contacts for your organization"),
-=======
         Step.OTHER_CONTACTS: _("Other employees from your organization"),
-        Step.SECURITY_EMAIL: _("Security email for public use"),
->>>>>>> b6577800
         Step.ANYTHING_ELSE: _("Anything else we should know?"),
         Step.REQUIREMENTS: _(
             "Requirements for registration and operation of .gov domains"
