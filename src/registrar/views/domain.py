"""Views for a single Domain.

Authorization is handled by the `DomainPermissionView`. To ensure that only
authorized users can see information on a domain, every view here should
inherit from `DomainPermissionView` (or DomainInvitationPermissionDeleteView).
"""

import logging

from django.contrib import messages
from django.contrib.messages.views import SuccessMessageMixin
from django.db import IntegrityError
from django.shortcuts import redirect
from django.template import RequestContext
from django.urls import reverse
from django.views.generic.edit import FormMixin

from registrar.models import (
    Domain,
    DomainInformation,
    DomainInvitation,
    User,
    UserDomainRole,
)
from registrar.models.public_contact import PublicContact
from registrar.models.utility.contact_error import ContactError

from ..forms import (
    ContactForm,
    DomainOrgNameAddressForm,
    DomainAddUserForm,
    DomainSecurityEmailForm,
    NameserverFormset,
    DomainDnssecForm,
    DomainDsdataFormset,
    DomainDsdataForm,
    DomainKeydataFormset,
    DomainKeydataForm,
)

from epplibwrapper import (
<<<<<<< HEAD
    RegistryError,
    CANNOT_CONTACT_REGISTRY,
    GENERIC_ERROR,
=======
    common,
    extensions,
    RegistryError,
>>>>>>> 5eb2591e
)

from ..utility.email import send_templated_email, EmailSendingError
from .utility import DomainPermissionView, DomainInvitationPermissionDeleteView


logger = logging.getLogger(__name__)


class DomainView(DomainPermissionView):
    """Domain detail overview page."""

    template_name = "domain_detail.html"

    def get_context_data(self, **kwargs):
        context = super().get_context_data(**kwargs)

        default_email = Domain().get_default_security_contact().email
        context["default_security_email"] = default_email

        security_email = self.get_object().get_security_email()
        if security_email is None or security_email == default_email:
            context["security_email"] = None
            return context
        context["security_email"] = security_email
        return context


class DomainOrgNameAddressView(DomainPermissionView, FormMixin):
    """Organization name and mailing address view"""

    model = Domain
    template_name = "domain_org_name_address.html"
    context_object_name = "domain"
    form_class = DomainOrgNameAddressForm

    def get_form_kwargs(self, *args, **kwargs):
        """Add domain_info.organization_name instance to make a bound form."""
        form_kwargs = super().get_form_kwargs(*args, **kwargs)
        form_kwargs["instance"] = self.get_object().domain_info
        return form_kwargs

    def get_success_url(self):
        """Redirect to the overview page for the domain."""
        return reverse("domain-org-name-address", kwargs={"pk": self.object.pk})

    def post(self, request, *args, **kwargs):
        """Form submission posts to this view.

        This post method harmonizes using DetailView and FormMixin together.
        """
        self.object = self.get_object()
        form = self.get_form()
        if form.is_valid():
            return self.form_valid(form)
        else:
            return self.form_invalid(form)

    def form_valid(self, form):
        """The form is valid, save the organization name and mailing address."""
        form.save()

        messages.success(
            self.request, "The organization name and mailing address has been updated."
        )

        # superclass has the redirect
        return super().form_valid(form)


class DomainAuthorizingOfficialView(DomainPermissionView, FormMixin):
    """Domain authorizing official editing view."""

    model = Domain
    template_name = "domain_authorizing_official.html"
    context_object_name = "domain"
    form_class = ContactForm

    def get_form_kwargs(self, *args, **kwargs):
        """Add domain_info.authorizing_official instance to make a bound form."""
        form_kwargs = super().get_form_kwargs(*args, **kwargs)
        form_kwargs["instance"] = self.get_object().domain_info.authorizing_official
        return form_kwargs

    def get_success_url(self):
        """Redirect to the overview page for the domain."""
        return reverse("domain-authorizing-official", kwargs={"pk": self.object.pk})

    def post(self, request, *args, **kwargs):
        """Form submission posts to this view.

        This post method harmonizes using DetailView and FormMixin together.
        """
        self.object = self.get_object()
        form = self.get_form()
        if form.is_valid():
            return self.form_valid(form)
        else:
            return self.form_invalid(form)

    def form_valid(self, form):
        """The form is valid, save the authorizing official."""
        form.save()

        messages.success(
            self.request, "The authorizing official for this domain has been updated."
        )

        # superclass has the redirect
        return super().form_valid(form)


class DomainDNSView(DomainPermissionView):
    """DNS Information View."""

    template_name = "domain_dns.html"


class DomainNameserversView(DomainPermissionView, FormMixin):
    """Domain nameserver editing view."""

    template_name = "domain_nameservers.html"
    form_class = NameserverFormset

    def get_initial(self):
        """The initial value for the form (which is a formset here)."""
        domain = self.get_object()
        nameservers = domain.nameservers
        initial_data = []

        if nameservers is not None:
            # Add existing nameservers as initial data
            initial_data.extend({"server": name} for name, *ip in nameservers)

        # Ensure at least 3 fields, filled or empty
        while len(initial_data) < 2:
            initial_data.append({})

        return initial_data

    def get_success_url(self):
        """Redirect to the nameservers page for the domain."""
        return reverse("domain-dns-nameservers", kwargs={"pk": self.object.pk})

    def get_context_data(self, **kwargs):
        """Adjust context from FormMixin for formsets."""
        context = super().get_context_data(**kwargs)
        # use "formset" instead of "form" for the key
        context["formset"] = context.pop("form")
        return context

    def get_form(self, **kwargs):
        """Override the labels and required fields every time we get a formset."""
        formset = super().get_form(**kwargs)

        for i, form in enumerate(formset):
            form.fields["server"].label += f" {i+1}"
            if i < 2:
                form.fields["server"].required = True
            else:
                form.fields["server"].required = False
        return formset

    def post(self, request, *args, **kwargs):
        """Formset submission posts to this view."""
        self.object = self.get_object()
        formset = self.get_form()

        if formset.is_valid():
            return self.form_valid(formset)
        else:
            return self.form_invalid(formset)

    def form_valid(self, formset):
        """The formset is valid, perform something with it."""

        # Set the nameservers from the formset
        nameservers = []
        for form in formset:
            try:
                as_tuple = (form.cleaned_data["server"],)
                nameservers.append(as_tuple)
            except KeyError:
                # no server information in this field, skip it
                pass
        domain = self.get_object()
        domain.nameservers = nameservers

        messages.success(
            self.request, "The name servers for this domain have been updated."
        )

        # superclass has the redirect
        return super().form_valid(formset)


class DomainDNSSECView(DomainPermissionView, FormMixin):
    """Domain DNSSEC editing view."""

    template_name = "domain_dnssec.html"
    form_class = DomainDnssecForm

    def get_context_data(self, **kwargs):
        """The initial value for the form (which is a formset here)."""
        context = super().get_context_data(**kwargs)

        self.domain = self.get_object()

        has_dnssec_records = self.domain.dnssecdata is not None

        # Create HTML for the modal button
        modal_button = (
            '<button type="submit" '
            'class="usa-button" '
            'name="disable_dnssec">Disable DNSSEC</button>'
        )

        context["modal_button"] = modal_button
        context["has_dnssec_records"] = has_dnssec_records
        context["dnssec_enabled"] = self.request.session.pop("dnssec_enabled", False)

        return context

    def get_success_url(self):
        """Redirect to the DNSSEC page for the domain."""
        return reverse("domain-dns-dnssec", kwargs={"pk": self.domain.pk})

    def post(self, request, *args, **kwargs):
        """Form submission posts to this view."""
        self.domain = self.get_object()
        form = self.get_form()
        if form.is_valid():
            if "disable_dnssec" in request.POST:
                try:
                    self.domain.dnssecdata = {}
                except RegistryError as err:
                    errmsg = "Error removing existing DNSSEC record(s)."
                    logger.error(errmsg + ": " + err)
                    messages.error(self.request, errmsg)
                request.session["dnssec_ds_confirmed"] = False
                request.session["dnssec_key_confirmed"] = False
            elif "enable_dnssec" in request.POST:
                request.session["dnssec_enabled"] = True
                request.session["dnssec_ds_confirmed"] = False
                request.session["dnssec_key_confirmed"] = False

        return self.form_valid(form)


class DomainDsDataView(DomainPermissionView, FormMixin):
    """Domain DNSSEC ds data editing view."""

    template_name = "domain_dsdata.html"
    form_class = DomainDsdataFormset
    form = DomainDsdataForm

    def get_initial(self):
        """The initial value for the form (which is a formset here)."""
        domain = self.get_object()
        dnssecdata: extensions.DNSSECExtension = domain.dnssecdata
        initial_data = []

        if dnssecdata is not None:
            if dnssecdata.keyData is not None:
                # TODO: Throw an error
                # Note: This is moot if we're
                # removing key data
                pass

            if dnssecdata.dsData is not None:
                # Add existing nameservers as initial data
                initial_data.extend(
                    {
                        "key_tag": record.keyTag,
                        "algorithm": record.alg,
                        "digest_type": record.digestType,
                        "digest": record.digest,
                    }
                    for record in dnssecdata.dsData
                )

        # Ensure at least 1 record, filled or empty
        while len(initial_data) == 0:
            initial_data.append({})

        return initial_data

    def get_success_url(self):
        """Redirect to the DS Data page for the domain."""
        return reverse("domain-dns-dnssec-dsdata", kwargs={"pk": self.object.pk})

    def get_context_data(self, **kwargs):
        """Adjust context from FormMixin for formsets."""
        context = super().get_context_data(**kwargs)
        # use "formset" instead of "form" for the key
        context["formset"] = context.pop("form")

        # set the dnssec_ds_confirmed flag in the context for this view
        # based either on the existence of DS Data in the domain,
        # or on the flag stored in the session
        domain = self.get_object()
        dnssecdata: extensions.DNSSECExtension = domain.dnssecdata

        if dnssecdata is not None and dnssecdata.dsData is not None:
            self.request.session["dnssec_ds_confirmed"] = True

        context["dnssec_ds_confirmed"] = self.request.session.get(
            "dnssec_ds_confirmed", False
        )
        return context

    def post(self, request, *args, **kwargs):
        """Formset submission posts to this view."""
        self.object = self.get_object()
        formset = self.get_form()

        if "confirm-ds" in request.POST:
            request.session["dnssec_ds_confirmed"] = True
            request.session["dnssec_key_confirmed"] = False
            return super().form_valid(formset)

        if "btn-cancel-click" in request.POST:
            return redirect("/", {"formset": formset}, RequestContext(request))

        if formset.is_valid():
            return self.form_valid(formset)
        else:
            return self.form_invalid(formset)

    def form_valid(self, formset):
        """The formset is valid, perform something with it."""

        # Set the dnssecdata from the formset
        dnssecdata = extensions.DNSSECExtension()

        for form in formset:
            try:
                # if 'delete' not in form.cleaned_data
                # or form.cleaned_data['delete'] == False:
                dsrecord = {
                    "keyTag": form.cleaned_data["key_tag"],
                    "alg": int(form.cleaned_data["algorithm"]),
                    "digestType": int(form.cleaned_data["digest_type"]),
                    "digest": form.cleaned_data["digest"],
                }
                if dnssecdata.dsData is None:
                    dnssecdata.dsData = []
                dnssecdata.dsData.append(common.DSData(**dsrecord))
            except KeyError:
                # no cleaned_data provided for this form, but passed
                # as valid; this can happen if form has been added but
                # not been interacted with; in that case, want to ignore
                pass
        domain = self.get_object()
        try:
            domain.dnssecdata = dnssecdata
        except RegistryError as err:
            errmsg = "Error updating DNSSEC data in the registry."
            logger.error(errmsg)
            logger.error(err)
            messages.error(self.request, errmsg)
            return self.form_invalid(formset)
        else:
            messages.success(
                self.request, "The DS Data records for this domain have been updated."
            )
            # superclass has the redirect
            return super().form_valid(formset)


class DomainKeyDataView(DomainPermissionView, FormMixin):
    """Domain DNSSEC key data editing view."""

    template_name = "domain_keydata.html"
    form_class = DomainKeydataFormset
    form = DomainKeydataForm

    def get_initial(self):
        """The initial value for the form (which is a formset here)."""
        domain = self.get_object()
        dnssecdata: extensions.DNSSECExtension = domain.dnssecdata
        initial_data = []

        if dnssecdata is not None:
            if dnssecdata.dsData is not None:
                # TODO: Throw an error?
                # Note: this is moot if we're
                # removing Key data
                pass

            if dnssecdata.keyData is not None:
                # Add existing keydata as initial data
                initial_data.extend(
                    {
                        "flag": record.flags,
                        "protocol": record.protocol,
                        "algorithm": record.alg,
                        "pub_key": record.pubKey,
                    }
                    for record in dnssecdata.keyData
                )

        # Ensure at least 1 record, filled or empty
        while len(initial_data) == 0:
            initial_data.append({})

        return initial_data

    def get_success_url(self):
        """Redirect to the Key Data page for the domain."""
        return reverse("domain-dns-dnssec-keydata", kwargs={"pk": self.object.pk})

    def get_context_data(self, **kwargs):
        """Adjust context from FormMixin for formsets."""
        context = super().get_context_data(**kwargs)
        # use "formset" instead of "form" for the key
        context["formset"] = context.pop("form")

        # set the dnssec_key_confirmed flag in the context for this view
        # based either on the existence of Key Data in the domain,
        # or on the flag stored in the session
        domain = self.get_object()
        dnssecdata: extensions.DNSSECExtension = domain.dnssecdata

        if dnssecdata is not None and dnssecdata.keyData is not None:
            self.request.session["dnssec_key_confirmed"] = True

        context["dnssec_key_confirmed"] = self.request.session.get(
            "dnssec_key_confirmed", False
        )
        return context

    def post(self, request, *args, **kwargs):
        """Formset submission posts to this view."""
        self.object = self.get_object()
        formset = self.get_form()

        if "confirm-key" in request.POST:
            request.session["dnssec_key_confirmed"] = True
            request.session["dnssec_ds_confirmed"] = False
            self.object.save()
            return super().form_valid(formset)

        if "btn-cancel-click" in request.POST:
            return redirect("/", {"formset": formset}, RequestContext(request))

        if formset.is_valid():
            return self.form_valid(formset)
        else:
            return self.form_invalid(formset)

    def form_valid(self, formset):
        """The formset is valid, perform something with it."""

        # Set the nameservers from the formset
        dnssecdata = extensions.DNSSECExtension()

        for form in formset:
            try:
                # if 'delete' not in form.cleaned_data
                # or form.cleaned_data['delete'] == False:
                keyrecord = {
                    "flags": int(form.cleaned_data["flag"]),
                    "protocol": int(form.cleaned_data["protocol"]),
                    "alg": int(form.cleaned_data["algorithm"]),
                    "pubKey": form.cleaned_data["pub_key"],
                }
                if dnssecdata.keyData is None:
                    dnssecdata.keyData = []
                dnssecdata.keyData.append(common.DNSSECKeyData(**keyrecord))
            except KeyError:
                # no server information in this field, skip it
                pass
        domain = self.get_object()
        try:
            domain.dnssecdata = dnssecdata
        except RegistryError as err:
            errmsg = "Error updating DNSSEC data in the registry."
            logger.error(errmsg)
            logger.error(err)
            messages.error(self.request, errmsg)
            return self.form_invalid(formset)
        else:
            messages.success(
                self.request, "The Key Data records for this domain have been updated."
            )
            # superclass has the redirect
            return super().form_valid(formset)


class DomainYourContactInformationView(DomainPermissionView, FormMixin):
    """Domain your contact information editing view."""

    template_name = "domain_your_contact_information.html"
    form_class = ContactForm

    def get_form_kwargs(self, *args, **kwargs):
        """Add domain_info.submitter instance to make a bound form."""
        form_kwargs = super().get_form_kwargs(*args, **kwargs)
        form_kwargs["instance"] = self.request.user.contact
        return form_kwargs

    def get_success_url(self):
        """Redirect to the your contact information for the domain."""
        return reverse("domain-your-contact-information", kwargs={"pk": self.object.pk})

    def post(self, request, *args, **kwargs):
        """Form submission posts to this view."""
        self.object = self.get_object()
        form = self.get_form()
        if form.is_valid():
            # there is a valid email address in the form
            return self.form_valid(form)
        else:
            return self.form_invalid(form)

    def form_valid(self, form):
        """The form is valid, call setter in model."""

        # Post to DB using values from the form
        form.save()

        messages.success(
            self.request, "Your contact information for this domain has been updated."
        )

        # superclass has the redirect
        return super().form_valid(form)


class DomainSecurityEmailView(DomainPermissionView, FormMixin):
    """Domain security email editing view."""

    template_name = "domain_security_email.html"
    form_class = DomainSecurityEmailForm

    def get_initial(self):
        """The initial value for the form."""
        domain = self.get_object()
        initial = super().get_initial()
        security_contact = domain.security_contact
        if security_contact is None or security_contact.email == "dotgov@cisa.dhs.gov":
            initial["security_email"] = None
            return initial
        initial["security_email"] = security_contact.email
        return initial

    def get_success_url(self):
        """Redirect to the security email page for the domain."""
        return reverse("domain-security-email", kwargs={"pk": self.object.pk})

    def post(self, request, *args, **kwargs):
        """Form submission posts to this view."""
        self.object = self.get_object()
        form = self.get_form()
        if form.is_valid():
            # there is a valid email address in the form
            return self.form_valid(form)
        else:
            return self.form_invalid(form)

    def form_valid(self, form):
        """The form is valid, call setter in model."""

        # Set the security email from the form
        new_email: str = form.cleaned_data.get("security_email", "")

        # If we pass nothing for the sec email, set to the default
        if new_email is None or new_email.strip() == "":
            new_email = PublicContact.get_default_security().email

        domain = self.get_object()
        contact = domain.security_contact

        # If no default is created for security_contact,
        # then we cannot connect to the registry.
        if contact is None:
            messages.error(self.request, CANNOT_CONTACT_REGISTRY)
            return redirect(self.get_success_url())

        contact.email = new_email

        try:
            contact.save()
        except RegistryError as Err:
            if Err.is_connection_error():
                messages.error(self.request, CANNOT_CONTACT_REGISTRY)
                logger.error(f"Registry connection error: {Err}")
            else:
                messages.error(self.request, GENERIC_ERROR)
                logger.error(f"Registry error: {Err}")
        except ContactError as Err:
            messages.error(self.request, GENERIC_ERROR)
            logger.error(f"Generic registry error: {Err}")
        else:
            messages.success(
                self.request, "The security email for this domain has been updated."
            )

        # superclass has the redirect
        return redirect(self.get_success_url())


class DomainUsersView(DomainPermissionView):
    """User management page in the domain details."""

    template_name = "domain_users.html"


class DomainAddUserView(DomainPermissionView, FormMixin):
    """Inside of a domain's user management, a form for adding users.

    Multiple inheritance is used here for permissions, form handling, and
    details of the individual domain.
    """

    template_name = "domain_add_user.html"
    form_class = DomainAddUserForm

    def get_success_url(self):
        return reverse("domain-users", kwargs={"pk": self.object.pk})

    def post(self, request, *args, **kwargs):
        self.object = self.get_object()
        form = self.get_form()
        if form.is_valid():
            # there is a valid email address in the form
            return self.form_valid(form)
        else:
            return self.form_invalid(form)

    def _domain_abs_url(self):
        """Get an absolute URL for this domain."""
        return self.request.build_absolute_uri(
            reverse("domain", kwargs={"pk": self.object.id})
        )

    def _make_invitation(self, email_address):
        """Make a Domain invitation for this email and redirect with a message."""
        invitation, created = DomainInvitation.objects.get_or_create(
            email=email_address, domain=self.object
        )
        if not created:
            # that invitation already existed
            messages.warning(
                self.request,
                f"{email_address} has already been invited to this domain.",
            )
        else:
            # created a new invitation in the database, so send an email
            domaininfo = DomainInformation.objects.filter(domain=self.object)
            first = domaininfo.first().creator.first_name
            last = domaininfo.first().creator.last_name
            full_name = f"{first} {last}"

            try:
                send_templated_email(
                    "emails/domain_invitation.txt",
                    "emails/domain_invitation_subject.txt",
                    to_address=email_address,
                    context={
                        "domain_url": self._domain_abs_url(),
                        "domain": self.object,
                        "full_name": full_name,
                    },
                )
            except EmailSendingError:
                messages.warning(self.request, "Could not send email invitation.")
                logger.warn(
                    "Could not sent email invitation to %s for domain %s",
                    email_address,
                    self.object,
                    exc_info=True,
                )
            else:
                messages.success(
                    self.request, f"Invited {email_address} to this domain."
                )

        return redirect(self.get_success_url())

    def form_valid(self, form):
        """Add the specified user on this domain."""
        requested_email = form.cleaned_data["email"]
        # look up a user with that email
        try:
            requested_user = User.objects.get(email=requested_email)
        except User.DoesNotExist:
            # no matching user, go make an invitation
            return self._make_invitation(requested_email)

        try:
            UserDomainRole.objects.create(
                user=requested_user, domain=self.object, role=UserDomainRole.Roles.ADMIN
            )
        except IntegrityError:
            # User already has the desired role! Do nothing??
            pass

        messages.success(self.request, f"Added user {requested_email}.")

        return redirect(self.get_success_url())


class DomainInvitationDeleteView(
    DomainInvitationPermissionDeleteView, SuccessMessageMixin
):
    object: DomainInvitation  # workaround for type mismatch in DeleteView

    def get_success_url(self):
        return reverse("domain-users", kwargs={"pk": self.object.domain.id})

    def get_success_message(self, cleaned_data):
        return f"Successfully canceled invitation for {self.object.email}."<|MERGE_RESOLUTION|>--- conflicted
+++ resolved
@@ -39,15 +39,11 @@
 )
 
 from epplibwrapper import (
-<<<<<<< HEAD
+    common,
+    extensions,
     RegistryError,
     CANNOT_CONTACT_REGISTRY,
     GENERIC_ERROR,
-=======
-    common,
-    extensions,
-    RegistryError,
->>>>>>> 5eb2591e
 )
 
 from ..utility.email import send_templated_email, EmailSendingError
