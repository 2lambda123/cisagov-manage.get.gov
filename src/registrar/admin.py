from datetime import date
import logging
import copy

from django import forms
from django.db.models import Value, CharField, Q
from django.db.models.functions import Concat, Coalesce
from django.http import HttpResponseRedirect
from django.shortcuts import redirect
from django_fsm import get_available_FIELD_transitions
from django.contrib import admin, messages
from django.contrib.auth.admin import UserAdmin as BaseUserAdmin
from django.contrib.auth.models import Group
from django.contrib.contenttypes.models import ContentType
from django.urls import reverse
from dateutil.relativedelta import relativedelta  # type: ignore
from epplibwrapper.errors import ErrorCode, RegistryError
from registrar.models import Contact, Domain, DomainRequest, DraftDomain, User, Website
from registrar.utility.errors import FSMDomainRequestError, FSMErrorCodes
from registrar.views.utility.mixins import OrderableFieldsMixin
from django.contrib.admin.views.main import ORDER_VAR
from registrar.widgets import NoAutocompleteFilteredSelectMultiple
from . import models
from auditlog.models import LogEntry  # type: ignore
from auditlog.admin import LogEntryAdmin  # type: ignore
from django_fsm import TransitionNotAllowed  # type: ignore
from django.utils.safestring import mark_safe
from django.utils.html import escape
from django.contrib.auth.forms import UserChangeForm, UsernameField
from django_admin_multiple_choice_list_filter.list_filters import MultipleChoiceListFilter

from django.utils.translation import gettext_lazy as _

logger = logging.getLogger(__name__)


class MyUserAdminForm(UserChangeForm):
    """This form utilizes the custom widget for its class's ManyToMany UIs.

    It inherits from UserChangeForm which has special handling for the password and username fields."""

    class Meta:
        model = models.User
        fields = "__all__"
        field_classes = {"username": UsernameField}
        widgets = {
            "groups": NoAutocompleteFilteredSelectMultiple("groups", False),
            "user_permissions": NoAutocompleteFilteredSelectMultiple("user_permissions", False),
        }


class DomainInformationAdminForm(forms.ModelForm):
    """This form utilizes the custom widget for its class's ManyToMany UIs."""

    class Meta:
        model = models.DomainInformation
        fields = "__all__"
        widgets = {
            "other_contacts": NoAutocompleteFilteredSelectMultiple("other_contacts", False),
        }


class DomainInformationInlineForm(forms.ModelForm):
    """This form utilizes the custom widget for its class's ManyToMany UIs."""

    class Meta:
        model = models.DomainInformation
        fields = "__all__"
        widgets = {
            "other_contacts": NoAutocompleteFilteredSelectMultiple("other_contacts", False),
        }


class DomainRequestAdminForm(forms.ModelForm):
    """Custom form to limit transitions to available transitions.
    This form utilizes the custom widget for its class's ManyToMany UIs."""

    class Meta:
        model = models.DomainRequest
        fields = "__all__"
        widgets = {
            "current_websites": NoAutocompleteFilteredSelectMultiple("current_websites", False),
            "alternative_domains": NoAutocompleteFilteredSelectMultiple("alternative_domains", False),
            "other_contacts": NoAutocompleteFilteredSelectMultiple("other_contacts", False),
        }

    def __init__(self, *args, **kwargs):
        super().__init__(*args, **kwargs)

        domain_request = kwargs.get("instance")
        if domain_request and domain_request.pk:
            current_state = domain_request.status

            # first option in status transitions is current state
            available_transitions = [(current_state, domain_request.get_status_display())]

            if domain_request.investigator is not None:
                transitions = get_available_FIELD_transitions(
                    domain_request, models.DomainRequest._meta.get_field("status")
                )
            else:
                transitions = self.get_custom_field_transitions(
                    domain_request, models.DomainRequest._meta.get_field("status")
                )

            for transition in transitions:
                available_transitions.append((transition.target, transition.target.label))

            # only set the available transitions if the user is not restricted
            # from editing the domain request; otherwise, the form will be
            # readonly and the status field will not have a widget
            if not domain_request.creator.is_restricted():
                self.fields["status"].widget.choices = available_transitions

    def get_custom_field_transitions(self, instance, field):
        """Custom implementation of get_available_FIELD_transitions
        in the FSM. Allows us to still display fields filtered out by a condition."""
        curr_state = field.get_state(instance)
        transitions = field.transitions[instance.__class__]

        for name, transition in transitions.items():
            meta = transition._django_fsm
            if meta.has_transition(curr_state):
                yield meta.get_transition(curr_state)

    def clean(self):
        """
        Override of the default clean on the form.
        This is so we can inject custom form-level error messages.
        """
        # clean is called from clean_forms, which is called from is_valid
        # after clean_fields.  it is used to determine form level errors.
        # is_valid is typically called from view during a post
        cleaned_data = super().clean()
        status = cleaned_data.get("status")
        investigator = cleaned_data.get("investigator")
        rejection_reason = cleaned_data.get("rejection_reason")

        # Get the old status
        initial_status = self.initial.get("status", None)

        # We only care about investigator when in these statuses
        checked_statuses = [
            DomainRequest.DomainRequestStatus.APPROVED,
            DomainRequest.DomainRequestStatus.IN_REVIEW,
            DomainRequest.DomainRequestStatus.ACTION_NEEDED,
            DomainRequest.DomainRequestStatus.REJECTED,
            DomainRequest.DomainRequestStatus.INELIGIBLE,
        ]

        # If a status change occured, check for validity
        if status != initial_status and status in checked_statuses:
            # Checks the "investigators" field for validity.
            # That field must obey certain conditions when an domain request is approved.
            # Will call "add_error" if any issues are found.
            self._check_for_valid_investigator(investigator)

        # If the status is rejected, a rejection reason must exist
        if status == DomainRequest.DomainRequestStatus.REJECTED:
            self._check_for_valid_rejection_reason(rejection_reason)

        return cleaned_data

    def _check_for_valid_rejection_reason(self, rejection_reason) -> bool:
        """
        Checks if the rejection_reason field is not none.
        Adds form errors on failure.
        """
        is_valid = False

        # Check if a rejection reason exists. Rejection is not possible without one.
        error_message = None
        if rejection_reason is None or rejection_reason == "":
            # Lets grab the error message from a common location
            error_message = FSMDomainRequestError.get_error_message(FSMErrorCodes.NO_REJECTION_REASON)
        else:
            is_valid = True

        if error_message is not None:
            self.add_error("rejection_reason", error_message)

        return is_valid

    def _check_for_valid_investigator(self, investigator) -> bool:
        """
        Checks if the investigator field is not none, and is staff.
        Adds form errors on failure.
        """

        is_valid = False

        # Check if an investigator is assigned. No approval is possible without one.
        error_message = None
        if investigator is None:
            # Lets grab the error message from a common location
            error_message = FSMDomainRequestError.get_error_message(FSMErrorCodes.NO_INVESTIGATOR)
        elif not investigator.is_staff:
            error_message = FSMDomainRequestError.get_error_message(FSMErrorCodes.INVESTIGATOR_NOT_STAFF)
        else:
            is_valid = True

        if error_message is not None:
            self.add_error("investigator", error_message)

        return is_valid


# Based off of this excellent example: https://djangosnippets.org/snippets/10471/
class MultiFieldSortableChangeList(admin.views.main.ChangeList):
    """
    This class overrides the behavior of column sorting in django admin tables in order
    to allow for multi field sorting on admin_order_field


    Usage:

    class MyCustomAdmin(admin.ModelAdmin):

        ...

        def get_changelist(self, request, **kwargs):
            return MultiFieldSortableChangeList

        ...

    """

    def get_ordering(self, request, queryset):
        """
        Returns the list of ordering fields for the change list.

        Mostly identical to the base implementation, except that now it can return
        a list of order_field objects rather than just one.
        """
        params = self.params
        ordering = list(self.model_admin.get_ordering(request) or self._get_default_ordering())

        if ORDER_VAR in params:
            # Clear ordering and used params
            ordering = []

            order_params = params[ORDER_VAR].split(".")
            for p in order_params:
                try:
                    none, pfx, idx = p.rpartition("-")
                    field_name = self.list_display[int(idx)]

                    order_fields = self.get_ordering_field(field_name)

                    if isinstance(order_fields, list):
                        for order_field in order_fields:
                            if order_field:
                                ordering.append(pfx + order_field)
                    else:
                        ordering.append(pfx + order_fields)

                except (IndexError, ValueError):
                    continue  # Invalid ordering specified, skip it.

        # Add the given query's ordering fields, if any.
        ordering.extend(queryset.query.order_by)

        # Ensure that the primary key is systematically present in the list of
        # ordering fields so we can guarantee a deterministic order across all
        # database backends.
        pk_name = self.lookup_opts.pk.name
        if not (set(ordering) & set(["pk", "-pk", pk_name, "-" + pk_name])):
            # The two sets do not intersect, meaning the pk isn't present. So
            # we add it.
            ordering.append("-pk")

        return ordering


class CustomLogEntryAdmin(LogEntryAdmin):
    """Overwrite the generated LogEntry admin class"""

    list_display = [
        "created",
        "resource",
        "action",
        "msg_short",
        "user_url",
    ]

    # We name the custom prop 'resource' because linter
    # is not allowing a short_description attr on it
    # This gets around the linter limitation, for now.
    def resource(self, obj):
        # Return the field value without a link
        return f"{obj.content_type} - {obj.object_repr}"

    search_help_text = "Search by resource, changes, or user."

    change_form_template = "admin/change_form_no_submit.html"
    add_form_template = "admin/change_form_no_submit.html"


class AdminSortFields:
    _name_sort = ["first_name", "last_name", "email"]

    # Define a mapping of field names to model querysets and sort expressions.
    # A dictionary is used for specificity, but the downside is some degree of repetition.
    # To eliminate this, this list can be generated dynamically but the readability of that
    # is impacted.
    sort_mapping = {
        # == Contact == #
        "other_contacts": (Contact, _name_sort),
        "authorizing_official": (Contact, _name_sort),
        "submitter": (Contact, _name_sort),
        # == User == #
        "creator": (User, _name_sort),
        "user": (User, _name_sort),
        "investigator": (User, _name_sort),
        # == Website == #
        "current_websites": (Website, "website"),
        "alternative_domains": (Website, "website"),
        # == DraftDomain == #
        "requested_domain": (DraftDomain, "name"),
        # == DomainRequest == #
        "domain_request": (DomainRequest, "requested_domain__name"),
        # == Domain == #
        "domain": (Domain, "name"),
        "approved_domain": (Domain, "name"),
    }

    @classmethod
    def get_queryset(cls, db_field):
        """This is a helper function for formfield_for_manytomany and formfield_for_foreignkey"""
        queryset_info = cls.sort_mapping.get(db_field.name, None)
        if queryset_info is None:
            return None

        # Grab the model we want to order, and grab how we want to order it
        model, order_by = queryset_info
        match db_field.name:
            case "investigator":
                # We should only return users who are staff.
                return model.objects.filter(is_staff=True).order_by(*order_by)
            case _:
                if isinstance(order_by, list) or isinstance(order_by, tuple):
                    return model.objects.order_by(*order_by)
                else:
                    return model.objects.order_by(order_by)


class AuditedAdmin(admin.ModelAdmin):
    """Custom admin to make auditing easier."""

    def history_view(self, request, object_id, extra_context=None):
        """On clicking 'History', take admin to the auditlog view for an object."""
        return HttpResponseRedirect(
            "{url}?resource_type={content_type}&object_id={object_id}".format(
                url=reverse("admin:auditlog_logentry_changelist", args=()),
                content_type=ContentType.objects.get_for_model(self.model).pk,
                object_id=object_id,
            )
        )

    def formfield_for_manytomany(self, db_field, request, **kwargs):
        """customize the behavior of formfields with manytomany relationships.  the customized
        behavior includes sorting of objects in lists as well as customizing helper text"""

        # Define a queryset. Note that in the super of this,
        # a new queryset will only be generated if one does not exist.
        # Thus, the order in which we define queryset matters.
        queryset = AdminSortFields.get_queryset(db_field)
        if queryset:
            kwargs["queryset"] = queryset

        formfield = super().formfield_for_manytomany(db_field, request, **kwargs)
        # customize the help text for all formfields for manytomany
        formfield.help_text = (
            formfield.help_text
            + " If more than one value is selected, the change/delete/view actions will be disabled."
        )
        return formfield

    def formfield_for_foreignkey(self, db_field, request, **kwargs):
        """Customize the behavior of formfields with foreign key relationships. This will customize
        the behavior of selects. Customized behavior includes sorting of objects in list."""

        # Define a queryset. Note that in the super of this,
        # a new queryset will only be generated if one does not exist.
        # Thus, the order in which we define queryset matters.
        queryset = AdminSortFields.get_queryset(db_field)
        if queryset:
            kwargs["queryset"] = queryset

        return super().formfield_for_foreignkey(db_field, request, **kwargs)


class ListHeaderAdmin(AuditedAdmin, OrderableFieldsMixin):
    """Custom admin to add a descriptive subheader to list views
    and custom table sort behaviour"""

    def get_changelist(self, request, **kwargs):
        """Returns a custom ChangeList class, as opposed to the default.
        This is so we can override the behaviour of the `admin_order_field` field.
        By default, django does not support ordering by multiple fields for this
        particular field (i.e. self.admin_order_field=["first_name", "last_name"] is invalid).

        Reference: https://code.djangoproject.com/ticket/31975
        """
        return MultiFieldSortableChangeList

    def changelist_view(self, request, extra_context=None):
        if extra_context is None:
            extra_context = {}
        # Get the filtered values
        filters = self.get_filters(request)
        # Pass the filtered values to the template context
        extra_context["filters"] = filters
        extra_context["search_query"] = request.GET.get("q", "")  # Assuming the search query parameter is 'q'
        return super().changelist_view(request, extra_context=extra_context)

    def get_filters(self, request):
        """Retrieve the current set of parameters being used to filter the table
        Returns:
            dictionary objects in the format {parameter_name: string,
            parameter_value: string}
        TODO: convert investigator id to investigator username
        """
        filters = []
        # Retrieve the filter parameters
        for param in request.GET.keys():
            # Exclude the default search parameter 'q'
            if param != "q" and param != "o":
                parameter_name = param.replace("__exact", "").replace("_type", "").replace("__id", " id")

                if parameter_name == "investigator id":
                    # Retrieves the corresponding contact from Users
                    id_value = request.GET.get(param)
                    try:
                        contact = models.User.objects.get(id=id_value)
                        investigator_name = contact.first_name + " " + contact.last_name

                        filters.append(
                            {
                                "parameter_name": "investigator",
                                "parameter_value": investigator_name,
                            }
                        )
                    except models.User.DoesNotExist:
                        pass
                else:
                    # For other parameter names, append a dictionary with the original
                    # parameter_name and the corresponding parameter_value
                    filters.append(
                        {
                            "parameter_name": parameter_name,
                            "parameter_value": request.GET.get(param),
                        }
                    )
        return filters


class UserContactInline(admin.StackedInline):
    """Edit a user's profile on the user page."""

    model = models.Contact


class MyUserAdmin(BaseUserAdmin):
    """Custom user admin class to use our inlines."""

    form = MyUserAdminForm

    class Meta:
        """Contains meta information about this class"""

        model = models.User
        fields = "__all__"

    _meta = Meta()

    inlines = [UserContactInline]

    list_display = (
        "username",
        "email",
        "first_name",
        "last_name",
        # Group is a custom property defined within this file,
        # rather than in a model like the other properties
        "group",
        "status",
    )

    fieldsets = (
        (
            None,
            {"fields": ("username", "password", "status")},
        ),
        ("Personal Info", {"fields": ("first_name", "last_name", "email")}),
        (
            "Permissions",
            {
                "fields": (
                    "is_active",
                    "is_staff",
                    "is_superuser",
                    "groups",
                    "user_permissions",
                )
            },
        ),
        ("Important dates", {"fields": ("last_login", "date_joined")}),
    )

    # Hide Username (uuid), Groups and Permissions
    # Q: Now that we're using Groups and Permissions,
    # do we expose those to analysts to view?
    analyst_fieldsets = (
        (
            None,
            {"fields": ("password", "status")},
        ),
        ("Personal Info", {"fields": ("first_name", "last_name", "email")}),
        (
            "Permissions",
            {
                "fields": (
                    "is_active",
                    "groups",
                )
            },
        ),
        ("Important dates", {"fields": ("last_login", "date_joined")}),
    )

    analyst_list_display = [
        "email",
        "first_name",
        "last_name",
        "group",
        "status",
    ]

    # NOT all fields are readonly for admin, otherwise we would have
    # set this at the permissions level. The exception is 'status'
    analyst_readonly_fields = [
        "password",
        "Personal Info",
        "first_name",
        "last_name",
        "email",
        "Permissions",
        "is_active",
        "groups",
        "Important dates",
        "last_login",
        "date_joined",
    ]

    list_filter = (
        "is_active",
        "groups",
    )

    # this ordering effects the ordering of results
    # in autocomplete_fields for user
    ordering = ["first_name", "last_name", "email"]

    change_form_template = "django/admin/email_clipboard_change_form.html"

    def get_search_results(self, request, queryset, search_term):
        """
        Override for get_search_results. This affects any upstream model using autocomplete_fields,
        such as DomainRequest. This is because autocomplete_fields uses an API call to fetch data,
        and this fetch comes from this method.
        """
        # Custom filtering logic
        queryset, use_distinct = super().get_search_results(request, queryset, search_term)

        # If we aren't given a request to modify, we shouldn't try to
        if request is None or not hasattr(request, "GET"):
            return queryset, use_distinct

        # Otherwise, lets modify it!
        request_get = request.GET

        # The request defines model name and field name.
        # For instance, model_name could be "DomainRequest"
        # and field_name could be "investigator".
        model_name = request_get.get("model_name", None)
        field_name = request_get.get("field_name", None)

        # Make sure we're only modifying requests from these models.
        models_to_target = {"domainrequest"}
        if model_name in models_to_target:
            # Define rules per field
            match field_name:
                case "investigator":
                    # We should not display investigators who don't have a staff role
                    queryset = queryset.filter(is_staff=True)
                case _:
                    # In the default case, do nothing
                    pass

        return queryset, use_distinct

    # Let's define First group
    # (which should in theory be the ONLY group)
    def group(self, obj):
        if obj.groups.filter(name="full_access_group").exists():
            return "full_access_group"
        elif obj.groups.filter(name="cisa_analysts_group").exists():
            return "cisa_analysts_group"
        return ""

    def get_list_display(self, request):
        # The full_access_permission perm will load onto the full_access_group
        # which is equivalent to superuser. The other group we use to manage
        # perms is cisa_analysts_group. cisa_analysts_group will never contain
        # full_access_permission
        if request.user.has_perm("registrar.full_access_permission"):
            # Use the default list display for all access users
            return super().get_list_display(request)

        # Customize the list display for analysts
        return self.analyst_list_display

    def get_fieldsets(self, request, obj=None):
        if request.user.has_perm("registrar.full_access_permission"):
            # Show all fields for all access users
            return super().get_fieldsets(request, obj)
        elif request.user.has_perm("registrar.analyst_access_permission"):
            # show analyst_fieldsets for analysts
            return self.analyst_fieldsets
        else:
            # any admin user should belong to either full_access_group
            # or cisa_analyst_group
            return []

    def get_readonly_fields(self, request, obj=None):
        if request.user.has_perm("registrar.full_access_permission"):
            return ()  # No read-only fields for all access users
        # Return restrictive Read-only fields for analysts and
        # users who might not belong to groups
        return self.analyst_readonly_fields


class HostIPInline(admin.StackedInline):
    """Edit an ip address on the host page."""

    model = models.HostIP


class MyHostAdmin(AuditedAdmin):
    """Custom host admin class to use our inlines."""

    search_fields = ["name", "domain__name"]
    search_help_text = "Search by domain or hostname."
    inlines = [HostIPInline]


class ContactAdmin(ListHeaderAdmin):
    """Custom contact admin class to add search."""

    search_fields = ["email", "first_name", "last_name"]
    search_help_text = "Search by firstname, lastname or email."
    list_display = [
        "contact",
        "email",
    ]
    # this ordering effects the ordering of results
    # in autocomplete_fields for user
    ordering = ["first_name", "last_name", "email"]

    fieldsets = [
        (
            None,
            {"fields": ["user", "first_name", "middle_name", "last_name", "title", "email", "phone"]},
        )
    ]

    autocomplete_fields = ["user"]

    change_form_template = "django/admin/email_clipboard_change_form.html"

    # We name the custom prop 'contact' because linter
    # is not allowing a short_description attr on it
    # This gets around the linter limitation, for now.
    def contact(self, obj: models.Contact):
        """Duplicate the contact _str_"""
        if obj.first_name or obj.last_name:
            return obj.get_formatted_name()
        elif obj.email:
            return obj.email
        elif obj.pk:
            return str(obj.pk)
        else:
            return ""

    contact.admin_order_field = "first_name"  # type: ignore

    # Read only that we'll leverage for CISA Analysts
    analyst_readonly_fields = [
        "user",
    ]

    def get_readonly_fields(self, request, obj=None):
        """Set the read-only state on form elements.
        We have 1 conditions that determine which fields are read-only:
        admin user permissions.
        """

        readonly_fields = list(self.readonly_fields)

        if request.user.has_perm("registrar.full_access_permission"):
            return readonly_fields
        # Return restrictive Read-only fields for analysts and
        # users who might not belong to groups
        readonly_fields.extend([field for field in self.analyst_readonly_fields])
        return readonly_fields  # Read-only fields for analysts

    def change_view(self, request, object_id, form_url="", extra_context=None):
        """Extend the change_view for Contact objects in django admin.
        Customize to display related objects to the Contact. These will be passed
        through the messages construct to the template for display to the user."""

        # Fetch the Contact instance
        contact = models.Contact.objects.get(pk=object_id)

        # initialize related_objects array
        related_objects = []
        # for all defined fields in the model
        for related_field in contact._meta.get_fields():
            # if the field is a relation to another object
            if related_field.is_relation:
                # Check if the related field is not None
                related_manager = getattr(contact, related_field.name)
                if related_manager is not None:
                    # Check if it's a ManyToManyField/reverse ForeignKey or a OneToOneField
                    # Do this by checking for get_queryset method on the related_manager
                    if hasattr(related_manager, "get_queryset"):
                        # Handles ManyToManyRel and ManyToOneRel
                        queryset = related_manager.get_queryset()
                    else:
                        # Handles OneToOne rels, ie. User
                        queryset = [related_manager]

                    for obj in queryset:
                        # for each object, build the edit url in this view and add as tuple
                        # to the related_objects array
                        app_label = obj._meta.app_label
                        model_name = obj._meta.model_name
                        obj_id = obj.id
                        change_url = reverse("admin:%s_%s_change" % (app_label, model_name), args=[obj_id])
                        related_objects.append((change_url, obj))

        if related_objects:
            message = "<ul class='messagelist_content-list--unstyled'>"
            for i, (url, obj) in enumerate(related_objects):
                if i < 5:
                    escaped_obj = escape(obj)
                    message += f"<li>Joined to {obj.__class__.__name__}: <a href='{url}'>{escaped_obj}</a></li>"
            message += "</ul>"
            if len(related_objects) > 5:
                related_objects_over_five = len(related_objects) - 5
                message += f"<p class='font-sans-3xs'>And {related_objects_over_five} more...</p>"

            message_html = mark_safe(message)  # nosec
            messages.warning(
                request,
                message_html,
            )

        return super().change_view(request, object_id, form_url, extra_context=extra_context)


class WebsiteAdmin(ListHeaderAdmin):
    """Custom website admin class."""

    # Search
    search_fields = [
        "website",
    ]
    search_help_text = "Search by website."


class UserDomainRoleAdmin(ListHeaderAdmin):
    """Custom user domain role admin class."""

    class Meta:
        """Contains meta information about this class"""

        model = models.UserDomainRole
        fields = "__all__"

    _meta = Meta()

    # Columns
    list_display = [
        "user",
        "domain",
        "role",
    ]

    orderable_fk_fields = [
        ("domain", "name"),
        ("user", ["first_name", "last_name", "email"]),
    ]

    # Search
    search_fields = [
        "user__first_name",
        "user__last_name",
        "user__email",
        "domain__name",
        "role",
    ]
    search_help_text = "Search by firstname, lastname, email, domain, or role."

    autocomplete_fields = ["user", "domain"]

    # Fixes a bug where non-superusers are redirected to the main page
    def delete_view(self, request, object_id, extra_context=None):
        """Custom delete_view implementation that specifies redirect behaviour"""
        response = super().delete_view(request, object_id, extra_context)

        if isinstance(response, HttpResponseRedirect) and not request.user.has_perm("registrar.full_access_permission"):
            url = reverse("admin:registrar_userdomainrole_changelist")
            return redirect(url)
        else:
            return response


class DomainInvitationAdmin(ListHeaderAdmin):
    """Custom domain invitation admin class."""

    class Meta:
        model = models.DomainInvitation
        fields = "__all__"

    _meta = Meta()

    # Columns
    list_display = [
        "email",
        "domain",
        "status",
    ]

    # Search
    search_fields = [
        "email",
        "domain__name",
    ]

    # Filters
    list_filter = ("status",)

    search_help_text = "Search by email or domain."

    # Mark the FSM field 'status' as readonly
    # to allow admin users to create Domain Invitations
    # without triggering the FSM Transition Not Allowed
    # error.
    readonly_fields = ["status"]

    change_form_template = "django/admin/email_clipboard_change_form.html"


class DomainInformationAdmin(ListHeaderAdmin):
    """Customize domain information admin class."""

    form = DomainInformationAdminForm

    # Columns
    list_display = [
        "domain",
        "generic_org_type",
        "created_at",
        "submitter",
    ]

    orderable_fk_fields = [
        ("domain", "name"),
        ("submitter", ["first_name", "last_name"]),
    ]

    # Filters
    list_filter = ["generic_org_type"]

    # Search
    search_fields = [
        "domain__name",
    ]
    search_help_text = "Search by domain."

    fieldsets = [
        (None, {"fields": ["creator", "submitter", "domain_request", "notes"]}),
        (".gov domain", {"fields": ["domain"]}),
        ("Contacts", {"fields": ["authorizing_official", "other_contacts", "no_other_contacts_rationale"]}),
        ("Background info", {"fields": ["anything_else"]}),
        (
            "Type of organization",
            {
                "fields": [
<<<<<<< HEAD
                    "is_election_board",
                    "generic_org_type",
=======
                    "generic_org_type",
                    "is_election_board",
>>>>>>> 60e370df
                    "organization_type",
                ]
            },
        ),
        (
            "More details",
            {
                "classes": ["collapse"],
                "fields": [
                    "federal_type",
                    "federal_agency",
                    "tribe_name",
                    "federally_recognized_tribe",
                    "state_recognized_tribe",
                    "about_your_organization",
                ],
            },
        ),
        (
            "Organization name and mailing address",
            {
                "fields": [
                    "organization_name",
                    "state_territory",
                ]
            },
        ),
        (
            "More details",
            {
                "classes": ["collapse"],
                "fields": [
                    "address_line1",
                    "address_line2",
                    "city",
                    "zipcode",
                    "urbanization",
                ],
            },
        ),
    ]

    # Readonly fields for analysts and superusers
    readonly_fields = ("other_contacts", "generic_org_type", "is_election_board")

    # Read only that we'll leverage for CISA Analysts
    analyst_readonly_fields = [
        "creator",
        "type_of_work",
        "more_organization_information",
        "domain",
        "domain_request",
        "submitter",
        "no_other_contacts_rationale",
        "anything_else",
        "is_policy_acknowledged",
    ]

    # For each filter_horizontal, init in admin js extendFilterHorizontalWidgets
    # to activate the edit/delete/view buttons
    filter_horizontal = ("other_contacts",)

    autocomplete_fields = [
        "creator",
        "domain_request",
        "authorizing_official",
        "domain",
        "submitter",
    ]

    # Table ordering
    ordering = ["domain__name"]

    change_form_template = "django/admin/domain_information_change_form.html"

    def get_readonly_fields(self, request, obj=None):
        """Set the read-only state on form elements.
        We have 1 conditions that determine which fields are read-only:
        admin user permissions.
        """

        readonly_fields = list(self.readonly_fields)

        if request.user.has_perm("registrar.full_access_permission"):
            return readonly_fields
        # Return restrictive Read-only fields for analysts and
        # users who might not belong to groups
        readonly_fields.extend([field for field in self.analyst_readonly_fields])
        return readonly_fields  # Read-only fields for analysts


class DomainRequestAdmin(ListHeaderAdmin):
    """Custom domain requests admin class."""

    form = DomainRequestAdminForm
    change_form_template = "django/admin/domain_request_change_form.html"

    class StatusListFilter(MultipleChoiceListFilter):
        """Custom status filter which is a multiple choice filter"""

        title = "Status"
        parameter_name = "status__in"

        template = "django/admin/multiple_choice_list_filter.html"

        def lookups(self, request, model_admin):
            return DomainRequest.DomainRequestStatus.choices

    class InvestigatorFilter(admin.SimpleListFilter):
        """Custom investigator filter that only displays users with the manager role"""

        title = "investigator"
        # Match the old param name to avoid unnecessary refactoring
        parameter_name = "investigator__id__exact"

        def lookups(self, request, model_admin):
            """Lookup reimplementation, gets users of is_staff.
            Returns a list of tuples consisting of (user.id, user)
            """
            # Select all investigators that are staff, then order by name and email
            privileged_users = (
                DomainRequest.objects.select_related("investigator")
                .filter(investigator__is_staff=True)
                .order_by("investigator__first_name", "investigator__last_name", "investigator__email")
            )

            # Annotate the full name and return a values list that lookups can use
            privileged_users_annotated = (
                privileged_users.annotate(
                    full_name=Coalesce(
                        Concat(
                            "investigator__first_name", Value(" "), "investigator__last_name", output_field=CharField()
                        ),
                        "investigator__email",
                        output_field=CharField(),
                    )
                )
                .values_list("investigator__id", "full_name")
                .distinct()
            )

            return privileged_users_annotated

        def queryset(self, request, queryset):
            """Custom queryset implementation, filters by investigator"""
            if self.value() is None:
                return queryset
            else:
                return queryset.filter(investigator__id__exact=self.value())

    class ElectionOfficeFilter(admin.SimpleListFilter):
        """Define a custom filter for is_election_board"""

        title = _("election office")
        parameter_name = "is_election_board"

        def lookups(self, request, model_admin):
            return (
                ("1", _("Yes")),
                ("0", _("No")),
            )

        def queryset(self, request, queryset):
            if self.value() == "1":
                return queryset.filter(is_election_board=True)
            if self.value() == "0":
                return queryset.filter(Q(is_election_board=False) | Q(is_election_board=None))

    # Columns
    list_display = [
        "requested_domain",
        "status",
        "generic_org_type",
        "federal_type",
        "federal_agency",
        "organization_name",
        "custom_election_board",
        "city",
        "state_territory",
        "submission_date",
        "submitter",
        "investigator",
    ]

    orderable_fk_fields = [
        ("requested_domain", "name"),
        ("submitter", ["first_name", "last_name"]),
        ("investigator", ["first_name", "last_name"]),
    ]

    def custom_election_board(self, obj):
        return "Yes" if obj.is_election_board else "No"

    custom_election_board.admin_order_field = "is_election_board"  # type: ignore
    custom_election_board.short_description = "Election office"  # type: ignore

    # Filters
    list_filter = (
        StatusListFilter,
        "generic_org_type",
        "federal_type",
        ElectionOfficeFilter,
        "rejection_reason",
        InvestigatorFilter,
    )

    # Search
    search_fields = [
        "requested_domain__name",
        "submitter__email",
        "submitter__first_name",
        "submitter__last_name",
    ]
    search_help_text = "Search by domain or submitter."

    fieldsets = [
        (
            None,
            {
                "fields": [
                    "status",
                    "rejection_reason",
                    "investigator",
                    "creator",
                    "submitter",
                    "approved_domain",
                    "notes",
                ]
            },
        ),
        (".gov domain", {"fields": ["requested_domain", "alternative_domains"]}),
        ("Contacts", {"fields": ["authorizing_official", "other_contacts", "no_other_contacts_rationale"]}),
        ("Background info", {"fields": ["purpose", "anything_else", "current_websites"]}),
        (
            "Type of organization",
            {
                "fields": [
                    "generic_org_type",
                    "is_election_board",
                    "organization_type",
                ]
            },
        ),
        (
            "More details",
            {
                "classes": ["collapse"],
                "fields": [
                    "federal_type",
                    "federal_agency",
                    "tribe_name",
                    "federally_recognized_tribe",
                    "state_recognized_tribe",
                    "about_your_organization",
                ],
            },
        ),
        (
            "Organization name and mailing address",
            {
                "fields": [
                    "organization_name",
                    "state_territory",
                ]
            },
        ),
        (
            "More details",
            {
                "classes": ["collapse"],
                "fields": [
                    "address_line1",
                    "address_line2",
                    "city",
                    "zipcode",
                    "urbanization",
                ],
            },
        ),
    ]

    # Readonly fields for analysts and superusers
    readonly_fields = (
        "other_contacts",
        "current_websites",
        "alternative_domains",
        "generic_org_type",
        "is_election_board",
    )

    # Read only that we'll leverage for CISA Analysts
    analyst_readonly_fields = [
        "creator",
        "about_your_organization",
        "requested_domain",
        "approved_domain",
        "alternative_domains",
        "purpose",
        "submitter",
        "no_other_contacts_rationale",
        "anything_else",
        "is_policy_acknowledged",
    ]
    autocomplete_fields = [
        "approved_domain",
        "requested_domain",
        "submitter",
        "creator",
        "authorizing_official",
        "investigator",
    ]
    filter_horizontal = ("current_websites", "alternative_domains", "other_contacts")

    # Table ordering
    ordering = ["requested_domain__name"]

    change_form_template = "django/admin/domain_request_change_form.html"

    # Trigger action when a fieldset is changed
    def save_model(self, request, obj, form, change):
        """Custom save_model definition that handles edge cases"""

        # == Check that the obj is in a valid state == #

        # If obj is none, something went very wrong.
        # The form should have blocked this, so lets forbid it.
        if not obj:
            logger.error(f"Invalid value for obj ({obj})")
            messages.set_level(request, messages.ERROR)
            messages.error(
                request,
                "Could not save DomainRequest. Something went wrong.",
            )
            return None

        # If the user is restricted or we're saving an invalid model,
        # forbid this action.
        if not obj or obj.creator.status == models.User.RESTRICTED:
            # Clear the success message
            messages.set_level(request, messages.ERROR)

            messages.error(
                request,
                "This action is not permitted for domain requests with a restricted creator.",
            )

            return None

        # == Check if we're making a change or not == #

        # If we're not making a change (adding a record), run save model as we do normally
        if not change:
            return super().save_model(request, obj, form, change)

        # == Handle non-status changes == #

        # Get the original domain request from the database.
        original_obj = models.DomainRequest.objects.get(pk=obj.pk)
        if obj.status == original_obj.status:
            # If the status hasn't changed, let the base function take care of it
            return super().save_model(request, obj, form, change)

        # == Handle status changes == #

        # Run some checks on the current object for invalid status changes
        obj, should_save = self._handle_status_change(request, obj, original_obj)

        # We should only save if we don't display any errors in the step above.
        if should_save:
            return super().save_model(request, obj, form, change)

    def _handle_status_change(self, request, obj, original_obj):
        """
        Checks for various conditions when a status change is triggered.
        In the event that it is valid, the status will be mapped to
        the appropriate method.

        In the event that we should not status change, an error message
        will be displayed.

        Returns a tuple: (obj: DomainRequest, should_proceed: bool)
        """

        should_proceed = True
        error_message = None

        # Get the method that should be run given the status
        selected_method = self.get_status_method_mapping(obj)
        if selected_method is None:
            logger.warning("Unknown status selected in django admin")

            # If the status is not mapped properly, saving could cause
            # weird issues down the line. Instead, we should block this.
            should_proceed = False
            return should_proceed

        request_is_not_approved = obj.status != models.DomainRequest.DomainRequestStatus.APPROVED
        if request_is_not_approved and not obj.domain_is_not_active():
            # If an admin tried to set an approved domain request to
            # another status and the related domain is already
            # active, shortcut the action and throw a friendly
            # error message. This action would still not go through
            # shortcut or not as the rules are duplicated on the model,
            # but the error would be an ugly Django error screen.
            error_message = "This action is not permitted. The domain is already active."
        elif obj.status == models.DomainRequest.DomainRequestStatus.REJECTED and not obj.rejection_reason:
            # This condition should never be triggered.
            # The opposite of this condition is acceptable (rejected -> other status and rejection_reason)
            # because we clean up the rejection reason in the transition in the model.
            error_message = FSMDomainRequestError.get_error_message(FSMErrorCodes.NO_REJECTION_REASON)
        else:
            # This is an fsm in model which will throw an error if the
            # transition condition is violated, so we roll back the
            # status to what it was before the admin user changed it and
            # let the fsm method set it.
            obj.status = original_obj.status

            # Try to perform the status change.
            # Catch FSMDomainRequestError's and return the message,
            # as these are typically user errors.
            try:
                selected_method()
            except FSMDomainRequestError as err:
                logger.warning(f"An error encountered when trying to change status: {err}")
                error_message = err.message

        if error_message is not None:
            # Clear the success message
            messages.set_level(request, messages.ERROR)
            # Display the error
            messages.error(
                request,
                error_message,
            )

            # If an error message exists, we shouldn't proceed
            should_proceed = False

        return (obj, should_proceed)

    def get_status_method_mapping(self, domain_request):
        """Returns what method should be ran given an domain request object"""
        # Define a per-object mapping
        status_method_mapping = {
            models.DomainRequest.DomainRequestStatus.STARTED: None,
            models.DomainRequest.DomainRequestStatus.SUBMITTED: domain_request.submit,
            models.DomainRequest.DomainRequestStatus.IN_REVIEW: domain_request.in_review,
            models.DomainRequest.DomainRequestStatus.ACTION_NEEDED: domain_request.action_needed,
            models.DomainRequest.DomainRequestStatus.APPROVED: domain_request.approve,
            models.DomainRequest.DomainRequestStatus.WITHDRAWN: domain_request.withdraw,
            models.DomainRequest.DomainRequestStatus.REJECTED: domain_request.reject,
            models.DomainRequest.DomainRequestStatus.INELIGIBLE: (domain_request.reject_with_prejudice),
        }

        # Grab the method
        return status_method_mapping.get(domain_request.status, None)

    def get_readonly_fields(self, request, obj=None):
        """Set the read-only state on form elements.
        We have 2 conditions that determine which fields are read-only:
        admin user permissions and the domain request creator's status, so
        we'll use the baseline readonly_fields and extend it as needed.
        """
        readonly_fields = list(self.readonly_fields)

        # Check if the creator is restricted
        if obj and obj.creator.status == models.User.RESTRICTED:
            # For fields like CharField, IntegerField, etc., the widget used is
            # straightforward and the readonly_fields list can control their behavior
            readonly_fields.extend([field.name for field in self.model._meta.fields])
            # Add the multi-select fields to readonly_fields:
            # Complex fields like ManyToManyField require special handling
            readonly_fields.extend(["alternative_domains"])

        if request.user.has_perm("registrar.full_access_permission"):
            return readonly_fields
        # Return restrictive Read-only fields for analysts and
        # users who might not belong to groups
        readonly_fields.extend([field for field in self.analyst_readonly_fields])
        return readonly_fields

    def display_restricted_warning(self, request, obj):
        if obj and obj.creator.status == models.User.RESTRICTED:
            messages.warning(
                request,
                "Cannot edit a domain request with a restricted creator.",
            )

    def changelist_view(self, request, extra_context=None):
        """
        Override changelist_view to set the selected value of status filter.
        """
        # use http_referer in order to distinguish between request as a link from another page
        # and request as a removal of all filters
        http_referer = request.META.get("HTTP_REFERER", "")
        # if there are no query parameters in the request
        # and the request is the initial request for this view
        if not bool(request.GET) and request.path not in http_referer:
            # modify the GET of the request to set the selected filter
            modified_get = copy.deepcopy(request.GET)
            modified_get["status__in"] = "submitted,in review,action needed"
            request.GET = modified_get
        response = super().changelist_view(request, extra_context=extra_context)
        return response

    def change_view(self, request, object_id, form_url="", extra_context=None):
        obj = self.get_object(request, object_id)
        self.display_restricted_warning(request, obj)
        return super().change_view(request, object_id, form_url, extra_context)


class TransitionDomainAdmin(ListHeaderAdmin):
    """Custom transition domain admin class."""

    # Columns
    list_display = [
        "username",
        "domain_name",
        "status",
        "email_sent",
        "processed",
    ]

    search_fields = ["username", "domain_name"]
    search_help_text = "Search by user or domain name."

    change_form_template = "django/admin/email_clipboard_change_form.html"


class DomainInformationInline(admin.StackedInline):
    """Edit a domain information on the domain page.
    We had issues inheriting from both StackedInline
    and the source DomainInformationAdmin since these
    classes conflict, so we'll just pull what we need
    from DomainInformationAdmin"""

    form = DomainInformationInlineForm

    model = models.DomainInformation

    fieldsets = copy.deepcopy(DomainInformationAdmin.fieldsets)
    # remove .gov domain from fieldset
    for index, (title, f) in enumerate(fieldsets):
        if title == ".gov domain":
            del fieldsets[index]
            break

    analyst_readonly_fields = DomainInformationAdmin.analyst_readonly_fields
    # For each filter_horizontal, init in admin js extendFilterHorizontalWidgets
    # to activate the edit/delete/view buttons
    filter_horizontal = ("other_contacts",)

    autocomplete_fields = [
        "creator",
        "domain_request",
        "authorizing_official",
        "domain",
        "submitter",
    ]

    def has_change_permission(self, request, obj=None):
        """Custom has_change_permission override so that we can specify that
        analysts can edit this through this inline, but not through the model normally"""
        if request.user.has_perm("registrar.analyst_access_permission"):
            return True
        return super().has_change_permission(request, obj)

    def formfield_for_manytomany(self, db_field, request, **kwargs):
        """customize the behavior of formfields with manytomany relationships.  the customized
        behavior includes sorting of objects in lists as well as customizing helper text"""
        queryset = AdminSortFields.get_queryset(db_field)
        if queryset:
            kwargs["queryset"] = queryset
        formfield = super().formfield_for_manytomany(db_field, request, **kwargs)
        # customize the help text for all formfields for manytomany
        formfield.help_text = (
            formfield.help_text
            + " If more than one value is selected, the change/delete/view actions will be disabled."
        )
        return formfield

    def formfield_for_foreignkey(self, db_field, request, **kwargs):
        """Customize the behavior of formfields with foreign key relationships. This will customize
        the behavior of selects. Customized behavior includes sorting of objects in list."""
        queryset = AdminSortFields.get_queryset(db_field)
        if queryset:
            kwargs["queryset"] = queryset
        return super().formfield_for_foreignkey(db_field, request, **kwargs)

    def get_readonly_fields(self, request, obj=None):
        return DomainInformationAdmin.get_readonly_fields(self, request, obj=None)


class DomainAdmin(ListHeaderAdmin):
    """Custom domain admin class to add extra buttons."""

    class ElectionOfficeFilter(admin.SimpleListFilter):
        """Define a custom filter for is_election_board"""

        title = _("election office")
        parameter_name = "is_election_board"

        def lookups(self, request, model_admin):
            return (
                ("1", _("Yes")),
                ("0", _("No")),
            )

        def queryset(self, request, queryset):
            if self.value() == "1":
                return queryset.filter(domain_info__is_election_board=True)
            if self.value() == "0":
                return queryset.filter(Q(domain_info__is_election_board=False) | Q(domain_info__is_election_board=None))

    inlines = [DomainInformationInline]

    # Columns
    list_display = [
        "name",
        "generic_org_type",
        "federal_type",
        "federal_agency",
        "organization_name",
        "custom_election_board",
        "city",
        "state_territory",
        "state",
        "expiration_date",
        "created_at",
        "first_ready",
        "deleted",
    ]

    fieldsets = (
        (
            None,
            {"fields": ["name", "state", "expiration_date", "first_ready", "deleted"]},
        ),
    )

    # this ordering effects the ordering of results
    # in autocomplete_fields for domain
    ordering = ["name"]

    def generic_org_type(self, obj):
        return obj.domain_info.get_generic_org_type_display()

    generic_org_type.admin_order_field = "domain_info__generic_org_type"  # type: ignore

    def federal_agency(self, obj):
        return obj.domain_info.federal_agency if obj.domain_info else None

    federal_agency.admin_order_field = "domain_info__federal_agency"  # type: ignore

    def federal_type(self, obj):
        return obj.domain_info.federal_type if obj.domain_info else None

    federal_type.admin_order_field = "domain_info__federal_type"  # type: ignore

    def organization_name(self, obj):
        return obj.domain_info.organization_name if obj.domain_info else None

    organization_name.admin_order_field = "domain_info__organization_name"  # type: ignore

    def custom_election_board(self, obj):
        domain_info = getattr(obj, "domain_info", None)
        if domain_info:
            return "Yes" if domain_info.is_election_board else "No"
        return "No"

    custom_election_board.admin_order_field = "domain_info__is_election_board"  # type: ignore
    custom_election_board.short_description = "Election office"  # type: ignore

    def city(self, obj):
        return obj.domain_info.city if obj.domain_info else None

    city.admin_order_field = "domain_info__city"  # type: ignore

    def state_territory(self, obj):
        return obj.domain_info.state_territory if obj.domain_info else None

    state_territory.admin_order_field = "domain_info__state_territory"  # type: ignore

    # Filters
    list_filter = ["domain_info__generic_org_type", "domain_info__federal_type", ElectionOfficeFilter, "state"]

    search_fields = ["name"]
    search_help_text = "Search by domain name."
    change_form_template = "django/admin/domain_change_form.html"
    readonly_fields = ["state", "expiration_date", "first_ready", "deleted"]

    # Table ordering
    ordering = ["name"]

    # Override for the delete confirmation page on the domain table (bulk delete action)
    delete_selected_confirmation_template = "django/admin/domain_delete_selected_confirmation.html"

    def delete_view(self, request, object_id, extra_context=None):
        """
        Custom delete_view to perform additional actions or customize the template.
        """

        # Set the delete template to a custom one
        self.delete_confirmation_template = "django/admin/domain_delete_confirmation.html"
        response = super().delete_view(request, object_id, extra_context=extra_context)

        return response

    def changeform_view(self, request, object_id=None, form_url="", extra_context=None):
        """Custom changeform implementation to pass in context information"""
        if extra_context is None:
            extra_context = {}

        # Pass in what the an extended expiration date would be for the expiration date modal
        if object_id is not None:
            domain = Domain.objects.get(pk=object_id)
            years_to_extend_by = self._get_calculated_years_for_exp_date(domain)

            try:
                curr_exp_date = domain.registry_expiration_date
            except KeyError:
                # No expiration date was found. Return none.
                extra_context["extended_expiration_date"] = None
                return super().changeform_view(request, object_id, form_url, extra_context)

            if curr_exp_date < date.today():
                extra_context["extended_expiration_date"] = date.today() + relativedelta(years=years_to_extend_by)
            else:
                new_date = domain.registry_expiration_date + relativedelta(years=years_to_extend_by)
                extra_context["extended_expiration_date"] = new_date
        else:
            extra_context["extended_expiration_date"] = None

        return super().changeform_view(request, object_id, form_url, extra_context)

    def response_change(self, request, obj):
        # Create dictionary of action functions
        ACTION_FUNCTIONS = {
            "_place_client_hold": self.do_place_client_hold,
            "_remove_client_hold": self.do_remove_client_hold,
            "_edit_domain": self.do_edit_domain,
            "_delete_domain": self.do_delete_domain,
            "_get_status": self.do_get_status,
            "_extend_expiration_date": self.do_extend_expiration_date,
        }

        # Check which action button was pressed and call the corresponding function
        for action, function in ACTION_FUNCTIONS.items():
            if action in request.POST:
                return function(request, obj)

        # If no matching action button is found, return the super method
        return super().response_change(request, obj)

    def do_extend_expiration_date(self, request, obj):
        """Extends a domains expiration date by one year from the current date"""

        # Make sure we're dealing with a Domain
        if not isinstance(obj, Domain):
            self.message_user(request, "Object is not of type Domain.", messages.ERROR)
            return None

        years = self._get_calculated_years_for_exp_date(obj)

        # Renew the domain.
        try:
            obj.renew_domain(length=years)
            self.message_user(
                request,
                "Successfully extended the expiration date.",
            )
        except RegistryError as err:
            if err.is_connection_error():
                error_message = "Error connecting to the registry."
            else:
                error_message = f"Error extending this domain: {err}."
            self.message_user(request, error_message, messages.ERROR)
        except KeyError:
            # In normal code flow, a keyerror can only occur when
            # fresh data can't be pulled from the registry, and thus there is no cache.
            self.message_user(
                request,
                "Error connecting to the registry. No expiration date was found.",
                messages.ERROR,
            )
        except Exception as err:
            logger.error(err, stack_info=True)
            self.message_user(request, "Could not delete: An unspecified error occured", messages.ERROR)

        return HttpResponseRedirect(".")

    def _get_calculated_years_for_exp_date(self, obj, extension_period: int = 1):
        """Given the current date, an extension period, and a registry_expiration_date
        on the domain object, calculate the number of years needed to extend the
        current expiration date by the extension period.
        """
        # Get the date we want to update to
        desired_date = self._get_current_date() + relativedelta(years=extension_period)

        # Grab the current expiration date
        try:
            exp_date = obj.registry_expiration_date
        except KeyError:
            # if no expiration date from registry, set it to today
            logger.warning("current expiration date not set; setting to today")
            exp_date = self._get_current_date()

        # If the expiration date is super old (2020, for example), we need to
        # "catch up" to the current year, so we add the difference.
        # If both years match, then lets just proceed as normal.
        calculated_exp_date = exp_date + relativedelta(years=extension_period)

        year_difference = desired_date.year - exp_date.year

        years = extension_period
        if desired_date > calculated_exp_date:
            # Max probably isn't needed here (no code flow), but it guards against negative and 0.
            # In both of those cases, we just want to extend by the extension_period.
            years = max(extension_period, year_difference)

        return years

    # Workaround for unit tests, as we cannot mock date directly.
    # it is immutable. Rather than dealing with a convoluted workaround,
    # lets wrap this in a function.
    def _get_current_date(self):
        """Gets the current date"""
        return date.today()

    def do_delete_domain(self, request, obj):
        if not isinstance(obj, Domain):
            # Could be problematic if the type is similar,
            # but not the same (same field/func names).
            # We do not want to accidentally delete records.
            self.message_user(request, "Object is not of type Domain", messages.ERROR)
            return

        try:
            obj.deletedInEpp()
            obj.save()
        except RegistryError as err:
            # Using variables to get past the linter
            message1 = f"Cannot delete Domain when in state {obj.state}"
            message2 = "This subdomain is being used as a hostname on another domain"
            # Human-readable mappings of ErrorCodes. Can be expanded.
            error_messages = {
                # noqa on these items as black wants to reformat to an invalid length
                ErrorCode.OBJECT_STATUS_PROHIBITS_OPERATION: message1,
                ErrorCode.OBJECT_ASSOCIATION_PROHIBITS_OPERATION: message2,
            }

            message = "Cannot connect to the registry"
            if not err.is_connection_error():
                # If nothing is found, will default to returned err
                message = error_messages.get(err.code, err)
            self.message_user(request, f"Error deleting this Domain: {message}", messages.ERROR)
        except TransitionNotAllowed:
            if obj.state == Domain.State.DELETED:
                self.message_user(
                    request,
                    "This domain is already deleted",
                    messages.INFO,
                )
            else:
                self.message_user(
                    request,
                    (
                        "Error deleting this Domain: "
                        f"Can't switch from state '{obj.state}' to 'deleted'"
                        ", must be either 'dns_needed' or 'on_hold'"
                    ),
                    messages.ERROR,
                )
        except Exception:
            self.message_user(
                request,
                "Could not delete: An unspecified error occured",
                messages.ERROR,
            )
        else:
            self.message_user(
                request,
                "Domain %s has been deleted. Thanks!" % obj.name,
            )

        return HttpResponseRedirect(".")

    def do_get_status(self, request, obj):
        try:
            statuses = obj.statuses
        except Exception as err:
            self.message_user(request, err, messages.ERROR)
        else:
            self.message_user(
                request,
                f"The registry statuses are {statuses}. These statuses are from the provider of the .gov registry.",
            )
        return HttpResponseRedirect(".")

    def do_place_client_hold(self, request, obj):
        try:
            obj.place_client_hold()
            obj.save()
        except Exception as err:
            # if error is an error from the registry, display useful
            # and readable error
            if err.code:
                self.message_user(
                    request,
                    f"Error placing the hold with the registry: {err}",
                    messages.ERROR,
                )
            elif err.is_connection_error():
                self.message_user(
                    request,
                    "Error connecting to the registry",
                    messages.ERROR,
                )
            else:
                # all other type error messages, display the error
                self.message_user(request, err, messages.ERROR)
        else:
            self.message_user(
                request,
                "%s is in client hold. This domain is no longer accessible on the public internet." % obj.name,
            )
        return HttpResponseRedirect(".")

    def do_remove_client_hold(self, request, obj):
        try:
            obj.revert_client_hold()
            obj.save()
        except Exception as err:
            # if error is an error from the registry, display useful
            # and readable error
            if err.code:
                self.message_user(
                    request,
                    f"Error removing the hold in the registry: {err}",
                    messages.ERROR,
                )
            elif err.is_connection_error():
                self.message_user(
                    request,
                    "Error connecting to the registry",
                    messages.ERROR,
                )
            else:
                # all other type error messages, display the error
                self.message_user(request, err, messages.ERROR)
        else:
            self.message_user(
                request,
                "%s is ready. This domain is accessible on the public internet." % obj.name,
            )
        return HttpResponseRedirect(".")

    def do_edit_domain(self, request, obj):
        # We want to know, globally, when an edit action occurs
        request.session["analyst_action"] = "edit"
        # Restricts this action to this domain (pk) only
        request.session["analyst_action_location"] = obj.id
        return HttpResponseRedirect(reverse("domain", args=(obj.id,)))

    def change_view(self, request, object_id):
        # If the analyst was recently editing a domain page,
        # delete any associated session values
        if "analyst_action" in request.session:
            del request.session["analyst_action"]
            del request.session["analyst_action_location"]
        return super().change_view(request, object_id)

    def has_change_permission(self, request, obj=None):
        # Fixes a bug wherein users which are only is_staff
        # can access 'change' when GET,
        # but cannot access this page when it is a request of type POST.
        if request.user.has_perm("registrar.full_access_permission") or request.user.has_perm(
            "registrar.analyst_access_permission"
        ):
            return True
        return super().has_change_permission(request, obj)


class DraftDomainAdmin(ListHeaderAdmin):
    """Custom draft domain admin class."""

    search_fields = ["name"]
    search_help_text = "Search by draft domain name."

    # this ordering effects the ordering of results
    # in autocomplete_fields for user
    ordering = ["name"]


class PublicContactAdmin(ListHeaderAdmin):
    """Custom PublicContact admin class."""

    change_form_template = "django/admin/email_clipboard_change_form.html"
    autocomplete_fields = ["domain"]


class VerifiedByStaffAdmin(ListHeaderAdmin):
    list_display = ("email", "requestor", "truncated_notes", "created_at")
    search_fields = ["email"]
    search_help_text = "Search by email."
    readonly_fields = [
        "requestor",
    ]

    change_form_template = "django/admin/email_clipboard_change_form.html"

    def truncated_notes(self, obj):
        # Truncate the 'notes' field to 50 characters
        return str(obj.notes)[:50]

    truncated_notes.short_description = "Notes (Truncated)"  # type: ignore

    def save_model(self, request, obj, form, change):
        # Set the user field to the current admin user
        obj.requestor = request.user if request.user.is_authenticated else None
        super().save_model(request, obj, form, change)


class FederalAgencyAdmin(ListHeaderAdmin):
    list_display = ["agency"]
    search_fields = ["agency"]
    search_help_text = "Search by agency name."
    ordering = ["agency"]


admin.site.unregister(LogEntry)  # Unregister the default registration
admin.site.register(LogEntry, CustomLogEntryAdmin)
admin.site.register(models.User, MyUserAdmin)
# Unregister the built-in Group model
admin.site.unregister(Group)
# Register UserGroup
admin.site.register(models.UserGroup)
admin.site.register(models.UserDomainRole, UserDomainRoleAdmin)
admin.site.register(models.Contact, ContactAdmin)
admin.site.register(models.DomainInvitation, DomainInvitationAdmin)
admin.site.register(models.DomainInformation, DomainInformationAdmin)
admin.site.register(models.Domain, DomainAdmin)
admin.site.register(models.DraftDomain, DraftDomainAdmin)
admin.site.register(models.FederalAgency, FederalAgencyAdmin)
# Host and HostIP removed from django admin because changes in admin
# do not propagate to registry and logic not applied
admin.site.register(models.Host, MyHostAdmin)
admin.site.register(models.Website, WebsiteAdmin)
admin.site.register(models.PublicContact, PublicContactAdmin)
admin.site.register(models.DomainRequest, DomainRequestAdmin)
admin.site.register(models.TransitionDomain, TransitionDomainAdmin)
admin.site.register(models.VerifiedByStaff, VerifiedByStaffAdmin)<|MERGE_RESOLUTION|>--- conflicted
+++ resolved
@@ -899,13 +899,8 @@
             "Type of organization",
             {
                 "fields": [
-<<<<<<< HEAD
-                    "is_election_board",
-                    "generic_org_type",
-=======
                     "generic_org_type",
                     "is_election_board",
->>>>>>> 60e370df
                     "organization_type",
                 ]
             },
