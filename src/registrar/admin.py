--- conflicted
+++ resolved
@@ -1,10 +1,7 @@
 from datetime import date
 import logging
-<<<<<<< HEAD
 import datetime
-=======
 import copy
->>>>>>> e4b0f1ad
 
 from django import forms
 from django.db.models import Avg, F, Value, CharField, Q
