import logging
from django import forms
from django.http import HttpResponse
from django_fsm import get_available_FIELD_transitions
from django.contrib import admin, messages
from django.contrib.auth.admin import UserAdmin as BaseUserAdmin
from django.contrib.auth.models import Group
from django.contrib.contenttypes.models import ContentType
from django.http.response import HttpResponseRedirect
from django.urls import reverse
from epplibwrapper.errors import ErrorCode, RegistryError
from registrar.models.domain import Domain
from registrar.models.utility.admin_sort_fields import AdminSortFields
from registrar.utility import csv_export
from . import models
from auditlog.models import LogEntry  # type: ignore
from auditlog.admin import LogEntryAdmin  # type: ignore
from django_fsm import TransitionNotAllowed  # type: ignore

logger = logging.getLogger(__name__)


class CustomLogEntryAdmin(LogEntryAdmin):
    """Overwrite the generated LogEntry admin class"""

    list_display = [
        "created",
        "resource",
        "action",
        "msg_short",
        "user_url",
    ]

    # We name the custom prop 'resource' because linter
    # is not allowing a short_description attr on it
    # This gets around the linter limitation, for now.
    def resource(self, obj):
        # Return the field value without a link
        return f"{obj.content_type} - {obj.object_repr}"

    search_help_text = "Search by resource, changes, or user."

    change_form_template = "admin/change_form_no_submit.html"
    add_form_template = "admin/change_form_no_submit.html"


class AuditedAdmin(admin.ModelAdmin, AdminSortFields):
    """Custom admin to make auditing easier."""

    def history_view(self, request, object_id, extra_context=None):
        """On clicking 'History', take admin to the auditlog view for an object."""
        return HttpResponseRedirect(
            "{url}?resource_type={content_type}&object_id={object_id}".format(
                url=reverse("admin:auditlog_logentry_changelist", args=()),
                content_type=ContentType.objects.get_for_model(self.model).pk,
                object_id=object_id,
            )
        )

    def formfield_for_foreignkey(self, db_field, request, **kwargs):
        """Used to sort dropdown fields alphabetically but can be expanded upon"""
        form_field = super().formfield_for_foreignkey(db_field, request, **kwargs)
        return self.form_field_order_helper(form_field, db_field)


class ListHeaderAdmin(AuditedAdmin):
    """Custom admin to add a descriptive subheader to list views."""

    def changelist_view(self, request, extra_context=None):
        if extra_context is None:
            extra_context = {}
        # Get the filtered values
        filters = self.get_filters(request)
        # Pass the filtered values to the template context
        extra_context["filters"] = filters
        extra_context["search_query"] = request.GET.get("q", "")  # Assuming the search query parameter is 'q'
        return super().changelist_view(request, extra_context=extra_context)

    def get_filters(self, request):
        """Retrieve the current set of parameters being used to filter the table
        Returns:
            dictionary objects in the format {parameter_name: string,
            parameter_value: string}
        TODO: convert investigator id to investigator username
        """

        filters = []
        # Retrieve the filter parameters
        for param in request.GET.keys():
            # Exclude the default search parameter 'q'
            if param != "q" and param != "o":
                parameter_name = param.replace("__exact", "").replace("_type", "").replace("__id", " id")

                if parameter_name == "investigator id":
                    # Retrieves the corresponding contact from Users
                    id_value = request.GET.get(param)
                    try:
                        contact = models.User.objects.get(id=id_value)
                        investigator_name = contact.first_name + " " + contact.last_name

                        filters.append(
                            {
                                "parameter_name": "investigator",
                                "parameter_value": investigator_name,
                            }
                        )
                    except models.User.DoesNotExist:
                        pass
                else:
                    # For other parameter names, append a dictionary with the original
                    # parameter_name and the corresponding parameter_value
                    filters.append(
                        {
                            "parameter_name": parameter_name,
                            "parameter_value": request.GET.get(param),
                        }
                    )
        return filters


class UserContactInline(admin.StackedInline):
    """Edit a user's profile on the user page."""

    model = models.Contact


class MyUserAdmin(BaseUserAdmin):
    """Custom user admin class to use our inlines."""

    inlines = [UserContactInline]

    list_display = (
        "username",
        "email",
        "first_name",
        "last_name",
        # Group is a custom property defined within this file,
        # rather than in a model like the other properties
        "group",
        "status",
    )

    fieldsets = (
        (
            None,
            {"fields": ("username", "password", "status")},
        ),
        ("Personal Info", {"fields": ("first_name", "last_name", "email")}),
        (
            "Permissions",
            {
                "fields": (
                    "is_active",
                    "is_staff",
                    "is_superuser",
                    "groups",
                    "user_permissions",
                )
            },
        ),
        ("Important dates", {"fields": ("last_login", "date_joined")}),
    )

    # Hide Username (uuid), Groups and Permissions
    # Q: Now that we're using Groups and Permissions,
    # do we expose those to analysts to view?
    analyst_fieldsets = (
        (
            None,
            {"fields": ("password", "status")},
        ),
        ("Personal Info", {"fields": ("first_name", "last_name", "email")}),
        (
            "Permissions",
            {
                "fields": (
                    "is_active",
                    "groups",
                )
            },
        ),
        ("Important dates", {"fields": ("last_login", "date_joined")}),
    )

    analyst_list_display = [
        "email",
        "first_name",
        "last_name",
        "group",
        "status",
    ]

    # NOT all fields are readonly for admin, otherwise we would have
    # set this at the permissions level. The exception is 'status'
    analyst_readonly_fields = [
        "password",
        "Personal Info",
        "first_name",
        "last_name",
        "email",
        "Permissions",
        "is_active",
        "groups",
        "Important dates",
        "last_login",
        "date_joined",
    ]

    list_filter = (
        "is_active",
        "groups",
    )

    # Let's define First group
    # (which should in theory be the ONLY group)
    def group(self, obj):
        if obj.groups.filter(name="full_access_group").exists():
            return "full_access_group"
        elif obj.groups.filter(name="cisa_analysts_group").exists():
            return "cisa_analysts_group"
        return ""

    def get_list_display(self, request):
        # The full_access_permission perm will load onto the full_access_group
        # which is equivalent to superuser. The other group we use to manage
        # perms is cisa_analysts_group. cisa_analysts_group will never contain
        # full_access_permission
        if request.user.has_perm("registrar.full_access_permission"):
            # Use the default list display for all access users
            return super().get_list_display(request)

        # Customize the list display for analysts
        return self.analyst_list_display

    def get_fieldsets(self, request, obj=None):
        if request.user.has_perm("registrar.full_access_permission"):
            # Show all fields for all access users
            return super().get_fieldsets(request, obj)
        elif request.user.has_perm("registrar.analyst_access_permission"):
            # show analyst_fieldsets for analysts
            return self.analyst_fieldsets
        else:
            # any admin user should belong to either full_access_group
            # or cisa_analyst_group
            return []

    def get_readonly_fields(self, request, obj=None):
        if request.user.has_perm("registrar.full_access_permission"):
            return ()  # No read-only fields for all access users
        # Return restrictive Read-only fields for analysts and
        # users who might not belong to groups
        return self.analyst_readonly_fields


class HostIPInline(admin.StackedInline):
    """Edit an ip address on the host page."""

    model = models.HostIP


class MyHostAdmin(AuditedAdmin):
    """Custom host admin class to use our inlines."""

    inlines = [HostIPInline]


class ContactAdmin(ListHeaderAdmin):
    """Custom contact admin class to add search."""

    search_fields = ["email", "first_name", "last_name"]
    search_help_text = "Search by firstname, lastname or email."
    list_display = [
        "contact",
        "email",
    ]

    # We name the custom prop 'contact' because linter
    # is not allowing a short_description attr on it
    # This gets around the linter limitation, for now.
    def contact(self, obj: models.Contact):
        """Duplicate the contact _str_"""
        if obj.first_name or obj.last_name:
            return obj.get_formatted_name()
        elif obj.email:
            return obj.email
        elif obj.pk:
            return str(obj.pk)
        else:
            return ""

    contact.admin_order_field = "first_name"  # type: ignore

    # Read only that we'll leverage for CISA Analysts
    analyst_readonly_fields = [
        "user",
    ]

    def get_readonly_fields(self, request, obj=None):
        """Set the read-only state on form elements.
        We have 1 conditions that determine which fields are read-only:
        admin user permissions.
        """

        readonly_fields = list(self.readonly_fields)

        if request.user.has_perm("registrar.full_access_permission"):
            return readonly_fields
        # Return restrictive Read-only fields for analysts and
        # users who might not belong to groups
        readonly_fields.extend([field for field in self.analyst_readonly_fields])
        return readonly_fields  # Read-only fields for analysts


class WebsiteAdmin(ListHeaderAdmin):
    """Custom website admin class."""

    # Search
    search_fields = [
        "website",
    ]
    search_help_text = "Search by website."


class UserDomainRoleAdmin(ListHeaderAdmin):
    """Custom user domain role admin class."""

    # Columns
    list_display = [
        "user",
        "domain",
        "role",
    ]

    # Search
    search_fields = [
        "user__first_name",
        "user__last_name",
        "domain__name",
        "role",
    ]
    search_help_text = "Search by user, domain, or role."

    autocomplete_fields = ["user", "domain"]


class DomainInvitationAdmin(ListHeaderAdmin):
    """Custom domain invitation admin class."""

    class Meta:
        model = models.DomainInvitation
        fields = "__all__"

    _meta = Meta()

    # Columns
    list_display = [
        "email",
        "domain",
        "status",
    ]

    # Search
    search_fields = [
        "email",
        "domain__name",
    ]

    # Filters
    list_filter = ("status",)

    search_help_text = "Search by email or domain."

    # Mark the FSM field 'status' as readonly
    # to allow admin users to create Domain Invitations
    # without triggering the FSM Transition Not Allowed
    # error.
    readonly_fields = ["status"]


class DomainInformationAdmin(ListHeaderAdmin):
    """Customize domain information admin class."""

    # Columns
    list_display = [
        "domain",
        "organization_type",
        "created_at",
        "submitter",
    ]

    # Filters
    list_filter = ["organization_type"]

    # Search
    search_fields = [
        "domain__name",
    ]
    search_help_text = "Search by domain."

    fieldsets = [
        (None, {"fields": ["creator", "domain_application"]}),
        (
            "Type of organization",
            {
                "fields": [
                    "organization_type",
                    "federally_recognized_tribe",
                    "state_recognized_tribe",
                    "tribe_name",
                    "federal_agency",
                    "federal_type",
                    "is_election_board",
                    "about_your_organization",
                ]
            },
        ),
        (
            "Organization name and mailing address",
            {
                "fields": [
                    "organization_name",
                    "address_line1",
                    "address_line2",
                    "city",
                    "state_territory",
                    "zipcode",
                    "urbanization",
                ]
            },
        ),
        ("Authorizing official", {"fields": ["authorizing_official"]}),
        (".gov domain", {"fields": ["domain"]}),
        ("Your contact information", {"fields": ["submitter"]}),
        ("Other employees from your organization?", {"fields": ["other_contacts"]}),
        (
            "No other employees from your organization?",
            {"fields": ["no_other_contacts_rationale"]},
        ),
        ("Anything else we should know?", {"fields": ["anything_else"]}),
        (
            "Requirements for operating .gov domains",
            {"fields": ["is_policy_acknowledged"]},
        ),
    ]

    # Read only that we'll leverage for CISA Analysts
    analyst_readonly_fields = [
        "creator",
        "type_of_work",
        "more_organization_information",
        "domain",
        "submitter",
        "no_other_contacts_rationale",
        "anything_else",
        "is_policy_acknowledged",
    ]

    # For each filter_horizontal, init in admin js extendFilterHorizontalWidgets
    # to activate the edit/delete/view buttons
    filter_horizontal = ("other_contacts",)
    
    # lists in filter_horizontal are not sorted properly, sort them
    # by first_name
    def formfield_for_manytomany(self, db_field, request, **kwargs):
        if db_field.name in ("other_contacts",):
            kwargs["queryset"] = models.Contact.objects.all().order_by("first_name")  # Sort contacts
        return super().formfield_for_manytomany(db_field, request, **kwargs)

    def get_readonly_fields(self, request, obj=None):
        """Set the read-only state on form elements.
        We have 1 conditions that determine which fields are read-only:
        admin user permissions.
        """

        readonly_fields = list(self.readonly_fields)

        if request.user.has_perm("registrar.full_access_permission"):
            return readonly_fields
        # Return restrictive Read-only fields for analysts and
        # users who might not belong to groups
        readonly_fields.extend([field for field in self.analyst_readonly_fields])
        return readonly_fields  # Read-only fields for analysts


class DomainApplicationAdminForm(forms.ModelForm):
    """Custom form to limit transitions to available transitions"""

    class Meta:
        model = models.DomainApplication
        fields = "__all__"

    def __init__(self, *args, **kwargs):
        super().__init__(*args, **kwargs)

        application = kwargs.get("instance")
        if application and application.pk:
            current_state = application.status

            # first option in status transitions is current state
            available_transitions = [(current_state, current_state)]

            transitions = get_available_FIELD_transitions(
                application, models.DomainApplication._meta.get_field("status")
            )

            for transition in transitions:
                available_transitions.append((transition.target, transition.target))

            # only set the available transitions if the user is not restricted
            # from editing the domain application; otherwise, the form will be
            # readonly and the status field will not have a widget
            if not application.creator.is_restricted():
                self.fields["status"].widget.choices = available_transitions


class DomainApplicationAdmin(ListHeaderAdmin):

    """Custom domain applications admin class."""

    # Columns
    list_display = [
        "requested_domain",
        "status",
        "organization_type",
        "created_at",
        "submitter",
        "investigator",
    ]

    # Filters
    list_filter = ("status", "organization_type", "investigator")

    # Search
    search_fields = [
        "requested_domain__name",
        "submitter__email",
        "submitter__first_name",
        "submitter__last_name",
    ]
    search_help_text = "Search by domain or submitter."

    # Detail view
    form = DomainApplicationAdminForm
    fieldsets = [
        (None, {"fields": ["status", "investigator", "creator", "approved_domain"]}),
        (
            "Type of organization",
            {
                "fields": [
                    "organization_type",
                    "federally_recognized_tribe",
                    "state_recognized_tribe",
                    "tribe_name",
                    "federal_agency",
                    "federal_type",
                    "is_election_board",
                    "about_your_organization",
                ]
            },
        ),
        (
            "Organization name and mailing address",
            {
                "fields": [
                    "organization_name",
                    "address_line1",
                    "address_line2",
                    "city",
                    "state_territory",
                    "zipcode",
                    "urbanization",
                ]
            },
        ),
        ("Authorizing official", {"fields": ["authorizing_official"]}),
        ("Current websites", {"fields": ["current_websites"]}),
        (".gov domain", {"fields": ["requested_domain", "alternative_domains"]}),
        ("Purpose of your domain", {"fields": ["purpose"]}),
        ("Your contact information", {"fields": ["submitter"]}),
        ("Other employees from your organization?", {"fields": ["other_contacts"]}),
        (
            "No other employees from your organization?",
            {"fields": ["no_other_contacts_rationale"]},
        ),
        ("Anything else we should know?", {"fields": ["anything_else"]}),
        (
            "Requirements for operating .gov domains",
            {"fields": ["is_policy_acknowledged"]},
        ),
    ]

    # Read only that we'll leverage for CISA Analysts
    analyst_readonly_fields = [
        "creator",
        "about_your_organization",
        "requested_domain",
        "alternative_domains",
        "purpose",
        "submitter",
        "no_other_contacts_rationale",
        "anything_else",
        "is_policy_acknowledged",
    ]

<<<<<<< HEAD
    # For each filter_horizontal, init in admin js extendFilterHorizontalWidgets
    # to activate the edit/delete/view buttons
    filter_horizontal = ("current_websites", "alternative_domains")
=======
    filter_horizontal = ("current_websites", "alternative_domains", "other_contacts")
>>>>>>> 856a3221

    # lists in filter_horizontal are not sorted properly, sort them
    # by website
    def formfield_for_manytomany(self, db_field, request, **kwargs):
        if db_field.name in ("current_websites", "alternative_domains"):
            kwargs["queryset"] = models.Website.objects.all().order_by("website")  # Sort websites
        return super().formfield_for_manytomany(db_field, request, **kwargs)

    # Trigger action when a fieldset is changed
    def save_model(self, request, obj, form, change):
        if obj and obj.creator.status != models.User.RESTRICTED:
            if change:  # Check if the application is being edited
                # Get the original application from the database
                original_obj = models.DomainApplication.objects.get(pk=obj.pk)

                if (
                    obj
                    and original_obj.status == models.DomainApplication.APPROVED
                    and (
                        obj.status == models.DomainApplication.REJECTED
                        or obj.status == models.DomainApplication.INELIGIBLE
                    )
                    and not obj.domain_is_not_active()
                ):
                    # If an admin tried to set an approved application to
                    # rejected or ineligible and the related domain is already
                    # active, shortcut the action and throw a friendly
                    # error message. This action would still not go through
                    # shortcut or not as the rules are duplicated on the model,
                    # but the error would be an ugly Django error screen.

                    # Clear the success message
                    messages.set_level(request, messages.ERROR)

                    messages.error(
                        request,
                        "This action is not permitted. The domain is already active.",
                    )

                else:
                    if obj.status != original_obj.status:
                        status_method_mapping = {
                            models.DomainApplication.STARTED: None,
                            models.DomainApplication.SUBMITTED: obj.submit,
                            models.DomainApplication.IN_REVIEW: obj.in_review,
                            models.DomainApplication.ACTION_NEEDED: obj.action_needed,
                            models.DomainApplication.APPROVED: obj.approve,
                            models.DomainApplication.WITHDRAWN: obj.withdraw,
                            models.DomainApplication.REJECTED: obj.reject,
                            models.DomainApplication.INELIGIBLE: (obj.reject_with_prejudice),
                        }
                        selected_method = status_method_mapping.get(obj.status)
                        if selected_method is None:
                            logger.warning("Unknown status selected in django admin")
                        else:
                            # This is an fsm in model which will throw an error if the
                            # transition condition is violated, so we roll back the
                            # status to what it was before the admin user changed it and
                            # let the fsm method set it.
                            obj.status = original_obj.status
                            selected_method()

                    super().save_model(request, obj, form, change)
        else:
            # Clear the success message
            messages.set_level(request, messages.ERROR)

            messages.error(
                request,
                "This action is not permitted for applications with a restricted creator.",
            )

    def get_readonly_fields(self, request, obj=None):
        """Set the read-only state on form elements.
        We have 2 conditions that determine which fields are read-only:
        admin user permissions and the application creator's status, so
        we'll use the baseline readonly_fields and extend it as needed.
        """

        readonly_fields = list(self.readonly_fields)

        # Check if the creator is restricted
        if obj and obj.creator.status == models.User.RESTRICTED:
            # For fields like CharField, IntegerField, etc., the widget used is
            # straightforward and the readonly_fields list can control their behavior
            readonly_fields.extend([field.name for field in self.model._meta.fields])
            # Add the multi-select fields to readonly_fields:
            # Complex fields like ManyToManyField require special handling
            readonly_fields.extend(["current_websites", "other_contacts", "alternative_domains"])

        if request.user.has_perm("registrar.full_access_permission"):
            return readonly_fields
        # Return restrictive Read-only fields for analysts and
        # users who might not belong to groups
        readonly_fields.extend([field for field in self.analyst_readonly_fields])
        return readonly_fields

    def display_restricted_warning(self, request, obj):
        if obj and obj.creator.status == models.User.RESTRICTED:
            messages.warning(
                request,
                "Cannot edit an application with a restricted creator.",
            )

    def change_view(self, request, object_id, form_url="", extra_context=None):
        obj = self.get_object(request, object_id)
        self.display_restricted_warning(request, obj)
        return super().change_view(request, object_id, form_url, extra_context)


class TransitionDomainAdmin(ListHeaderAdmin):
    """Custom transition domain admin class."""

    # Columns
    list_display = [
        "username",
        "domain_name",
        "status",
        "email_sent",
    ]

    search_fields = ["username", "domain_name"]
    search_help_text = "Search by user or domain name."


class DomainInformationInline(admin.StackedInline):
    """Edit a domain information on the domain page.
    We had issues inheriting from both StackedInline
    and the source DomainInformationAdmin since these
    classes conflict, so we'll just pull what we need
    from DomainInformationAdmin"""

    model = models.DomainInformation

    fieldsets = DomainInformationAdmin.fieldsets
    analyst_readonly_fields = DomainInformationAdmin.analyst_readonly_fields
    # For each filter_horizontal, init in admin js extendFilterHorizontalWidgets
    # to activate the edit/delete/view buttons
    filter_horizontal = ("other_contacts",)
    
    # lists in filter_horizontal are not sorted properly, sort them
    # by first_name
    def formfield_for_manytomany(self, db_field, request, **kwargs):
        if db_field.name in ("other_contacts",):
            kwargs["queryset"] = models.Contact.objects.all().order_by("first_name")  # Sort contacts
        return super().formfield_for_manytomany(db_field, request, **kwargs)

    def get_readonly_fields(self, request, obj=None):
        return DomainInformationAdmin.get_readonly_fields(self, request, obj=None)


class DomainAdmin(ListHeaderAdmin):
    """Custom domain admin class to add extra buttons."""

    inlines = [DomainInformationInline]

    # Columns
    list_display = [
        "name",
        "organization_type",
        "state",
    ]

    def organization_type(self, obj):
        return obj.domain_info.get_organization_type_display()

    organization_type.admin_order_field = "domain_info__organization_type"  # type: ignore

    # Filters
    list_filter = ["domain_info__organization_type", "state"]

    search_fields = ["name"]
    search_help_text = "Search by domain name."
    change_form_template = "django/admin/domain_change_form.html"
    change_list_template = "django/admin/domain_change_list.html"
    readonly_fields = ["state", "expiration_date"]

    def export_data_type(self, request):
        # match the CSV example with all the fields
        response = HttpResponse(content_type="text/csv")
        response["Content-Disposition"] = 'attachment; filename="domains-by-type.csv"'
        csv_export.export_data_type_to_csv(response)
        return response

    def export_data_full(self, request):
        # Smaller export based on 1
        response = HttpResponse(content_type="text/csv")
        response["Content-Disposition"] = 'attachment; filename="current-full.csv"'
        csv_export.export_data_full_to_csv(response)
        return response

    def export_data_federal(self, request):
        # Federal only
        response = HttpResponse(content_type="text/csv")
        response["Content-Disposition"] = 'attachment; filename="current-federal.csv"'
        csv_export.export_data_federal_to_csv(response)
        return response

    def get_urls(self):
        from django.urls import path

        urlpatterns = super().get_urls()

        # Used to extrapolate a path name, for instance
        # name="{app_label}_{model_name}_export_data_type"
        info = self.model._meta.app_label, self.model._meta.model_name

        my_url = [
            path(
                "export_data_type/",
                self.export_data_type,
                name="%s_%s_export_data_type" % info,
            ),
            path(
                "export_data_full/",
                self.export_data_full,
                name="%s_%s_export_data_full" % info,
            ),
            path(
                "export_data_federal/",
                self.export_data_federal,
                name="%s_%s_export_data_federal" % info,
            ),
        ]

        return my_url + urlpatterns

    def response_change(self, request, obj):
        # Create dictionary of action functions
        ACTION_FUNCTIONS = {
            "_place_client_hold": self.do_place_client_hold,
            "_remove_client_hold": self.do_remove_client_hold,
            "_edit_domain": self.do_edit_domain,
            "_delete_domain": self.do_delete_domain,
            "_get_status": self.do_get_status,
        }

        # Check which action button was pressed and call the corresponding function
        for action, function in ACTION_FUNCTIONS.items():
            if action in request.POST:
                return function(request, obj)

        # If no matching action button is found, return the super method
        return super().response_change(request, obj)

    def do_delete_domain(self, request, obj):
        if not isinstance(obj, Domain):
            # Could be problematic if the type is similar,
            # but not the same (same field/func names).
            # We do not want to accidentally delete records.
            self.message_user(request, "Object is not of type Domain", messages.ERROR)
            return

        try:
            obj.deletedInEpp()
            obj.save()
        except RegistryError as err:
            # Using variables to get past the linter
            message1 = f"Cannot delete Domain when in state {obj.state}"
            message2 = "This subdomain is being used as a hostname on another domain"
            # Human-readable mappings of ErrorCodes. Can be expanded.
            error_messages = {
                # noqa on these items as black wants to reformat to an invalid length
                ErrorCode.OBJECT_STATUS_PROHIBITS_OPERATION: message1,
                ErrorCode.OBJECT_ASSOCIATION_PROHIBITS_OPERATION: message2,
            }

            message = "Cannot connect to the registry"
            if not err.is_connection_error():
                # If nothing is found, will default to returned err
                message = error_messages.get(err.code, err)
            self.message_user(request, f"Error deleting this Domain: {message}", messages.ERROR)
        except TransitionNotAllowed:
            if obj.state == Domain.State.DELETED:
                self.message_user(
                    request,
                    "This domain is already deleted",
                    messages.INFO,
                )
            else:
                self.message_user(
                    request,
                    "Error deleting this Domain: "
                    f"Can't switch from state '{obj.state}' to 'deleted'"
                    ", must be either 'dns_needed' or 'on_hold'",
                    messages.ERROR,
                )
        except Exception:
            self.message_user(
                request,
                "Could not delete: An unspecified error occured",
                messages.ERROR,
            )
        else:
            self.message_user(
                request,
                ("Domain %s has been deleted. Thanks!") % obj.name,
            )

        return HttpResponseRedirect(".")

    def do_get_status(self, request, obj):
        try:
            statuses = obj.statuses
        except Exception as err:
            self.message_user(request, err, messages.ERROR)
        else:
            self.message_user(
                request,
                f"The registry statuses are {statuses}. These statuses are from the provider of the .gov registry.",
            )
        return HttpResponseRedirect(".")

    def do_place_client_hold(self, request, obj):
        try:
            obj.place_client_hold()
            obj.save()
        except Exception as err:
            # if error is an error from the registry, display useful
            # and readable error
            if err.code:
                self.message_user(
                    request,
                    f"Error placing the hold with the registry: {err}",
                    messages.ERROR,
                )
            elif err.is_connection_error():
                self.message_user(
                    request,
                    "Error connecting to the registry",
                    messages.ERROR,
                )
            else:
                # all other type error messages, display the error
                self.message_user(request, err, messages.ERROR)
        else:
            self.message_user(
                request,
                ("%s is in client hold. This domain is no longer accessible on the public internet.") % obj.name,
            )
        return HttpResponseRedirect(".")

    def do_remove_client_hold(self, request, obj):
        try:
            obj.revert_client_hold()
            obj.save()
        except Exception as err:
            # if error is an error from the registry, display useful
            # and readable error
            if err.code:
                self.message_user(
                    request,
                    f"Error removing the hold in the registry: {err}",
                    messages.ERROR,
                )
            elif err.is_connection_error():
                self.message_user(
                    request,
                    "Error connecting to the registry",
                    messages.ERROR,
                )
            else:
                # all other type error messages, display the error
                self.message_user(request, err, messages.ERROR)
        else:
            self.message_user(
                request,
                ("%s is ready. This domain is accessible on the public internet.") % obj.name,
            )
        return HttpResponseRedirect(".")

    def do_edit_domain(self, request, obj):
        # We want to know, globally, when an edit action occurs
        request.session["analyst_action"] = "edit"
        # Restricts this action to this domain (pk) only
        request.session["analyst_action_location"] = obj.id
        return HttpResponseRedirect(reverse("domain", args=(obj.id,)))

    def change_view(self, request, object_id):
        # If the analyst was recently editing a domain page,
        # delete any associated session values
        if "analyst_action" in request.session:
            del request.session["analyst_action"]
            del request.session["analyst_action_location"]
        return super().change_view(request, object_id)

    def has_change_permission(self, request, obj=None):
        # Fixes a bug wherein users which are only is_staff
        # can access 'change' when GET,
        # but cannot access this page when it is a request of type POST.
        if request.user.has_perm("registrar.full_access_permission") or request.user.has_perm(
            "registrar.analyst_access_permission"
        ):
            return True
        return super().has_change_permission(request, obj)


class DraftDomainAdmin(ListHeaderAdmin):
    """Custom draft domain admin class."""

    search_fields = ["name"]
    search_help_text = "Search by draft domain name."


admin.site.unregister(LogEntry)  # Unregister the default registration
admin.site.register(LogEntry, CustomLogEntryAdmin)
admin.site.register(models.User, MyUserAdmin)
# Unregister the built-in Group model
admin.site.unregister(Group)
# Register UserGroup
admin.site.register(models.UserGroup)
admin.site.register(models.UserDomainRole, UserDomainRoleAdmin)
admin.site.register(models.Contact, ContactAdmin)
admin.site.register(models.DomainInvitation, DomainInvitationAdmin)
admin.site.register(models.DomainInformation, DomainInformationAdmin)
admin.site.register(models.Domain, DomainAdmin)
admin.site.register(models.DraftDomain, DraftDomainAdmin)
admin.site.register(models.Host, MyHostAdmin)
admin.site.register(models.Nameserver, MyHostAdmin)
admin.site.register(models.Website, WebsiteAdmin)
admin.site.register(models.PublicContact, AuditedAdmin)
admin.site.register(models.DomainApplication, DomainApplicationAdmin)
admin.site.register(models.TransitionDomain, TransitionDomainAdmin)<|MERGE_RESOLUTION|>--- conflicted
+++ resolved
@@ -602,13 +602,7 @@
         "is_policy_acknowledged",
     ]
 
-<<<<<<< HEAD
-    # For each filter_horizontal, init in admin js extendFilterHorizontalWidgets
-    # to activate the edit/delete/view buttons
-    filter_horizontal = ("current_websites", "alternative_domains")
-=======
     filter_horizontal = ("current_websites", "alternative_domains", "other_contacts")
->>>>>>> 856a3221
 
     # lists in filter_horizontal are not sorted properly, sort them
     # by website
