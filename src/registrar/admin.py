from datetime import date
import logging
import copy

from django import forms
from django.db.models import Value, CharField, Q
from django.db.models.functions import Concat, Coalesce
from django.http import HttpResponseRedirect
from django.shortcuts import redirect
from django_fsm import get_available_FIELD_transitions
from django.contrib import admin, messages
from django.contrib.auth.admin import UserAdmin as BaseUserAdmin
from django.contrib.auth.models import Group
from django.contrib.contenttypes.models import ContentType
from django.urls import reverse
from dateutil.relativedelta import relativedelta  # type: ignore
from epplibwrapper.errors import ErrorCode, RegistryError
from registrar.models import Contact, Domain, DomainRequest, DraftDomain, User, Website
from registrar.utility.errors import FSMDomainRequestError, FSMErrorCodes
from registrar.views.utility.mixins import OrderableFieldsMixin
from django.contrib.admin.views.main import ORDER_VAR
from registrar.widgets import NoAutocompleteFilteredSelectMultiple
from . import models
from auditlog.models import LogEntry  # type: ignore
from auditlog.admin import LogEntryAdmin  # type: ignore
from django_fsm import TransitionNotAllowed  # type: ignore
from django.utils.safestring import mark_safe
from django.utils.html import escape
from django.contrib.auth.forms import UserChangeForm, UsernameField
from django_admin_multiple_choice_list_filter.list_filters import MultipleChoiceListFilter

from django.utils.translation import gettext_lazy as _

logger = logging.getLogger(__name__)


class MyUserAdminForm(UserChangeForm):
    """This form utilizes the custom widget for its class's ManyToMany UIs.

    It inherits from UserChangeForm which has special handling for the password and username fields."""

    class Meta:
        model = models.User
        fields = "__all__"
        field_classes = {"username": UsernameField}
        widgets = {
            "groups": NoAutocompleteFilteredSelectMultiple("groups", False),
            "user_permissions": NoAutocompleteFilteredSelectMultiple("user_permissions", False),
        }

    def __init__(self, *args, **kwargs):
        """Custom init to modify the user form"""
        super(MyUserAdminForm, self).__init__(*args, **kwargs)
        self._override_base_help_texts()

    def _override_base_help_texts(self):
        """
        Used to override pre-existing help texts in AbstractUser.
        This is done to avoid modifying the base AbstractUser class.
        """
        is_superuser = self.fields.get("is_superuser")
        is_staff = self.fields.get("is_staff")
        password = self.fields.get("password")

        if is_superuser is not None:
            is_superuser.help_text = "For development purposes only; provides superuser access on the database level."

        if is_staff is not None:
            is_staff.help_text = "Designates whether the user can log in to this admin site."

        if password is not None:
            # Link is copied from the base implementation of UserChangeForm.
            link = f"../../{self.instance.pk}/password/"
            password.help_text = (
                "Raw passwords are not stored, so they will not display here. "
                f'You can change the password using <a href="{link}">this form</a>.'
            )


class DomainInformationAdminForm(forms.ModelForm):
    """This form utilizes the custom widget for its class's ManyToMany UIs."""

    class Meta:
        model = models.DomainInformation
        fields = "__all__"
        widgets = {
            "other_contacts": NoAutocompleteFilteredSelectMultiple("other_contacts", False),
        }


class DomainInformationInlineForm(forms.ModelForm):
    """This form utilizes the custom widget for its class's ManyToMany UIs."""

    class Meta:
        model = models.DomainInformation
        fields = "__all__"
        widgets = {
            "other_contacts": NoAutocompleteFilteredSelectMultiple("other_contacts", False),
        }


class DomainRequestAdminForm(forms.ModelForm):
    """Custom form to limit transitions to available transitions.
    This form utilizes the custom widget for its class's ManyToMany UIs."""

    class Meta:
        model = models.DomainRequest
        fields = "__all__"
        widgets = {
            "current_websites": NoAutocompleteFilteredSelectMultiple("current_websites", False),
            "alternative_domains": NoAutocompleteFilteredSelectMultiple("alternative_domains", False),
            "other_contacts": NoAutocompleteFilteredSelectMultiple("other_contacts", False),
        }

    def __init__(self, *args, **kwargs):
        super().__init__(*args, **kwargs)

        domain_request = kwargs.get("instance")
        if domain_request and domain_request.pk:
            current_state = domain_request.status

            # first option in status transitions is current state
            available_transitions = [(current_state, domain_request.get_status_display())]

            if domain_request.investigator is not None:
                transitions = get_available_FIELD_transitions(
                    domain_request, models.DomainRequest._meta.get_field("status")
                )
            else:
                transitions = self.get_custom_field_transitions(
                    domain_request, models.DomainRequest._meta.get_field("status")
                )

            for transition in transitions:
                available_transitions.append((transition.target, transition.target.label))

            # only set the available transitions if the user is not restricted
            # from editing the domain request; otherwise, the form will be
            # readonly and the status field will not have a widget
            if not domain_request.creator.is_restricted():
                self.fields["status"].widget.choices = available_transitions

    def get_custom_field_transitions(self, instance, field):
        """Custom implementation of get_available_FIELD_transitions
        in the FSM. Allows us to still display fields filtered out by a condition."""
        curr_state = field.get_state(instance)
        transitions = field.transitions[instance.__class__]

        for name, transition in transitions.items():
            meta = transition._django_fsm
            if meta.has_transition(curr_state):
                yield meta.get_transition(curr_state)

    def clean(self):
        """
        Override of the default clean on the form.
        This is so we can inject custom form-level error messages.
        """
        # clean is called from clean_forms, which is called from is_valid
        # after clean_fields.  it is used to determine form level errors.
        # is_valid is typically called from view during a post
        cleaned_data = super().clean()
        status = cleaned_data.get("status")
        investigator = cleaned_data.get("investigator")
        rejection_reason = cleaned_data.get("rejection_reason")

        # Get the old status
        initial_status = self.initial.get("status", None)

        # We only care about investigator when in these statuses
        checked_statuses = [
            DomainRequest.DomainRequestStatus.APPROVED,
            DomainRequest.DomainRequestStatus.IN_REVIEW,
            DomainRequest.DomainRequestStatus.ACTION_NEEDED,
            DomainRequest.DomainRequestStatus.REJECTED,
            DomainRequest.DomainRequestStatus.INELIGIBLE,
        ]

        # If a status change occured, check for validity
        if status != initial_status and status in checked_statuses:
            # Checks the "investigators" field for validity.
            # That field must obey certain conditions when an domain request is approved.
            # Will call "add_error" if any issues are found.
            self._check_for_valid_investigator(investigator)

        # If the status is rejected, a rejection reason must exist
        if status == DomainRequest.DomainRequestStatus.REJECTED:
            self._check_for_valid_rejection_reason(rejection_reason)

        return cleaned_data

    def _check_for_valid_rejection_reason(self, rejection_reason) -> bool:
        """
        Checks if the rejection_reason field is not none.
        Adds form errors on failure.
        """
        is_valid = False

        # Check if a rejection reason exists. Rejection is not possible without one.
        error_message = None
        if rejection_reason is None or rejection_reason == "":
            # Lets grab the error message from a common location
            error_message = FSMDomainRequestError.get_error_message(FSMErrorCodes.NO_REJECTION_REASON)
        else:
            is_valid = True

        if error_message is not None:
            self.add_error("rejection_reason", error_message)

        return is_valid

    def _check_for_valid_investigator(self, investigator) -> bool:
        """
        Checks if the investigator field is not none, and is staff.
        Adds form errors on failure.
        """

        is_valid = False

        # Check if an investigator is assigned. No approval is possible without one.
        error_message = None
        if investigator is None:
            # Lets grab the error message from a common location
            error_message = FSMDomainRequestError.get_error_message(FSMErrorCodes.NO_INVESTIGATOR)
        elif not investigator.is_staff:
            error_message = FSMDomainRequestError.get_error_message(FSMErrorCodes.INVESTIGATOR_NOT_STAFF)
        else:
            is_valid = True

        if error_message is not None:
            self.add_error("investigator", error_message)

        return is_valid


# Based off of this excellent example: https://djangosnippets.org/snippets/10471/
class MultiFieldSortableChangeList(admin.views.main.ChangeList):
    """
    This class overrides the behavior of column sorting in django admin tables in order
    to allow for multi field sorting on admin_order_field


    Usage:

    class MyCustomAdmin(admin.ModelAdmin):

        ...

        def get_changelist(self, request, **kwargs):
            return MultiFieldSortableChangeList

        ...

    """

    def get_ordering(self, request, queryset):
        """
        Returns the list of ordering fields for the change list.

        Mostly identical to the base implementation, except that now it can return
        a list of order_field objects rather than just one.
        """
        params = self.params
        ordering = list(self.model_admin.get_ordering(request) or self._get_default_ordering())

        if ORDER_VAR in params:
            # Clear ordering and used params
            ordering = []

            order_params = params[ORDER_VAR].split(".")
            for p in order_params:
                try:
                    none, pfx, idx = p.rpartition("-")
                    field_name = self.list_display[int(idx)]

                    order_fields = self.get_ordering_field(field_name)

                    if isinstance(order_fields, list):
                        for order_field in order_fields:
                            if order_field:
                                ordering.append(pfx + order_field)
                    else:
                        ordering.append(pfx + order_fields)

                except (IndexError, ValueError):
                    continue  # Invalid ordering specified, skip it.

        # Add the given query's ordering fields, if any.
        ordering.extend(queryset.query.order_by)

        # Ensure that the primary key is systematically present in the list of
        # ordering fields so we can guarantee a deterministic order across all
        # database backends.
        pk_name = self.lookup_opts.pk.name
        if not (set(ordering) & set(["pk", "-pk", pk_name, "-" + pk_name])):
            # The two sets do not intersect, meaning the pk isn't present. So
            # we add it.
            ordering.append("-pk")

        return ordering


class CustomLogEntryAdmin(LogEntryAdmin):
    """Overwrite the generated LogEntry admin class"""

    list_display = [
        "created",
        "resource",
        "action",
        "msg_short",
        "user_url",
    ]

    # We name the custom prop 'resource' because linter
    # is not allowing a short_description attr on it
    # This gets around the linter limitation, for now.
    def resource(self, obj):
        # Return the field value without a link
        return f"{obj.content_type} - {obj.object_repr}"

    # We name the custom prop 'created_at' because linter
    # is not allowing a short_description attr on it
    # This gets around the linter limitation, for now.
    @admin.display(description=_("Created at"))
    def created(self, obj):
        return obj.timestamp

    search_help_text = "Search by resource, changes, or user."

    change_form_template = "admin/change_form_no_submit.html"
    add_form_template = "admin/change_form_no_submit.html"


class AdminSortFields:
    _name_sort = ["first_name", "last_name", "email"]

    # Define a mapping of field names to model querysets and sort expressions.
    # A dictionary is used for specificity, but the downside is some degree of repetition.
    # To eliminate this, this list can be generated dynamically but the readability of that
    # is impacted.
    sort_mapping = {
        # == Contact == #
        "other_contacts": (Contact, _name_sort),
        "authorizing_official": (Contact, _name_sort),
        "submitter": (Contact, _name_sort),
        # == User == #
        "creator": (User, _name_sort),
        "user": (User, _name_sort),
        "investigator": (User, _name_sort),
        # == Website == #
        "current_websites": (Website, "website"),
        "alternative_domains": (Website, "website"),
        # == DraftDomain == #
        "requested_domain": (DraftDomain, "name"),
        # == DomainRequest == #
        "domain_request": (DomainRequest, "requested_domain__name"),
        # == Domain == #
        "domain": (Domain, "name"),
        "approved_domain": (Domain, "name"),
    }

    @classmethod
    def get_queryset(cls, db_field):
        """This is a helper function for formfield_for_manytomany and formfield_for_foreignkey"""
        queryset_info = cls.sort_mapping.get(db_field.name, None)
        if queryset_info is None:
            return None

        # Grab the model we want to order, and grab how we want to order it
        model, order_by = queryset_info
        match db_field.name:
            case "investigator":
                # We should only return users who are staff.
                return model.objects.filter(is_staff=True).order_by(*order_by)
            case _:
                if isinstance(order_by, list) or isinstance(order_by, tuple):
                    return model.objects.order_by(*order_by)
                else:
                    return model.objects.order_by(order_by)


class AuditedAdmin(admin.ModelAdmin):
    """Custom admin to make auditing easier."""

    def history_view(self, request, object_id, extra_context=None):
        """On clicking 'History', take admin to the auditlog view for an object."""
        return HttpResponseRedirect(
            "{url}?resource_type={content_type}&object_id={object_id}".format(
                url=reverse("admin:auditlog_logentry_changelist", args=()),
                content_type=ContentType.objects.get_for_model(self.model).pk,
                object_id=object_id,
            )
        )

    def formfield_for_manytomany(self, db_field, request, **kwargs):
        """customize the behavior of formfields with manytomany relationships.  the customized
        behavior includes sorting of objects in lists as well as customizing helper text"""

        # Define a queryset. Note that in the super of this,
        # a new queryset will only be generated if one does not exist.
        # Thus, the order in which we define queryset matters.
        queryset = AdminSortFields.get_queryset(db_field)
        if queryset:
            kwargs["queryset"] = queryset

        formfield = super().formfield_for_manytomany(db_field, request, **kwargs)
        # customize the help text for all formfields for manytomany
        formfield.help_text = (
            formfield.help_text
            + " If more than one value is selected, the change/delete/view actions will be disabled."
        )
        return formfield

    def formfield_for_foreignkey(self, db_field, request, **kwargs):
        """Customize the behavior of formfields with foreign key relationships. This will customize
        the behavior of selects. Customized behavior includes sorting of objects in list."""

        # Define a queryset. Note that in the super of this,
        # a new queryset will only be generated if one does not exist.
        # Thus, the order in which we define queryset matters.
        queryset = AdminSortFields.get_queryset(db_field)
        if queryset:
            kwargs["queryset"] = queryset

        return super().formfield_for_foreignkey(db_field, request, **kwargs)


class ListHeaderAdmin(AuditedAdmin, OrderableFieldsMixin):
    """Custom admin to add a descriptive subheader to list views
    and custom table sort behaviour"""

    def get_changelist(self, request, **kwargs):
        """Returns a custom ChangeList class, as opposed to the default.
        This is so we can override the behaviour of the `admin_order_field` field.
        By default, django does not support ordering by multiple fields for this
        particular field (i.e. self.admin_order_field=["first_name", "last_name"] is invalid).

        Reference: https://code.djangoproject.com/ticket/31975
        """
        return MultiFieldSortableChangeList

    def changelist_view(self, request, extra_context=None):
        if extra_context is None:
            extra_context = {}
        # Get the filtered values
        filters = self.get_filters(request)
        # Pass the filtered values to the template context
        extra_context["filters"] = filters
        extra_context["search_query"] = request.GET.get("q", "")  # Assuming the search query parameter is 'q'
        return super().changelist_view(request, extra_context=extra_context)

    def get_filters(self, request):
        """Retrieve the current set of parameters being used to filter the table
        Returns:
            dictionary objects in the format {parameter_name: string,
            parameter_value: string}
        TODO: convert investigator id to investigator username
        """
        filters = []
        # Retrieve the filter parameters
        for param in request.GET.keys():
            # Exclude the default search parameter 'q'
            if param != "q" and param != "o":
                parameter_name = param.replace("__exact", "").replace("_type", "").replace("__id", " id")

                if parameter_name == "investigator id":
                    # Retrieves the corresponding contact from Users
                    id_value = request.GET.get(param)
                    try:
                        contact = models.User.objects.get(id=id_value)
                        investigator_name = contact.first_name + " " + contact.last_name

                        filters.append(
                            {
                                "parameter_name": "investigator",
                                "parameter_value": investigator_name,
                            }
                        )
                    except models.User.DoesNotExist:
                        pass
                else:
                    # For other parameter names, append a dictionary with the original
                    # parameter_name and the corresponding parameter_value
                    filters.append(
                        {
                            "parameter_name": parameter_name,
                            "parameter_value": request.GET.get(param),
                        }
                    )
        return filters


class UserContactInline(admin.StackedInline):
    """Edit a user's profile on the user page."""

    model = models.Contact


class MyUserAdmin(BaseUserAdmin):
    """Custom user admin class to use our inlines."""

    form = MyUserAdminForm

    class Meta:
        """Contains meta information about this class"""

        model = models.User
        fields = "__all__"

    _meta = Meta()

    inlines = [UserContactInline]

    list_display = (
        "username",
        "overridden_email_field",
        "first_name",
        "last_name",
        # Group is a custom property defined within this file,
        # rather than in a model like the other properties
        "group",
        "status",
    )

    # Renames inherited AbstractUser label 'email_address to 'email'
    def formfield_for_dbfield(self, dbfield, **kwargs):
        field = super().formfield_for_dbfield(dbfield, **kwargs)
        if dbfield.name == "email":
            field.label = "Email"
        return field

    # Renames inherited AbstractUser column name 'email_address to 'email'
    @admin.display(description=_("Email"))
    def overridden_email_field(self, obj):
        return obj.email

    fieldsets = (
        (
            None,
            {"fields": ("username", "password", "status", "verification_type")},
        ),
        ("Personal Info", {"fields": ("first_name", "last_name", "email")}),
        (
            "Permissions",
            {
                "fields": (
                    "is_active",
                    "is_staff",
                    "is_superuser",
                    "groups",
                    "user_permissions",
                )
            },
        ),
        ("Important dates", {"fields": ("last_login", "date_joined")}),
    )

    readonly_fields = ("verification_type",)

    # Hide Username (uuid), Groups and Permissions
    # Q: Now that we're using Groups and Permissions,
    # do we expose those to analysts to view?
    analyst_fieldsets = (
        (
            None,
<<<<<<< HEAD
            {"fields": ("password", "status", "verification_type")},
=======
            {"fields": ("status",)},
>>>>>>> 0daca566
        ),
        ("Personal Info", {"fields": ("first_name", "last_name", "email")}),
        (
            "Permissions",
            {
                "fields": (
                    "is_active",
                    "groups",
                )
            },
        ),
        ("Important dates", {"fields": ("last_login", "date_joined")}),
    )

    analyst_list_display = [
        "email",
        "first_name",
        "last_name",
        "group",
        "status",
    ]

    # NOT all fields are readonly for admin, otherwise we would have
    # set this at the permissions level. The exception is 'status'
    analyst_readonly_fields = [
        "Personal Info",
        "first_name",
        "last_name",
        "email",
        "Permissions",
        "is_active",
        "groups",
        "Important dates",
        "last_login",
        "date_joined",
    ]

    list_filter = (
        "is_active",
        "groups",
    )

    # this ordering effects the ordering of results
    # in autocomplete_fields for user
    ordering = ["first_name", "last_name", "email"]
    search_help_text = "Search by first name, last name, or email."

    change_form_template = "django/admin/email_clipboard_change_form.html"

    def get_search_results(self, request, queryset, search_term):
        """
        Override for get_search_results. This affects any upstream model using autocomplete_fields,
        such as DomainRequest. This is because autocomplete_fields uses an API call to fetch data,
        and this fetch comes from this method.
        """
        # Custom filtering logic
        queryset, use_distinct = super().get_search_results(request, queryset, search_term)

        # If we aren't given a request to modify, we shouldn't try to
        if request is None or not hasattr(request, "GET"):
            return queryset, use_distinct

        # Otherwise, lets modify it!
        request_get = request.GET

        # The request defines model name and field name.
        # For instance, model_name could be "DomainRequest"
        # and field_name could be "investigator".
        model_name = request_get.get("model_name", None)
        field_name = request_get.get("field_name", None)

        # Make sure we're only modifying requests from these models.
        models_to_target = {"domainrequest"}
        if model_name in models_to_target:
            # Define rules per field
            match field_name:
                case "investigator":
                    # We should not display investigators who don't have a staff role
                    queryset = queryset.filter(is_staff=True)
                case _:
                    # In the default case, do nothing
                    pass

        return queryset, use_distinct

    # Let's define First group
    # (which should in theory be the ONLY group)
    def group(self, obj):
        if obj.groups.filter(name="full_access_group").exists():
            return "full_access_group"
        elif obj.groups.filter(name="cisa_analysts_group").exists():
            return "cisa_analysts_group"
        return ""

    def get_list_display(self, request):
        # The full_access_permission perm will load onto the full_access_group
        # which is equivalent to superuser. The other group we use to manage
        # perms is cisa_analysts_group. cisa_analysts_group will never contain
        # full_access_permission
        if request.user.has_perm("registrar.full_access_permission"):
            # Use the default list display for all access users
            return super().get_list_display(request)

        # Customize the list display for analysts
        return self.analyst_list_display

    def get_fieldsets(self, request, obj=None):
        if request.user.has_perm("registrar.full_access_permission"):
            # Show all fields for all access users
            return super().get_fieldsets(request, obj)
        elif request.user.has_perm("registrar.analyst_access_permission"):
            # show analyst_fieldsets for analysts
            return self.analyst_fieldsets
        else:
            # any admin user should belong to either full_access_group
            # or cisa_analyst_group
            return []

    def get_readonly_fields(self, request, obj=None):
        readonly_fields = list(self.readonly_fields)

        if request.user.has_perm("registrar.full_access_permission"):
            return readonly_fields
        else:
            # Return restrictive Read-only fields for analysts and
            # users who might not belong to groups
            return self.analyst_readonly_fields


class HostIPInline(admin.StackedInline):
    """Edit an ip address on the host page."""

    model = models.HostIP


class MyHostAdmin(AuditedAdmin):
    """Custom host admin class to use our inlines."""

    search_fields = ["name", "domain__name"]
    search_help_text = "Search by domain or host name."
    inlines = [HostIPInline]


class ContactAdmin(ListHeaderAdmin):
    """Custom contact admin class to add search."""

    search_fields = ["email", "first_name", "last_name"]
    search_help_text = "Search by first name, last name or email."
    list_display = [
        "name",
        "email",
        "user_exists",
    ]
    # this ordering effects the ordering of results
    # in autocomplete_fields for user
    ordering = ["first_name", "last_name", "email"]

    fieldsets = [
        (
            None,
            {"fields": ["user", "first_name", "middle_name", "last_name", "title", "email", "phone"]},
        )
    ]

    autocomplete_fields = ["user"]

    change_form_template = "django/admin/email_clipboard_change_form.html"

    def user_exists(self, obj):
        """Check if the Contact has a related User"""
        return "Yes" if obj.user is not None else "No"

    user_exists.short_description = "Is user"  # type: ignore
    user_exists.admin_order_field = "user"  # type: ignore

    # We name the custom prop 'contact' because linter
    # is not allowing a short_description attr on it
    # This gets around the linter limitation, for now.
    def name(self, obj: models.Contact):
        """Duplicate the contact _str_"""
        if obj.first_name or obj.last_name:
            return obj.get_formatted_name()
        elif obj.email:
            return obj.email
        elif obj.pk:
            return str(obj.pk)
        else:
            return ""

    name.admin_order_field = "first_name"  # type: ignore

    # Read only that we'll leverage for CISA Analysts
    analyst_readonly_fields = [
        "user",
    ]

    def get_readonly_fields(self, request, obj=None):
        """Set the read-only state on form elements.
        We have 1 conditions that determine which fields are read-only:
        admin user permissions.
        """

        readonly_fields = list(self.readonly_fields)

        if request.user.has_perm("registrar.full_access_permission"):
            return readonly_fields
        # Return restrictive Read-only fields for analysts and
        # users who might not belong to groups
        readonly_fields.extend([field for field in self.analyst_readonly_fields])
        return readonly_fields  # Read-only fields for analysts

    def change_view(self, request, object_id, form_url="", extra_context=None):
        """Extend the change_view for Contact objects in django admin.
        Customize to display related objects to the Contact. These will be passed
        through the messages construct to the template for display to the user."""

        # Fetch the Contact instance
        contact = models.Contact.objects.get(pk=object_id)

        # initialize related_objects array
        related_objects = []
        # for all defined fields in the model
        for related_field in contact._meta.get_fields():
            # if the field is a relation to another object
            if related_field.is_relation:
                # Check if the related field is not None
                related_manager = getattr(contact, related_field.name)
                if related_manager is not None:
                    # Check if it's a ManyToManyField/reverse ForeignKey or a OneToOneField
                    # Do this by checking for get_queryset method on the related_manager
                    if hasattr(related_manager, "get_queryset"):
                        # Handles ManyToManyRel and ManyToOneRel
                        queryset = related_manager.get_queryset()
                    else:
                        # Handles OneToOne rels, ie. User
                        queryset = [related_manager]

                    for obj in queryset:
                        # for each object, build the edit url in this view and add as tuple
                        # to the related_objects array
                        app_label = obj._meta.app_label
                        model_name = obj._meta.model_name
                        obj_id = obj.id
                        change_url = reverse("admin:%s_%s_change" % (app_label, model_name), args=[obj_id])
                        related_objects.append((change_url, obj))

        if related_objects:
            message = "<ul class='messagelist_content-list--unstyled'>"
            for i, (url, obj) in enumerate(related_objects):
                if i < 5:
                    escaped_obj = escape(obj)
                    message += f"<li>Joined to {obj.__class__.__name__}: <a href='{url}'>{escaped_obj}</a></li>"
            message += "</ul>"
            if len(related_objects) > 5:
                related_objects_over_five = len(related_objects) - 5
                message += f"<p class='font-sans-3xs'>And {related_objects_over_five} more...</p>"

            message_html = mark_safe(message)  # nosec
            messages.warning(
                request,
                message_html,
            )

        return super().change_view(request, object_id, form_url, extra_context=extra_context)


class WebsiteAdmin(ListHeaderAdmin):
    """Custom website admin class."""

    # Search
    search_fields = [
        "website",
    ]
    search_help_text = "Search by website."

    def get_model_perms(self, request):
        """
        Return empty perms dict thus hiding the model from admin index.
        """
        superuser_perm = request.user.has_perm("registrar.full_access_permission")
        analyst_perm = request.user.has_perm("registrar.analyst_access_permission")
        if analyst_perm and not superuser_perm:
            return {}
        return super().get_model_perms(request)

    def has_change_permission(self, request, obj=None):
        """
        Allow analysts to access the change form directly via URL.
        """
        superuser_perm = request.user.has_perm("registrar.full_access_permission")
        analyst_perm = request.user.has_perm("registrar.analyst_access_permission")
        if analyst_perm and not superuser_perm:
            return True
        return super().has_change_permission(request, obj)

    def response_change(self, request, obj):
        """
        Override to redirect users back to the previous page after saving.
        """
        superuser_perm = request.user.has_perm("registrar.full_access_permission")
        analyst_perm = request.user.has_perm("registrar.analyst_access_permission")
        return_path = request.GET.get("return_path")

        # First, call the super method to perform the standard operations and capture the response
        response = super().response_change(request, obj)

        # Don't redirect to the website page on save if the user is an analyst.
        # Rather, just redirect back to the originating page.
        if (analyst_perm and not superuser_perm) and return_path:
            # Redirect to the return path if it exists
            return HttpResponseRedirect(return_path)

        # If no redirection is needed, return the original response
        return response


class UserDomainRoleAdmin(ListHeaderAdmin):
    """Custom user domain role admin class."""

    class Meta:
        """Contains meta information about this class"""

        model = models.UserDomainRole
        fields = "__all__"

    _meta = Meta()

    # Columns
    list_display = [
        "user",
        "domain",
        "role",
    ]

    orderable_fk_fields = [
        ("domain", "name"),
        ("user", ["first_name", "last_name", "email"]),
    ]

    # Search
    search_fields = [
        "user__first_name",
        "user__last_name",
        "user__email",
        "domain__name",
        "role",
    ]
    search_help_text = "Search by first name, last name, email, or domain."

    autocomplete_fields = ["user", "domain"]

    # Fixes a bug where non-superusers are redirected to the main page
    def delete_view(self, request, object_id, extra_context=None):
        """Custom delete_view implementation that specifies redirect behaviour"""
        response = super().delete_view(request, object_id, extra_context)

        if isinstance(response, HttpResponseRedirect) and not request.user.has_perm("registrar.full_access_permission"):
            url = reverse("admin:registrar_userdomainrole_changelist")
            return redirect(url)
        else:
            return response


class DomainInvitationAdmin(ListHeaderAdmin):
    """Custom domain invitation admin class."""

    class Meta:
        model = models.DomainInvitation
        fields = "__all__"

    _meta = Meta()

    # Columns
    list_display = [
        "email",
        "domain",
        "status",
    ]

    # Search
    search_fields = [
        "email",
        "domain__name",
    ]

    # Filters
    list_filter = ("status",)

    search_help_text = "Search by email or domain."

    # Mark the FSM field 'status' as readonly
    # to allow admin users to create Domain Invitations
    # without triggering the FSM Transition Not Allowed
    # error.
    readonly_fields = ["status"]

    change_form_template = "django/admin/email_clipboard_change_form.html"


class DomainInformationAdmin(ListHeaderAdmin):
    """Customize domain information admin class."""

    form = DomainInformationAdminForm

    # Columns
    list_display = [
        "domain",
        "generic_org_type",
        "created_at",
        "submitter",
    ]

    orderable_fk_fields = [
        ("domain", "name"),
        ("submitter", ["first_name", "last_name"]),
    ]

    # Filters
    list_filter = ["generic_org_type"]

    # Search
    search_fields = [
        "domain__name",
    ]
    search_help_text = "Search by domain."

    fieldsets = [
        (None, {"fields": ["creator", "submitter", "domain_request", "notes"]}),
        (".gov domain", {"fields": ["domain"]}),
        ("Contacts", {"fields": ["authorizing_official", "other_contacts", "no_other_contacts_rationale"]}),
        ("Background info", {"fields": ["anything_else"]}),
        (
            "Type of organization",
            {
                "fields": [
                    "generic_org_type",
                    "is_election_board",
                    "organization_type",
                ]
            },
        ),
        (
            "More details",
            {
                "classes": ["collapse"],
                "fields": [
                    "federal_type",
                    # "updated_federal_agency",
                    # Above field commented out so it won't display
                    "federal_agency",  # TODO: remove later
                    "tribe_name",
                    "federally_recognized_tribe",
                    "state_recognized_tribe",
                    "about_your_organization",
                ],
            },
        ),
        (
            "Organization name and mailing address",
            {
                "fields": [
                    "organization_name",
                    "state_territory",
                ]
            },
        ),
        (
            "More details",
            {
                "classes": ["collapse"],
                "fields": [
                    "address_line1",
                    "address_line2",
                    "city",
                    "zipcode",
                    "urbanization",
                ],
            },
        ),
    ]

    # Readonly fields for analysts and superusers
    readonly_fields = ("other_contacts", "generic_org_type", "is_election_board")

    # Read only that we'll leverage for CISA Analysts
    analyst_readonly_fields = [
        "creator",
        "type_of_work",
        "more_organization_information",
        "domain",
        "domain_request",
        "submitter",
        "no_other_contacts_rationale",
        "anything_else",
        "is_policy_acknowledged",
    ]

    # For each filter_horizontal, init in admin js extendFilterHorizontalWidgets
    # to activate the edit/delete/view buttons
    filter_horizontal = ("other_contacts",)

    autocomplete_fields = [
        "creator",
        "domain_request",
        "authorizing_official",
        "domain",
        "submitter",
    ]

    # Table ordering
    ordering = ["domain__name"]

    change_form_template = "django/admin/domain_information_change_form.html"

    def get_readonly_fields(self, request, obj=None):
        """Set the read-only state on form elements.
        We have 1 conditions that determine which fields are read-only:
        admin user permissions.
        """

        readonly_fields = list(self.readonly_fields)

        if request.user.has_perm("registrar.full_access_permission"):
            return readonly_fields
        # Return restrictive Read-only fields for analysts and
        # users who might not belong to groups
        readonly_fields.extend([field for field in self.analyst_readonly_fields])
        return readonly_fields  # Read-only fields for analysts


class DomainRequestAdmin(ListHeaderAdmin):
    """Custom domain requests admin class."""

    form = DomainRequestAdminForm
    change_form_template = "django/admin/domain_request_change_form.html"

    class StatusListFilter(MultipleChoiceListFilter):
        """Custom status filter which is a multiple choice filter"""

        title = "Status"
        parameter_name = "status__in"

        template = "django/admin/multiple_choice_list_filter.html"

        def lookups(self, request, model_admin):
            return DomainRequest.DomainRequestStatus.choices

    class InvestigatorFilter(admin.SimpleListFilter):
        """Custom investigator filter that only displays users with the manager role"""

        title = "investigator"
        # Match the old param name to avoid unnecessary refactoring
        parameter_name = "investigator__id__exact"

        def lookups(self, request, model_admin):
            """Lookup reimplementation, gets users of is_staff.
            Returns a list of tuples consisting of (user.id, user)
            """
            # Select all investigators that are staff, then order by name and email
            privileged_users = (
                DomainRequest.objects.select_related("investigator")
                .filter(investigator__is_staff=True)
                .order_by("investigator__first_name", "investigator__last_name", "investigator__email")
            )

            # Annotate the full name and return a values list that lookups can use
            privileged_users_annotated = (
                privileged_users.annotate(
                    full_name=Coalesce(
                        Concat(
                            "investigator__first_name", Value(" "), "investigator__last_name", output_field=CharField()
                        ),
                        "investigator__email",
                        output_field=CharField(),
                    )
                )
                .values_list("investigator__id", "full_name")
                .distinct()
            )

            return privileged_users_annotated

        def queryset(self, request, queryset):
            """Custom queryset implementation, filters by investigator"""
            if self.value() is None:
                return queryset
            else:
                return queryset.filter(investigator__id__exact=self.value())

    class ElectionOfficeFilter(admin.SimpleListFilter):
        """Define a custom filter for is_election_board"""

        title = _("election office")
        parameter_name = "is_election_board"

        def lookups(self, request, model_admin):
            return (
                ("1", _("Yes")),
                ("0", _("No")),
            )

        def queryset(self, request, queryset):
            if self.value() == "1":
                return queryset.filter(is_election_board=True)
            if self.value() == "0":
                return queryset.filter(Q(is_election_board=False) | Q(is_election_board=None))

    # Columns
    list_display = [
        "requested_domain",
        "submission_date",
        "status",
        "generic_org_type",
        "federal_type",
        "federal_agency",
        "organization_name",
        "custom_election_board",
        "city",
        "state_territory",
        "submitter",
        "investigator",
    ]

    orderable_fk_fields = [
        ("requested_domain", "name"),
        ("submitter", ["first_name", "last_name"]),
        ("investigator", ["first_name", "last_name"]),
    ]

    def custom_election_board(self, obj):
        return "Yes" if obj.is_election_board else "No"

    custom_election_board.admin_order_field = "is_election_board"  # type: ignore
    custom_election_board.short_description = "Election office"  # type: ignore

    # Filters
    list_filter = (
        StatusListFilter,
        "generic_org_type",
        "federal_type",
        ElectionOfficeFilter,
        "rejection_reason",
        InvestigatorFilter,
    )

    # Search
    search_fields = [
        "requested_domain__name",
        "submitter__email",
        "submitter__first_name",
        "submitter__last_name",
    ]
    search_help_text = "Search by domain or submitter."

    fieldsets = [
        (
            None,
            {
                "fields": [
                    "status",
                    "rejection_reason",
                    "investigator",
                    "creator",
                    "submitter",
                    "approved_domain",
                    "notes",
                ]
            },
        ),
        (".gov domain", {"fields": ["requested_domain", "alternative_domains"]}),
        ("Contacts", {"fields": ["authorizing_official", "other_contacts", "no_other_contacts_rationale"]}),
        ("Background info", {"fields": ["purpose", "anything_else", "current_websites"]}),
        (
            "Type of organization",
            {
                "fields": [
                    "generic_org_type",
                    "is_election_board",
                    "organization_type",
                ]
            },
        ),
        (
            "More details",
            {
                "classes": ["collapse"],
                "fields": [
                    "federal_type",
                    # "updated_federal_agency",
                    # Above field commented out so it won't display
                    "federal_agency",  # TODO: remove later
                    "tribe_name",
                    "federally_recognized_tribe",
                    "state_recognized_tribe",
                    "about_your_organization",
                ],
            },
        ),
        (
            "Organization name and mailing address",
            {
                "fields": [
                    "organization_name",
                    "state_territory",
                ]
            },
        ),
        (
            "More details",
            {
                "classes": ["collapse"],
                "fields": [
                    "address_line1",
                    "address_line2",
                    "city",
                    "zipcode",
                    "urbanization",
                ],
            },
        ),
    ]

    # Readonly fields for analysts and superusers
    readonly_fields = (
        "other_contacts",
        "current_websites",
        "alternative_domains",
        "generic_org_type",
        "is_election_board",
    )

    # Read only that we'll leverage for CISA Analysts
    analyst_readonly_fields = [
        "creator",
        "about_your_organization",
        "requested_domain",
        "approved_domain",
        "alternative_domains",
        "purpose",
        "submitter",
        "no_other_contacts_rationale",
        "anything_else",
        "is_policy_acknowledged",
    ]
    autocomplete_fields = [
        "approved_domain",
        "requested_domain",
        "submitter",
        "creator",
        "authorizing_official",
        "investigator",
    ]
    filter_horizontal = ("current_websites", "alternative_domains", "other_contacts")

    # Table ordering
    # NOTE: This impacts the select2 dropdowns (combobox)
    # Currentl, there's only one for requests on DomainInfo
    ordering = ["-submission_date", "requested_domain__name"]

    change_form_template = "django/admin/domain_request_change_form.html"

    # Trigger action when a fieldset is changed
    def save_model(self, request, obj, form, change):
        """Custom save_model definition that handles edge cases"""

        # == Check that the obj is in a valid state == #

        # If obj is none, something went very wrong.
        # The form should have blocked this, so lets forbid it.
        if not obj:
            logger.error(f"Invalid value for obj ({obj})")
            messages.set_level(request, messages.ERROR)
            messages.error(
                request,
                "Could not save DomainRequest. Something went wrong.",
            )
            return None

        # If the user is restricted or we're saving an invalid model,
        # forbid this action.
        if not obj or obj.creator.status == models.User.RESTRICTED:
            # Clear the success message
            messages.set_level(request, messages.ERROR)

            messages.error(
                request,
                "This action is not permitted for domain requests with a restricted creator.",
            )

            return None

        # == Check if we're making a change or not == #

        # If we're not making a change (adding a record), run save model as we do normally
        if not change:
            return super().save_model(request, obj, form, change)

        # == Handle non-status changes == #

        # Get the original domain request from the database.
        original_obj = models.DomainRequest.objects.get(pk=obj.pk)
        if obj.status == original_obj.status:
            # If the status hasn't changed, let the base function take care of it
            return super().save_model(request, obj, form, change)

        # == Handle status changes == #

        # Run some checks on the current object for invalid status changes
        obj, should_save = self._handle_status_change(request, obj, original_obj)

        # We should only save if we don't display any errors in the step above.
        if should_save:
            return super().save_model(request, obj, form, change)

    def _handle_status_change(self, request, obj, original_obj):
        """
        Checks for various conditions when a status change is triggered.
        In the event that it is valid, the status will be mapped to
        the appropriate method.

        In the event that we should not status change, an error message
        will be displayed.

        Returns a tuple: (obj: DomainRequest, should_proceed: bool)
        """

        should_proceed = True
        error_message = None

        # Get the method that should be run given the status
        selected_method = self.get_status_method_mapping(obj)
        if selected_method is None:
            logger.warning("Unknown status selected in django admin")

            # If the status is not mapped properly, saving could cause
            # weird issues down the line. Instead, we should block this.
            should_proceed = False
            return should_proceed

        request_is_not_approved = obj.status != models.DomainRequest.DomainRequestStatus.APPROVED
        if request_is_not_approved and not obj.domain_is_not_active():
            # If an admin tried to set an approved domain request to
            # another status and the related domain is already
            # active, shortcut the action and throw a friendly
            # error message. This action would still not go through
            # shortcut or not as the rules are duplicated on the model,
            # but the error would be an ugly Django error screen.
            error_message = "This action is not permitted. The domain is already active."
        elif obj.status == models.DomainRequest.DomainRequestStatus.REJECTED and not obj.rejection_reason:
            # This condition should never be triggered.
            # The opposite of this condition is acceptable (rejected -> other status and rejection_reason)
            # because we clean up the rejection reason in the transition in the model.
            error_message = FSMDomainRequestError.get_error_message(FSMErrorCodes.NO_REJECTION_REASON)
        else:
            # This is an fsm in model which will throw an error if the
            # transition condition is violated, so we roll back the
            # status to what it was before the admin user changed it and
            # let the fsm method set it.
            obj.status = original_obj.status

            # Try to perform the status change.
            # Catch FSMDomainRequestError's and return the message,
            # as these are typically user errors.
            try:
                selected_method()
            except FSMDomainRequestError as err:
                logger.warning(f"An error encountered when trying to change status: {err}")
                error_message = err.message

        if error_message is not None:
            # Clear the success message
            messages.set_level(request, messages.ERROR)
            # Display the error
            messages.error(
                request,
                error_message,
            )

            # If an error message exists, we shouldn't proceed
            should_proceed = False

        return (obj, should_proceed)

    def get_status_method_mapping(self, domain_request):
        """Returns what method should be ran given an domain request object"""
        # Define a per-object mapping
        status_method_mapping = {
            models.DomainRequest.DomainRequestStatus.STARTED: None,
            models.DomainRequest.DomainRequestStatus.SUBMITTED: domain_request.submit,
            models.DomainRequest.DomainRequestStatus.IN_REVIEW: domain_request.in_review,
            models.DomainRequest.DomainRequestStatus.ACTION_NEEDED: domain_request.action_needed,
            models.DomainRequest.DomainRequestStatus.APPROVED: domain_request.approve,
            models.DomainRequest.DomainRequestStatus.WITHDRAWN: domain_request.withdraw,
            models.DomainRequest.DomainRequestStatus.REJECTED: domain_request.reject,
            models.DomainRequest.DomainRequestStatus.INELIGIBLE: (domain_request.reject_with_prejudice),
        }

        # Grab the method
        return status_method_mapping.get(domain_request.status, None)

    def get_readonly_fields(self, request, obj=None):
        """Set the read-only state on form elements.
        We have 2 conditions that determine which fields are read-only:
        admin user permissions and the domain request creator's status, so
        we'll use the baseline readonly_fields and extend it as needed.
        """
        readonly_fields = list(self.readonly_fields)

        # Check if the creator is restricted
        if obj and obj.creator.status == models.User.RESTRICTED:
            # For fields like CharField, IntegerField, etc., the widget used is
            # straightforward and the readonly_fields list can control their behavior
            readonly_fields.extend([field.name for field in self.model._meta.fields])
            # Add the multi-select fields to readonly_fields:
            # Complex fields like ManyToManyField require special handling
            readonly_fields.extend(["alternative_domains"])

        if request.user.has_perm("registrar.full_access_permission"):
            return readonly_fields
        # Return restrictive Read-only fields for analysts and
        # users who might not belong to groups
        readonly_fields.extend([field for field in self.analyst_readonly_fields])
        return readonly_fields

    def display_restricted_warning(self, request, obj):
        if obj and obj.creator.status == models.User.RESTRICTED:
            messages.warning(
                request,
                "Cannot edit a domain request with a restricted creator.",
            )

    def changelist_view(self, request, extra_context=None):
        """
        Override changelist_view to set the selected value of status filter.
        """
        # there are two conditions which should set the default selected filter:
        # 1 - there are no query parameters in the request and the request is the
        #     initial request for this view
        # 2 - there are no query parameters in the request and the referring url is
        #     the change view for a domain request
        should_apply_default_filter = False
        # use http_referer in order to distinguish between request as a link from another page
        # and request as a removal of all filters
        http_referer = request.META.get("HTTP_REFERER", "")
        # if there are no query parameters in the request
        if not bool(request.GET):
            # if the request is the initial request for this view
            if request.path not in http_referer:
                should_apply_default_filter = True
            # elif the request is a referral from changelist view or from
            # domain request change view
            elif request.path in http_referer:
                # find the index to determine the referring url after the path
                index = http_referer.find(request.path)
                # Check if there is a character following the path in http_referer
                next_char_index = index + len(request.path)
                if index + next_char_index < len(http_referer):
                    next_char = http_referer[next_char_index]

                    # Check if the next character is a digit, if so, this indicates
                    # a change view for domain request
                    if next_char.isdigit():
                        should_apply_default_filter = True

        if should_apply_default_filter:
            # modify the GET of the request to set the selected filter
            modified_get = copy.deepcopy(request.GET)
            modified_get["status__in"] = "submitted,in review,action needed"
            request.GET = modified_get
        response = super().changelist_view(request, extra_context=extra_context)
        return response

    def change_view(self, request, object_id, form_url="", extra_context=None):
        obj = self.get_object(request, object_id)
        self.display_restricted_warning(request, obj)
        return super().change_view(request, object_id, form_url, extra_context)


class TransitionDomainAdmin(ListHeaderAdmin):
    """Custom transition domain admin class."""

    # Columns
    list_display = [
        "username",
        "domain_name",
        "status",
        "email_sent",
        "processed",
    ]

    search_fields = ["username", "domain_name"]
    search_help_text = "Search by user or domain name."

    change_form_template = "django/admin/email_clipboard_change_form.html"


class DomainInformationInline(admin.StackedInline):
    """Edit a domain information on the domain page.
    We had issues inheriting from both StackedInline
    and the source DomainInformationAdmin since these
    classes conflict, so we'll just pull what we need
    from DomainInformationAdmin
    """

    form = DomainInformationInlineForm
    template = "django/admin/includes/domain_info_inline_stacked.html"
    model = models.DomainInformation

    fieldsets = copy.deepcopy(DomainInformationAdmin.fieldsets)
    # remove .gov domain from fieldset
    for index, (title, f) in enumerate(fieldsets):
        if title == ".gov domain":
            del fieldsets[index]
            break

    readonly_fields = DomainInformationAdmin.readonly_fields
    analyst_readonly_fields = DomainInformationAdmin.analyst_readonly_fields

    autocomplete_fields = [
        "creator",
        "domain_request",
        "authorizing_official",
        "domain",
        "submitter",
    ]

    def has_change_permission(self, request, obj=None):
        """Custom has_change_permission override so that we can specify that
        analysts can edit this through this inline, but not through the model normally"""

        superuser_perm = request.user.has_perm("registrar.full_access_permission")
        analyst_perm = request.user.has_perm("registrar.analyst_access_permission")
        if analyst_perm and not superuser_perm:
            return True
        return super().has_change_permission(request, obj)

    def formfield_for_manytomany(self, db_field, request, **kwargs):
        """customize the behavior of formfields with manytomany relationships.  the customized
        behavior includes sorting of objects in lists as well as customizing helper text"""
        queryset = AdminSortFields.get_queryset(db_field)
        if queryset:
            kwargs["queryset"] = queryset
        formfield = super().formfield_for_manytomany(db_field, request, **kwargs)
        # customize the help text for all formfields for manytomany
        formfield.help_text = (
            formfield.help_text
            + " If more than one value is selected, the change/delete/view actions will be disabled."
        )
        return formfield

    def formfield_for_foreignkey(self, db_field, request, **kwargs):
        """Customize the behavior of formfields with foreign key relationships. This will customize
        the behavior of selects. Customized behavior includes sorting of objects in list."""
        queryset = AdminSortFields.get_queryset(db_field)
        if queryset:
            kwargs["queryset"] = queryset
        return super().formfield_for_foreignkey(db_field, request, **kwargs)

    def get_readonly_fields(self, request, obj=None):
        return DomainInformationAdmin.get_readonly_fields(self, request, obj=None)


class DomainAdmin(ListHeaderAdmin):
    """Custom domain admin class to add extra buttons."""

    class ElectionOfficeFilter(admin.SimpleListFilter):
        """Define a custom filter for is_election_board"""

        title = _("election office")
        parameter_name = "is_election_board"

        def lookups(self, request, model_admin):
            return (
                ("1", _("Yes")),
                ("0", _("No")),
            )

        def queryset(self, request, queryset):
            if self.value() == "1":
                return queryset.filter(domain_info__is_election_board=True)
            if self.value() == "0":
                return queryset.filter(Q(domain_info__is_election_board=False) | Q(domain_info__is_election_board=None))

    inlines = [DomainInformationInline]

    # Columns
    list_display = [
        "name",
        "generic_org_type",
        "federal_type",
        "federal_agency",
        "organization_name",
        "custom_election_board",
        "city",
        "state_territory",
        "state",
        "expiration_date",
        "created_at",
        "first_ready",
        "deleted",
    ]

    fieldsets = (
        (
            None,
            {"fields": ["name", "state", "expiration_date", "first_ready", "deleted"]},
        ),
    )

    # this ordering effects the ordering of results
    # in autocomplete_fields for domain
    ordering = ["name"]

    def generic_org_type(self, obj):
        return obj.domain_info.get_generic_org_type_display()

    generic_org_type.admin_order_field = "domain_info__generic_org_type"  # type: ignore

    def federal_agency(self, obj):
        return obj.domain_info.federal_agency if obj.domain_info else None

    federal_agency.admin_order_field = "domain_info__federal_agency"  # type: ignore

    def federal_type(self, obj):
        return obj.domain_info.federal_type if obj.domain_info else None

    federal_type.admin_order_field = "domain_info__federal_type"  # type: ignore

    def organization_name(self, obj):
        return obj.domain_info.organization_name if obj.domain_info else None

    organization_name.admin_order_field = "domain_info__organization_name"  # type: ignore

    def custom_election_board(self, obj):
        domain_info = getattr(obj, "domain_info", None)
        if domain_info:
            return "Yes" if domain_info.is_election_board else "No"
        return "No"

    custom_election_board.admin_order_field = "domain_info__is_election_board"  # type: ignore
    custom_election_board.short_description = "Election office"  # type: ignore

    def city(self, obj):
        return obj.domain_info.city if obj.domain_info else None

    city.admin_order_field = "domain_info__city"  # type: ignore

    @admin.display(description=_("State / territory"))
    def state_territory(self, obj):
        return obj.domain_info.state_territory if obj.domain_info else None

    state_territory.admin_order_field = "domain_info__state_territory"  # type: ignore

    # Filters
    list_filter = ["domain_info__generic_org_type", "domain_info__federal_type", ElectionOfficeFilter, "state"]

    search_fields = ["name"]
    search_help_text = "Search by domain name."
    change_form_template = "django/admin/domain_change_form.html"
    readonly_fields = ["state", "expiration_date", "first_ready", "deleted"]

    # Table ordering
    ordering = ["name"]

    # Override for the delete confirmation page on the domain table (bulk delete action)
    delete_selected_confirmation_template = "django/admin/domain_delete_selected_confirmation.html"

    def delete_view(self, request, object_id, extra_context=None):
        """
        Custom delete_view to perform additional actions or customize the template.
        """

        # Set the delete template to a custom one
        self.delete_confirmation_template = "django/admin/domain_delete_confirmation.html"
        response = super().delete_view(request, object_id, extra_context=extra_context)

        return response

    def changeform_view(self, request, object_id=None, form_url="", extra_context=None):
        """Custom changeform implementation to pass in context information"""
        if extra_context is None:
            extra_context = {}

        if object_id is not None:
            domain = Domain.objects.get(pk=object_id)

            # Used in the custom contact view
            if domain is not None and hasattr(domain, "domain_info"):
                extra_context["original_object"] = domain.domain_info

            extra_context["state_help_message"] = Domain.State.get_admin_help_text(domain.state)
            extra_context["domain_state"] = domain.get_state_display()

            # Pass in what the an extended expiration date would be for the expiration date modal
            self._set_expiration_date_context(domain, extra_context)

        return super().changeform_view(request, object_id, form_url, extra_context)

    def _set_expiration_date_context(self, domain, extra_context):
        """Given a domain, calculate the an extended expiration date
        from the current registry expiration date."""
        years_to_extend_by = self._get_calculated_years_for_exp_date(domain)
        try:
            curr_exp_date = domain.registry_expiration_date
        except KeyError:
            # No expiration date was found. Return none.
            extra_context["extended_expiration_date"] = None
        else:
            new_date = curr_exp_date + relativedelta(years=years_to_extend_by)
            extra_context["extended_expiration_date"] = new_date

    def response_change(self, request, obj):
        # Create dictionary of action functions
        ACTION_FUNCTIONS = {
            "_place_client_hold": self.do_place_client_hold,
            "_remove_client_hold": self.do_remove_client_hold,
            "_edit_domain": self.do_edit_domain,
            "_delete_domain": self.do_delete_domain,
            "_get_status": self.do_get_status,
            "_extend_expiration_date": self.do_extend_expiration_date,
        }

        # Check which action button was pressed and call the corresponding function
        for action, function in ACTION_FUNCTIONS.items():
            if action in request.POST:
                return function(request, obj)

        # If no matching action button is found, return the super method
        return super().response_change(request, obj)

    def do_extend_expiration_date(self, request, obj):
        """Extends a domains expiration date by one year from the current date"""

        # Make sure we're dealing with a Domain
        if not isinstance(obj, Domain):
            self.message_user(request, "Object is not of type Domain.", messages.ERROR)
            return None

        years = self._get_calculated_years_for_exp_date(obj)

        # Renew the domain.
        try:
            obj.renew_domain(length=years)
            self.message_user(
                request,
                "Successfully extended the expiration date.",
            )
        except RegistryError as err:
            if err.is_connection_error():
                error_message = "Error connecting to the registry."
            else:
                error_message = f"Error extending this domain: {err}."
            self.message_user(request, error_message, messages.ERROR)
        except KeyError:
            # In normal code flow, a keyerror can only occur when
            # fresh data can't be pulled from the registry, and thus there is no cache.
            self.message_user(
                request,
                "Error connecting to the registry. No expiration date was found.",
                messages.ERROR,
            )
        except Exception as err:
            logger.error(err, stack_info=True)
            self.message_user(request, "Could not delete: An unspecified error occured", messages.ERROR)

        return HttpResponseRedirect(".")

    def _get_calculated_years_for_exp_date(self, obj, extension_period: int = 1):
        """Given the current date, an extension period, and a registry_expiration_date
        on the domain object, calculate the number of years needed to extend the
        current expiration date by the extension period.
        """
        # Get the date we want to update to
        desired_date = self._get_current_date() + relativedelta(years=extension_period)

        # Grab the current expiration date
        try:
            exp_date = obj.registry_expiration_date
        except KeyError:
            # if no expiration date from registry, set it to today
            logger.warning("current expiration date not set; setting to today")
            exp_date = self._get_current_date()

        # If the expiration date is super old (2020, for example), we need to
        # "catch up" to the current year, so we add the difference.
        # If both years match, then lets just proceed as normal.
        calculated_exp_date = exp_date + relativedelta(years=extension_period)

        year_difference = desired_date.year - exp_date.year

        years = extension_period
        if desired_date > calculated_exp_date:
            # Max probably isn't needed here (no code flow), but it guards against negative and 0.
            # In both of those cases, we just want to extend by the extension_period.
            years = max(extension_period, year_difference)

        return years

    # Workaround for unit tests, as we cannot mock date directly.
    # it is immutable. Rather than dealing with a convoluted workaround,
    # lets wrap this in a function.
    def _get_current_date(self):
        """Gets the current date"""
        return date.today()

    def do_delete_domain(self, request, obj):
        if not isinstance(obj, Domain):
            # Could be problematic if the type is similar,
            # but not the same (same field/func names).
            # We do not want to accidentally delete records.
            self.message_user(request, "Object is not of type Domain", messages.ERROR)
            return

        try:
            obj.deletedInEpp()
            obj.save()
        except RegistryError as err:
            # Using variables to get past the linter
            message1 = f"Cannot delete Domain when in state {obj.state}"
            message2 = "This subdomain is being used as a hostname on another domain"
            # Human-readable mappings of ErrorCodes. Can be expanded.
            error_messages = {
                # noqa on these items as black wants to reformat to an invalid length
                ErrorCode.OBJECT_STATUS_PROHIBITS_OPERATION: message1,
                ErrorCode.OBJECT_ASSOCIATION_PROHIBITS_OPERATION: message2,
            }

            message = "Cannot connect to the registry"
            if not err.is_connection_error():
                # If nothing is found, will default to returned err
                message = error_messages.get(err.code, err)
            self.message_user(request, f"Error deleting this Domain: {message}", messages.ERROR)
        except TransitionNotAllowed:
            if obj.state == Domain.State.DELETED:
                self.message_user(
                    request,
                    "This domain is already deleted",
                    messages.INFO,
                )
            else:
                self.message_user(
                    request,
                    (
                        "Error deleting this Domain: "
                        f"Can't switch from state '{obj.state}' to 'deleted'"
                        ", must be either 'dns_needed' or 'on_hold'"
                    ),
                    messages.ERROR,
                )
        except Exception:
            self.message_user(
                request,
                "Could not delete: An unspecified error occured",
                messages.ERROR,
            )
        else:
            self.message_user(
                request,
                "Domain %s has been deleted. Thanks!" % obj.name,
            )

        return HttpResponseRedirect(".")

    def do_get_status(self, request, obj):
        try:
            statuses = obj.statuses
        except Exception as err:
            self.message_user(request, err, messages.ERROR)
        else:
            self.message_user(
                request,
                f"The registry statuses are {statuses}. These statuses are from the provider of the .gov registry.",
            )
        return HttpResponseRedirect(".")

    def do_place_client_hold(self, request, obj):
        try:
            obj.place_client_hold()
            obj.save()
        except Exception as err:
            # if error is an error from the registry, display useful
            # and readable error
            if err.code:
                self.message_user(
                    request,
                    f"Error placing the hold with the registry: {err}",
                    messages.ERROR,
                )
            elif err.is_connection_error():
                self.message_user(
                    request,
                    "Error connecting to the registry",
                    messages.ERROR,
                )
            else:
                # all other type error messages, display the error
                self.message_user(request, err, messages.ERROR)
        else:
            self.message_user(
                request,
                "%s is in client hold. This domain is no longer accessible on the public internet." % obj.name,
            )
        return HttpResponseRedirect(".")

    def do_remove_client_hold(self, request, obj):
        try:
            obj.revert_client_hold()
            obj.save()
        except Exception as err:
            # if error is an error from the registry, display useful
            # and readable error
            if err.code:
                self.message_user(
                    request,
                    f"Error removing the hold in the registry: {err}",
                    messages.ERROR,
                )
            elif err.is_connection_error():
                self.message_user(
                    request,
                    "Error connecting to the registry",
                    messages.ERROR,
                )
            else:
                # all other type error messages, display the error
                self.message_user(request, err, messages.ERROR)
        else:
            self.message_user(
                request,
                "%s is ready. This domain is accessible on the public internet." % obj.name,
            )
        return HttpResponseRedirect(".")

    def do_edit_domain(self, request, obj):
        # We want to know, globally, when an edit action occurs
        request.session["analyst_action"] = "edit"
        # Restricts this action to this domain (pk) only
        request.session["analyst_action_location"] = obj.id
        return HttpResponseRedirect(reverse("domain", args=(obj.id,)))

    def change_view(self, request, object_id):
        # If the analyst was recently editing a domain page,
        # delete any associated session values
        if "analyst_action" in request.session:
            del request.session["analyst_action"]
            del request.session["analyst_action_location"]
        return super().change_view(request, object_id)

    def has_change_permission(self, request, obj=None):
        # Fixes a bug wherein users which are only is_staff
        # can access 'change' when GET,
        # but cannot access this page when it is a request of type POST.
        if request.user.has_perm("registrar.full_access_permission") or request.user.has_perm(
            "registrar.analyst_access_permission"
        ):
            return True
        return super().has_change_permission(request, obj)


class DraftDomainAdmin(ListHeaderAdmin):
    """Custom draft domain admin class."""

    search_fields = ["name"]
    search_help_text = "Search by draft domain name."

    # this ordering effects the ordering of results
    # in autocomplete_fields for user
    ordering = ["name"]
    list_display = ["name"]

    @admin.display(description=_("Requested domain"))
    def name(self, obj):
        return obj.name

    def get_model_perms(self, request):
        """
        Return empty perms dict thus hiding the model from admin index.
        """
        superuser_perm = request.user.has_perm("registrar.full_access_permission")
        analyst_perm = request.user.has_perm("registrar.analyst_access_permission")
        if analyst_perm and not superuser_perm:
            return {}
        return super().get_model_perms(request)

    def has_change_permission(self, request, obj=None):
        """
        Allow analysts to access the change form directly via URL.
        """
        superuser_perm = request.user.has_perm("registrar.full_access_permission")
        analyst_perm = request.user.has_perm("registrar.analyst_access_permission")
        if analyst_perm and not superuser_perm:
            return True
        return super().has_change_permission(request, obj)

    def response_change(self, request, obj):
        """
        Override to redirect users back to the previous page after saving.
        """
        superuser_perm = request.user.has_perm("registrar.full_access_permission")
        analyst_perm = request.user.has_perm("registrar.analyst_access_permission")
        return_path = request.GET.get("return_path")

        # First, call the super method to perform the standard operations and capture the response
        response = super().response_change(request, obj)

        # Don't redirect to the website page on save if the user is an analyst.
        # Rather, just redirect back to the originating page.
        if (analyst_perm and not superuser_perm) and return_path:
            # Redirect to the return path if it exists
            return HttpResponseRedirect(return_path)

        # If no redirection is needed, return the original response
        return response


class PublicContactAdmin(ListHeaderAdmin):
    """Custom PublicContact admin class."""

    change_form_template = "django/admin/email_clipboard_change_form.html"
    autocomplete_fields = ["domain"]


class VerifiedByStaffAdmin(ListHeaderAdmin):
    list_display = ("email", "requestor", "truncated_notes", "created_at")
    search_fields = ["email"]
    search_help_text = "Search by email."
    readonly_fields = [
        "requestor",
    ]

    change_form_template = "django/admin/email_clipboard_change_form.html"

    def truncated_notes(self, obj):
        # Truncate the 'notes' field to 50 characters
        return str(obj.notes)[:50]

    truncated_notes.short_description = "Notes (Truncated)"  # type: ignore

    def save_model(self, request, obj, form, change):
        # Set the user field to the current admin user
        obj.requestor = request.user if request.user.is_authenticated else None
        super().save_model(request, obj, form, change)


class FederalAgencyAdmin(ListHeaderAdmin):
    list_display = ["agency"]
    search_fields = ["agency"]
    search_help_text = "Search by agency name."
    ordering = ["agency"]


class UserGroupAdmin(AuditedAdmin):
    """Overwrite the generated UserGroup admin class"""

    list_display = ["user_group"]

    fieldsets = ((None, {"fields": ("name", "permissions")}),)

    def formfield_for_dbfield(self, dbfield, **kwargs):
        field = super().formfield_for_dbfield(dbfield, **kwargs)
        if dbfield.name == "name":
            field.label = "Group name"
        if dbfield.name == "permissions":
            field.label = "User permissions"
        return field

    # We name the custom prop 'Group' because linter
    # is not allowing a short_description attr on it
    # This gets around the linter limitation, for now.
    @admin.display(description=_("Group"))
    def user_group(self, obj):
        return obj.name


admin.site.unregister(LogEntry)  # Unregister the default registration
admin.site.register(LogEntry, CustomLogEntryAdmin)
admin.site.register(models.User, MyUserAdmin)
# Unregister the built-in Group model
admin.site.unregister(Group)
# Register UserGroup
admin.site.register(models.UserGroup, UserGroupAdmin)
admin.site.register(models.UserDomainRole, UserDomainRoleAdmin)
admin.site.register(models.Contact, ContactAdmin)
admin.site.register(models.DomainInvitation, DomainInvitationAdmin)
admin.site.register(models.DomainInformation, DomainInformationAdmin)
admin.site.register(models.Domain, DomainAdmin)
admin.site.register(models.DraftDomain, DraftDomainAdmin)
admin.site.register(models.FederalAgency, FederalAgencyAdmin)
# Host and HostIP removed from django admin because changes in admin
# do not propagate to registry and logic not applied
admin.site.register(models.Host, MyHostAdmin)
admin.site.register(models.Website, WebsiteAdmin)
admin.site.register(models.PublicContact, PublicContactAdmin)
admin.site.register(models.DomainRequest, DomainRequestAdmin)
admin.site.register(models.TransitionDomain, TransitionDomainAdmin)
admin.site.register(models.VerifiedByStaff, VerifiedByStaffAdmin)<|MERGE_RESOLUTION|>--- conflicted
+++ resolved
@@ -563,11 +563,7 @@
     analyst_fieldsets = (
         (
             None,
-<<<<<<< HEAD
-            {"fields": ("password", "status", "verification_type")},
-=======
-            {"fields": ("status",)},
->>>>>>> 0daca566
+            {"fields": ("status", "verification_type",)},
         ),
         ("Personal Info", {"fields": ("first_name", "last_name", "email")}),
         (
