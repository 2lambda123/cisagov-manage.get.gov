--- conflicted
+++ resolved
@@ -794,7 +794,7 @@
             ]
         )
 
-    def _handleCheckDomain(self, _request):
+    def mockCheckDomainCommand(self, _request, cleaned):
         if "gsa.gov" in getattr(_request, "names", None):
             return self._mockDomainName("gsa.gov", True)
         elif "GSA.gov" in getattr(_request, "names", None):
@@ -811,58 +811,16 @@
         registry is imported from epplibwrapper
         returns objects that simulate what would be in a epp response
         but only relevant pieces for tests"""
-<<<<<<< HEAD
-        if (
-            isinstance(_request, commands.CreateContact)
-            and getattr(_request, "id", None) == "fail"
-            and self.mockedSendFunction.call_count == 3
-        ):
-            # use this for when a contact is being updated
-            # sets the second send() to fail
-            raise RegistryError(code=ErrorCode.OBJECT_EXISTS)
-
-        if (
-=======
-        if isinstance(_request, commands.InfoDomain):
-            return self.mockInfoDomainCommands(_request, cleaned)
-        elif isinstance(_request, commands.InfoContact):
-            return self.mockInfoContactCommands(_request, cleaned)
-        elif isinstance(_request, commands.UpdateDomain):
-            return self.mockUpdateDomainCommands(_request, cleaned)
-        elif isinstance(_request, commands.CreateContact):
-            return self.mockCreateContactCommands(_request, cleaned)
-        elif isinstance(_request, commands.CreateHost):
-            return MagicMock(
-                res_data=[self.mockDataHostChange],
-                code=ErrorCode.COMMAND_COMPLETED_SUCCESSFULLY,
-            )
-        elif isinstance(_request, commands.UpdateHost):
-            return MagicMock(
-                res_data=[self.mockDataHostChange],
-                code=ErrorCode.COMMAND_COMPLETED_SUCCESSFULLY,
-            )
-        elif isinstance(_request, commands.DeleteHost):
-            return MagicMock(
-                res_data=[self.mockDataHostChange],
-                code=ErrorCode.COMMAND_COMPLETED_SUCCESSFULLY,
-            )
-        elif (
->>>>>>> 02b8f824
-            isinstance(_request, commands.DeleteDomain)
-            and getattr(_request, "name", None) == "failDelete.gov"
-        ):
-            name = getattr(_request, "name", None)
-            fake_nameserver = "ns1.failDelete.gov"
-            if name in fake_nameserver:
-                raise RegistryError(
-                    code=ErrorCode.OBJECT_ASSOCIATION_PROHIBITS_OPERATION
-                )
 
         match type(_request):
             case commands.InfoDomain:
                 return self.mockInfoDomainCommands(_request, cleaned)
             case commands.InfoContact:
                 return self.mockInfoContactCommands(_request, cleaned)
+            case commands.CreateContact:
+                return self.mockCreateContactCommands(_request, cleaned)
+            case commands.UpdateDomain:
+                return self.mockUpdateDomainCommands(_request, cleaned)
             case commands.CreateHost:
                 return MagicMock(
                     res_data=[self.mockDataHostChange],
@@ -873,15 +831,15 @@
                     res_data=[self.mockDataHostChange],
                     code=ErrorCode.COMMAND_COMPLETED_SUCCESSFULLY,
                 )
-            case commands.UpdateDomain:
-                return self.mockUpdateDomainCommands(_request, cleaned)
             case commands.DeleteHost:
                 return MagicMock(
                     res_data=[self.mockDataHostChange],
                     code=ErrorCode.COMMAND_COMPLETED_SUCCESSFULLY,
                 )
             case commands.CheckDomain:
-                return self._handleCheckDomain(_request)
+                return self.mockCheckDomainCommand(_request, cleaned)
+            case commands.DeleteDomain:
+                return self.mockDeleteDomainCommands(_request, cleaned)
             case _:
                 return MagicMock(res_data=[self.mockDataInfoHosts])
 
@@ -893,6 +851,17 @@
                 res_data=[self.mockDataHostChange],
                 code=ErrorCode.COMMAND_COMPLETED_SUCCESSFULLY,
             )
+    
+    def mockDeleteDomainCommands(self, _request, cleaned):
+        if getattr(_request, "name", None) == "failDelete.gov":
+            name = getattr(_request, "name", None)
+            fake_nameserver = "ns1.failDelete.gov"
+            if name in fake_nameserver:
+                raise RegistryError(
+                    code=ErrorCode.OBJECT_ASSOCIATION_PROHIBITS_OPERATION
+                )
+        return None
+
 
     def mockInfoDomainCommands(self, _request, cleaned):
         request_name = getattr(_request, "name", None)
