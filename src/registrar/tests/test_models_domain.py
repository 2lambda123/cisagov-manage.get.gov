"""
Feature being tested: Registry Integration

This file tests the various ways in which the registrar interacts with the registry.
"""
from django.test import TestCase
from django.db.utils import IntegrityError
from unittest.mock import MagicMock, patch, call
import datetime
from registrar.models import Domain

from unittest import skip
from registrar.models.domain_application import DomainApplication
from registrar.models.domain_information import DomainInformation
from registrar.models.draft_domain import DraftDomain
from registrar.models.public_contact import PublicContact
from registrar.models.user import User
from registrar.models.utility.contact_error import ContactError, ContactErrorCodes
from .common import MockEppLib
from django_fsm import TransitionNotAllowed  # type: ignore
from epplibwrapper import (
    commands,
    common,
    extensions,
    responses,
    RegistryError,
    ErrorCode,
)
import logging

logger = logging.getLogger(__name__)


class TestDomainCache(MockEppLib):
    def tearDown(self):
        PublicContact.objects.all().delete()
        Domain.objects.all().delete()
        super().tearDown()

    def test_cache_sets_resets(self):
        """Cache should be set on getter and reset on setter calls"""
        domain, _ = Domain.objects.get_or_create(name="igorville.gov")
        # trigger getter
        _ = domain.creation_date
        domain._get_property("contacts")
        # getter should set the domain cache with a InfoDomain object
        # (see InfoDomainResult)
        self.assertEquals(domain._cache["auth_info"], self.mockDataInfoDomain.auth_info)
        self.assertEquals(domain._cache["cr_date"], self.mockDataInfoDomain.cr_date)
        status_list = [status.state for status in self.mockDataInfoDomain.statuses]
        self.assertEquals(domain._cache["statuses"], status_list)
        self.assertFalse("avail" in domain._cache.keys())

        # using a setter should clear the cache
        domain.expiration_date = datetime.date.today()
        self.assertEquals(domain._cache, {})

        # send should have been called only once
        self.mockedSendFunction.assert_has_calls(
            [
                call(
                    commands.InfoDomain(name="igorville.gov", auth_info=None),
                    cleaned=True,
                ),
            ],
            any_order=False,  # Ensure calls are in the specified order
        )

    def test_cache_used_when_avail(self):
        """Cache is pulled from if the object has already been accessed"""
        domain, _ = Domain.objects.get_or_create(name="igorville.gov")
        cr_date = domain.creation_date

        # repeat the getter call
        cr_date = domain.creation_date

        # value should still be set correctly
        self.assertEqual(cr_date, self.mockDataInfoDomain.cr_date)
        self.assertEqual(domain._cache["cr_date"], self.mockDataInfoDomain.cr_date)

        # send was only called once & not on the second getter call
        expectedCalls = [
            call(
                commands.InfoDomain(name="igorville.gov", auth_info=None), cleaned=True
            ),
        ]

        self.mockedSendFunction.assert_has_calls(expectedCalls)

    def test_cache_nested_elements(self):
        """Cache works correctly with the nested objects cache and hosts"""
        domain, _ = Domain.objects.get_or_create(name="igorville.gov")
        # The contact list will initially contain objects of type 'DomainContact'
        # this is then transformed into PublicContact, and cache should NOT
        # hold onto the DomainContact object
        expectedUnfurledContactsList = [
            common.DomainContact(contact="123", type="security"),
        ]
        expectedContactsDict = {
            PublicContact.ContactTypeChoices.ADMINISTRATIVE: None,
            PublicContact.ContactTypeChoices.SECURITY: "123",
            PublicContact.ContactTypeChoices.TECHNICAL: None,
        }
        expectedHostsDict = {
            "name": self.mockDataInfoDomain.hosts[0],
            "cr_date": self.mockDataInfoHosts.cr_date,
        }

        # this can be changed when the getter for contacts is implemented
        domain._get_property("contacts")

        # check domain info is still correct and not overridden
        self.assertEqual(domain._cache["auth_info"], self.mockDataInfoDomain.auth_info)
        self.assertEqual(domain._cache["cr_date"], self.mockDataInfoDomain.cr_date)

        # check contacts
        self.assertEqual(domain._cache["_contacts"], self.mockDataInfoDomain.contacts)
        # The contact list should not contain what is sent by the registry by default,
        # as _fetch_cache will transform the type to PublicContact
        self.assertNotEqual(domain._cache["contacts"], expectedUnfurledContactsList)
        self.assertEqual(domain._cache["contacts"], expectedContactsDict)

        # get and check hosts is set correctly
        domain._get_property("hosts")
        self.assertEqual(domain._cache["hosts"], [expectedHostsDict])
        self.assertEqual(domain._cache["contacts"], expectedContactsDict)
        # invalidate cache
        domain._cache = {}

        # get host
        domain._get_property("hosts")
        self.assertEqual(domain._cache["hosts"], [expectedHostsDict])

        # get contacts
        domain._get_property("contacts")
        self.assertEqual(domain._cache["hosts"], [expectedHostsDict])
        self.assertEqual(domain._cache["contacts"], expectedContactsDict)

    def test_map_epp_contact_to_public_contact(self):
        # Tests that the mapper is working how we expect
        domain, _ = Domain.objects.get_or_create(name="registry.gov")
        security = PublicContact.ContactTypeChoices.SECURITY
        mapped = domain.map_epp_contact_to_public_contact(
            self.mockDataInfoContact,
            self.mockDataInfoContact.id,
            security,
        )

        expected_contact = PublicContact(
            domain=domain,
            contact_type=security,
            registry_id="123",
            email="123@mail.gov",
            voice="+1.8882820870",
            fax="+1-212-9876543",
            pw="lastPw",
            name="Registry Customer Service",
            org="Cybersecurity and Infrastructure Security Agency",
            city="Arlington",
            pc="22201",
            cc="US",
            sp="VA",
            street1="4200 Wilson Blvd.",
        )

        # Test purposes only, since we're comparing
        # two duplicate objects. We would expect
        # these not to have the same state.
        expected_contact._state = mapped._state

        # Mapped object is what we expect
        self.assertEqual(mapped.__dict__, expected_contact.__dict__)

        # The mapped object should correctly translate to a DB
        # object. If not, something else went wrong.
        db_object = domain._get_or_create_public_contact(mapped)
        in_db = PublicContact.objects.filter(
            registry_id=domain.security_contact.registry_id,
            contact_type=security,
        ).get()
        # DB Object is the same as the mapped object
        self.assertEqual(db_object, in_db)

        domain.security_contact = in_db
        # Trigger the getter
        _ = domain.security_contact
        # Check to see that changes made
        # to DB objects persist in cache correctly
        in_db.email = "123test@mail.gov"
        in_db.save()

        cached_contact = domain._cache["contacts"].get(security)
        self.assertEqual(cached_contact, in_db.registry_id)
        self.assertEqual(domain.security_contact.email, "123test@mail.gov")

    def test_errors_map_epp_contact_to_public_contact(self):
        """
        Scenario: Registrant gets invalid data from EPPLib
            When the `map_epp_contact_to_public_contact` function
                gets invalid data from EPPLib
            Then the function throws the expected ContactErrors
        """
        domain, _ = Domain.objects.get_or_create(name="registry.gov")
        fakedEpp = self.fakedEppObject()
        invalid_length = fakedEpp.dummyInfoContactResultData(
            "Cymaticsisasubsetofmodalvibrationalphenomena", "lengthInvalid@mail.gov"
        )
        valid_object = fakedEpp.dummyInfoContactResultData("valid", "valid@mail.gov")

        desired_error = ContactErrorCodes.CONTACT_ID_INVALID_LENGTH
        with self.assertRaises(ContactError) as context:
            domain.map_epp_contact_to_public_contact(
                invalid_length,
                invalid_length.id,
                PublicContact.ContactTypeChoices.SECURITY,
            )
        self.assertEqual(context.exception.code, desired_error)

        desired_error = ContactErrorCodes.CONTACT_ID_NONE
        with self.assertRaises(ContactError) as context:
            domain.map_epp_contact_to_public_contact(
                valid_object,
                None,
                PublicContact.ContactTypeChoices.SECURITY,
            )
        self.assertEqual(context.exception.code, desired_error)

        desired_error = ContactErrorCodes.CONTACT_INVALID_TYPE
        with self.assertRaises(ContactError) as context:
            domain.map_epp_contact_to_public_contact(
                "bad_object",
                valid_object.id,
                PublicContact.ContactTypeChoices.SECURITY,
            )
        self.assertEqual(context.exception.code, desired_error)

        desired_error = ContactErrorCodes.CONTACT_TYPE_NONE
        with self.assertRaises(ContactError) as context:
            domain.map_epp_contact_to_public_contact(
                valid_object,
                valid_object.id,
                None,
            )
        self.assertEqual(context.exception.code, desired_error)


class TestDomainCreation(MockEppLib):
    """Rule: An approved domain application must result in a domain"""

    def test_approved_application_creates_domain_locally(self):
        """
        Scenario: Analyst approves a domain application
            When the DomainApplication transitions to approved
            Then a Domain exists in the database with the same `name`
            But a domain object does not exist in the registry
        """
        draft_domain, _ = DraftDomain.objects.get_or_create(name="igorville.gov")
        user, _ = User.objects.get_or_create()
        application = DomainApplication.objects.create(
            creator=user, requested_domain=draft_domain
        )
        # skip using the submit method
        application.status = DomainApplication.SUBMITTED
        # transition to approve state
        application.approve()
        # should hav information present for this domain
        domain = Domain.objects.get(name="igorville.gov")
        self.assertTrue(domain)
        self.mockedSendFunction.assert_not_called()

    def test_accessing_domain_properties_creates_domain_in_registry(self):
        """
        Scenario: A registrant checks the status of a newly approved domain
            Given that no domain object exists in the registry
            When a property is accessed
            Then Domain sends `commands.CreateDomain` to the registry
            And `domain.state` is set to `UNKNOWN`
            And `domain.is_active()` returns False
        """
        domain = Domain.objects.create(name="beef-tongue.gov")
        # trigger getter
        _ = domain.statuses

        # contacts = PublicContact.objects.filter(domain=domain,
        # type=PublicContact.ContactTypeChoices.REGISTRANT).get()

        # Called in _fetch_cache
        self.mockedSendFunction.assert_has_calls(
            [
                # TODO: due to complexity of the test, will return to it in
                # a future ticket
                # call(
                #     commands.CreateDomain(name="beef-tongue.gov",
                #     id=contact.registry_id, auth_info=None),
                #     cleaned=True,
                # ),
                call(
                    commands.InfoDomain(name="beef-tongue.gov", auth_info=None),
                    cleaned=True,
                ),
            ],
            any_order=False,  # Ensure calls are in the specified order
        )

        self.assertEqual(domain.state, Domain.State.UNKNOWN)
        self.assertEqual(domain.is_active(), False)

    @skip("assertion broken with mock addition")
    def test_empty_domain_creation(self):
        """Can't create a completely empty domain."""
        with self.assertRaisesRegex(IntegrityError, "name"):
            Domain.objects.create()

    def test_minimal_creation(self):
        """Can create with just a name."""
        Domain.objects.create(name="igorville.gov")

    @skip("assertion broken with mock addition")
    def test_duplicate_creation(self):
        """Can't create domain if name is not unique."""
        Domain.objects.create(name="igorville.gov")
        with self.assertRaisesRegex(IntegrityError, "name"):
            Domain.objects.create(name="igorville.gov")

    def tearDown(self) -> None:
        DomainInformation.objects.all().delete()
        DomainApplication.objects.all().delete()
        PublicContact.objects.all().delete()
        Domain.objects.all().delete()
        User.objects.all().delete()
        DraftDomain.objects.all().delete()
        super().tearDown()


class TestDomainStatuses(MockEppLib):
    """Domain statuses are set by the registry"""

    def test_get_status(self):
        """Domain 'statuses' getter returns statuses by calling epp"""
        domain, _ = Domain.objects.get_or_create(name="chicken-liver.gov")
        # trigger getter
        _ = domain.statuses
        status_list = [status.state for status in self.mockDataInfoDomain.statuses]
        self.assertEquals(domain._cache["statuses"], status_list)
        # Called in _fetch_cache
        self.mockedSendFunction.assert_has_calls(
            [
                call(
                    commands.InfoDomain(name="chicken-liver.gov", auth_info=None),
                    cleaned=True,
                ),
            ],
            any_order=False,  # Ensure calls are in the specified order
        )

    def test_get_status_returns_empty_list_when_value_error(self):
        """Domain 'statuses' getter returns an empty list
        when value error"""
        domain, _ = Domain.objects.get_or_create(name="pig-knuckles.gov")

        def side_effect(self):
            raise KeyError

        patcher = patch("registrar.models.domain.Domain._get_property")
        mocked_get = patcher.start()
        mocked_get.side_effect = side_effect

        # trigger getter
        _ = domain.statuses

        with self.assertRaises(KeyError):
            _ = domain._cache["statuses"]
        self.assertEquals(_, [])

        patcher.stop()

    @skip("not implemented yet")
    def test_place_client_hold_sets_status(self):
        """Domain 'place_client_hold' method causes the registry to change statuses"""
        raise

    @skip("not implemented yet")
    def test_revert_client_hold_sets_status(self):
        """Domain 'revert_client_hold' method causes the registry to change statuses"""
        raise

    def tearDown(self) -> None:
        PublicContact.objects.all().delete()
        Domain.objects.all().delete()
        super().tearDown()


class TestDomainAvailable(MockEppLib):
    """Test Domain.available"""

    # No SetUp or tearDown necessary for these tests

    def test_domain_available(self):
        """
        Scenario: Testing whether an available domain is available
            Should return True

            Mock response to mimic EPP Response
            Validate CheckDomain command is called
            Validate response given mock
        """

        def side_effect(_request, cleaned):
            return MagicMock(
                res_data=[
                    responses.check.CheckDomainResultData(
                        name="available.gov", avail=True, reason=None
                    )
                ],
            )

        patcher = patch("registrar.models.domain.registry.send")
        mocked_send = patcher.start()
        mocked_send.side_effect = side_effect

        available = Domain.available("available.gov")
        mocked_send.assert_has_calls(
            [
                call(
                    commands.CheckDomain(
                        ["available.gov"],
                    ),
                    cleaned=True,
                )
            ]
        )
        self.assertTrue(available)
        patcher.stop()

    def test_domain_unavailable(self):
        """
        Scenario: Testing whether an unavailable domain is available
            Should return False

            Mock response to mimic EPP Response
            Validate CheckDomain command is called
            Validate response given mock
        """

        def side_effect(_request, cleaned):
            return MagicMock(
                res_data=[
                    responses.check.CheckDomainResultData(
                        name="unavailable.gov", avail=False, reason="In Use"
                    )
                ],
            )

        patcher = patch("registrar.models.domain.registry.send")
        mocked_send = patcher.start()
        mocked_send.side_effect = side_effect

        available = Domain.available("unavailable.gov")
        mocked_send.assert_has_calls(
            [
                call(
                    commands.CheckDomain(
                        ["unavailable.gov"],
                    ),
                    cleaned=True,
                )
            ]
        )
        self.assertFalse(available)
        patcher.stop()

    def test_domain_available_with_value_error(self):
        """
        Scenario: Testing whether an invalid domain is available
            Should throw ValueError

            Validate ValueError is raised
        """
        with self.assertRaises(ValueError):
            Domain.available("invalid-string")

    def test_domain_available_unsuccessful(self):
        """
        Scenario: Testing behavior when registry raises a RegistryError

            Validate RegistryError is raised
        """

        def side_effect(_request, cleaned):
            raise RegistryError(code=ErrorCode.COMMAND_SYNTAX_ERROR)

        patcher = patch("registrar.models.domain.registry.send")
        mocked_send = patcher.start()
        mocked_send.side_effect = side_effect

        with self.assertRaises(RegistryError):
            Domain.available("raises-error.gov")
        patcher.stop()


class TestRegistrantContacts(MockEppLib):
    """Rule: Registrants may modify their WHOIS data"""

    def setUp(self):
        """
        Background:
            Given the registrant is logged in
            And the registrant is the admin on a domain
        """
        super().setUp()
        # Creates a domain with no contact associated to it
        self.domain, _ = Domain.objects.get_or_create(name="security.gov")
        # Creates a domain with an associated contact
        self.domain_contact, _ = Domain.objects.get_or_create(name="freeman.gov")

    def tearDown(self):
        super().tearDown()
        self.domain._invalidate_cache()
        self.domain_contact._invalidate_cache()
        PublicContact.objects.all().delete()
        Domain.objects.all().delete()

    def test_no_security_email(self):
        """
        Scenario: Registrant has not added a security contact email
            Given `domain.security_contact` has not been set to anything
            When the domain is created in the registry
            Then the domain has a valid security contact with CISA defaults
            And disclose flags are set to keep the email address hidden
        """

        # making a domain should make it domain
        expectedSecContact = PublicContact.get_default_security()
        expectedSecContact.domain = self.domain

        self.domain.pendingCreate()

        self.assertEqual(self.mockedSendFunction.call_count, 8)
        self.assertEqual(PublicContact.objects.filter(domain=self.domain).count(), 4)
        self.assertEqual(
            PublicContact.objects.get(
                domain=self.domain,
                contact_type=PublicContact.ContactTypeChoices.SECURITY,
            ).email,
            expectedSecContact.email,
        )

        id = PublicContact.objects.get(
            domain=self.domain,
            contact_type=PublicContact.ContactTypeChoices.SECURITY,
        ).registry_id

        expectedSecContact.registry_id = id
        expectedCreateCommand = self._convertPublicContactToEpp(
            expectedSecContact, disclose_email=False
        )
        expectedUpdateDomain = commands.UpdateDomain(
            name=self.domain.name,
            add=[
                common.DomainContact(
                    contact=expectedSecContact.registry_id, type="security"
                )
            ],
        )

        self.mockedSendFunction.assert_any_call(expectedCreateCommand, cleaned=True)
        self.mockedSendFunction.assert_any_call(expectedUpdateDomain, cleaned=True)

    def test_user_adds_security_email(self):
        """
        Scenario: Registrant adds a security contact email
            When `domain.security_contact` is set equal to a PublicContact with the
                chosen security contact email
            Then Domain sends `commands.CreateContact` to the registry
            And Domain sends `commands.UpdateDomain` to the registry with the newly
                created contact of type 'security'
        """
        # make a security contact that is a PublicContact
        self.domain.pendingCreate()  # make sure a security email already exists
        expectedSecContact = PublicContact.get_default_security()
        expectedSecContact.domain = self.domain
        expectedSecContact.email = "newEmail@fake.com"
        expectedSecContact.registry_id = "456"
        expectedSecContact.name = "Fakey McFakerson"

        # calls the security contact setter as if you did
        #  self.domain.security_contact=expectedSecContact
        expectedSecContact.save()

        # no longer the default email it should be disclosed
        expectedCreateCommand = self._convertPublicContactToEpp(
            expectedSecContact, disclose_email=True
        )

        expectedUpdateDomain = commands.UpdateDomain(
            name=self.domain.name,
            add=[
                common.DomainContact(
                    contact=expectedSecContact.registry_id, type="security"
                )
            ],
        )

        # check that send has triggered the create command for the contact
        receivedSecurityContact = PublicContact.objects.get(
            domain=self.domain, contact_type=PublicContact.ContactTypeChoices.SECURITY
        )

        self.assertEqual(receivedSecurityContact, expectedSecContact)
        self.mockedSendFunction.assert_any_call(expectedCreateCommand, cleaned=True)
        self.mockedSendFunction.assert_any_call(expectedUpdateDomain, cleaned=True)

    def test_security_email_is_idempotent(self):
        """
        Scenario: Registrant adds a security contact email twice, due to a UI glitch
            When `commands.CreateContact` and `commands.UpdateDomain` are sent
                to the registry twice with identical data
            Then no errors are raised in Domain
        """

        security_contact = self.domain.get_default_security_contact()
        security_contact.registry_id = "fail"
        security_contact.save()

        self.domain.security_contact = security_contact

        expectedCreateCommand = self._convertPublicContactToEpp(
            security_contact, disclose_email=False
        )

        expectedUpdateDomain = commands.UpdateDomain(
            name=self.domain.name,
            add=[
                common.DomainContact(
                    contact=security_contact.registry_id, type="security"
                )
            ],
        )
        expected_calls = [
            call(expectedCreateCommand, cleaned=True),
            call(expectedCreateCommand, cleaned=True),
            call(expectedUpdateDomain, cleaned=True),
        ]
        self.mockedSendFunction.assert_has_calls(expected_calls, any_order=True)
        self.assertEqual(PublicContact.objects.filter(domain=self.domain).count(), 1)

    def test_user_deletes_security_email(self):
        """
        Scenario: Registrant clears out an existing security contact email
            Given a domain exists in the registry with a user-added security email
            When `domain.security_contact` is set equal to a PublicContact with an empty
                security contact email
            Then Domain sends `commands.UpdateDomain` and `commands.DeleteContact`
                to the registry
            And the domain has a valid security contact with CISA defaults
            And disclose flags are set to keep the email address hidden
        """
        old_contact = self.domain.get_default_security_contact()

        old_contact.registry_id = "fail"
        old_contact.email = "user.entered@email.com"
        old_contact.save()
        new_contact = self.domain.get_default_security_contact()
        new_contact.registry_id = "fail"
        new_contact.email = ""
        self.domain.security_contact = new_contact

        firstCreateContactCall = self._convertPublicContactToEpp(
            old_contact, disclose_email=True
        )
        updateDomainAddCall = commands.UpdateDomain(
            name=self.domain.name,
            add=[
                common.DomainContact(contact=old_contact.registry_id, type="security")
            ],
        )
        self.assertEqual(
            PublicContact.objects.filter(domain=self.domain).get().email,
            PublicContact.get_default_security().email,
        )
        # this one triggers the fail
        secondCreateContact = self._convertPublicContactToEpp(
            new_contact, disclose_email=True
        )
        updateDomainRemCall = commands.UpdateDomain(
            name=self.domain.name,
            rem=[
                common.DomainContact(contact=old_contact.registry_id, type="security")
            ],
        )

        defaultSecID = (
            PublicContact.objects.filter(domain=self.domain).get().registry_id
        )
        default_security = PublicContact.get_default_security()
        default_security.registry_id = defaultSecID
        createDefaultContact = self._convertPublicContactToEpp(
            default_security, disclose_email=False
        )
        updateDomainWDefault = commands.UpdateDomain(
            name=self.domain.name,
            add=[common.DomainContact(contact=defaultSecID, type="security")],
        )

        expected_calls = [
            call(firstCreateContactCall, cleaned=True),
            call(updateDomainAddCall, cleaned=True),
            call(secondCreateContact, cleaned=True),
            call(updateDomainRemCall, cleaned=True),
            call(createDefaultContact, cleaned=True),
            call(updateDomainWDefault, cleaned=True),
        ]

        self.mockedSendFunction.assert_has_calls(expected_calls, any_order=True)

    def test_updates_security_email(self):
        """
        Scenario: Registrant replaces one valid security contact email with another
            Given a domain exists in the registry with a user-added security email
            When `domain.security_contact` is set equal to a PublicContact with a new
                security contact email
            Then Domain sends `commands.UpdateContact` to the registry
        """
        security_contact = self.domain.get_default_security_contact()
        security_contact.email = "originalUserEmail@gmail.com"
        security_contact.registry_id = "fail"
        security_contact.save()
        expectedCreateCommand = self._convertPublicContactToEpp(
            security_contact, disclose_email=True
        )

        expectedUpdateDomain = commands.UpdateDomain(
            name=self.domain.name,
            add=[
                common.DomainContact(
                    contact=security_contact.registry_id, type="security"
                )
            ],
        )
        security_contact.email = "changedEmail@email.com"
        security_contact.save()
        expectedSecondCreateCommand = self._convertPublicContactToEpp(
            security_contact, disclose_email=True
        )
        updateContact = self._convertPublicContactToEpp(
            security_contact, disclose_email=True, createContact=False
        )

        expected_calls = [
            call(expectedCreateCommand, cleaned=True),
            call(expectedUpdateDomain, cleaned=True),
            call(expectedSecondCreateCommand, cleaned=True),
            call(updateContact, cleaned=True),
        ]
        self.mockedSendFunction.assert_has_calls(expected_calls, any_order=True)
        self.assertEqual(PublicContact.objects.filter(domain=self.domain).count(), 1)

    @skip("not implemented yet")
    def test_update_is_unsuccessful(self):
        """
        Scenario: An update to the security contact is unsuccessful
            When an error is returned from epplibwrapper
            Then a user-friendly error message is returned for displaying on the web
        """
        raise

    def test_contact_getter_security(self):
        security = PublicContact.ContactTypeChoices.SECURITY
        # Create prexisting object
        expected_contact = self.domain.map_epp_contact_to_public_contact(
            self.mockSecurityContact,
            contact_id="securityContact",
            contact_type=security,
        )

        # Checks if we grabbed the correct PublicContact
        self.assertEqual(
            self.domain_contact.security_contact.email, expected_contact.email
        )

        expected_contact_db = PublicContact.objects.filter(
            registry_id=self.domain_contact.security_contact.registry_id,
            contact_type=security,
        ).get()

        self.assertEqual(self.domain_contact.security_contact, expected_contact_db)

        self.mockedSendFunction.assert_has_calls(
            [
                call(
                    commands.InfoContact(id="securityContact", auth_info=None),
                    cleaned=True,
                ),
            ]
        )
        # Checks if we are receiving the cache we expect
        cache = self.domain_contact._cache["contacts"]
        self.assertEqual(cache.get(security), "securityContact")

    def test_contact_getter_technical(self):
        technical = PublicContact.ContactTypeChoices.TECHNICAL
        expected_contact = self.domain.map_epp_contact_to_public_contact(
            self.mockTechnicalContact,
            contact_id="technicalContact",
            contact_type=technical,
        )

        self.assertEqual(
            self.domain_contact.technical_contact.email, expected_contact.email
        )

        # Checks if we grab the correct PublicContact
        expected_contact_db = PublicContact.objects.filter(
            registry_id=self.domain_contact.technical_contact.registry_id,
            contact_type=technical,
        ).get()

        # Checks if we grab the correct PublicContact
        self.assertEqual(self.domain_contact.technical_contact, expected_contact_db)
        self.mockedSendFunction.assert_has_calls(
            [
                call(
                    commands.InfoContact(id="technicalContact", auth_info=None),
                    cleaned=True,
                ),
            ]
        )
        # Checks if we are receiving the cache we expect
        cache = self.domain_contact._cache["contacts"]
        self.assertEqual(cache.get(technical), "technicalContact")

    def test_contact_getter_administrative(self):
        administrative = PublicContact.ContactTypeChoices.ADMINISTRATIVE
        expected_contact = self.domain.map_epp_contact_to_public_contact(
            self.mockAdministrativeContact,
            contact_id="adminContact",
            contact_type=administrative,
        )

        self.assertEqual(
            self.domain_contact.administrative_contact.email, expected_contact.email
        )

        expected_contact_db = PublicContact.objects.filter(
            registry_id=self.domain_contact.administrative_contact.registry_id,
            contact_type=administrative,
        ).get()

        # Checks if we grab the correct PublicContact
        self.assertEqual(
            self.domain_contact.administrative_contact, expected_contact_db
        )
        self.mockedSendFunction.assert_has_calls(
            [
                call(
                    commands.InfoContact(id="adminContact", auth_info=None),
                    cleaned=True,
                ),
            ]
        )
        # Checks if we are receiving the cache we expect
        cache = self.domain_contact._cache["contacts"]
        self.assertEqual(cache.get(administrative), "adminContact")

    def test_contact_getter_registrant(self):
        expected_contact = self.domain.map_epp_contact_to_public_contact(
            self.mockRegistrantContact,
            contact_id="regContact",
            contact_type=PublicContact.ContactTypeChoices.REGISTRANT,
        )

        self.assertEqual(
            self.domain_contact.registrant_contact.email, expected_contact.email
        )

        expected_contact_db = PublicContact.objects.filter(
            registry_id=self.domain_contact.registrant_contact.registry_id,
            contact_type=PublicContact.ContactTypeChoices.REGISTRANT,
        ).get()

        # Checks if we grab the correct PublicContact
        self.assertEqual(self.domain_contact.registrant_contact, expected_contact_db)
        self.mockedSendFunction.assert_has_calls(
            [
                call(
                    commands.InfoContact(id="regContact", auth_info=None),
                    cleaned=True,
                ),
            ]
        )
        # Checks if we are receiving the cache we expect.
        self.assertEqual(self.domain_contact._cache["registrant"], expected_contact_db)


class TestRegistrantNameservers(TestCase):
    """Rule: Registrants may modify their nameservers"""

    def setUp(self):
        """
        Background:
            Given the registrant is logged in
            And the registrant is the admin on a domain
        """
        pass

    @skip("not implemented yet")
    def test_user_adds_one_nameserver(self):
        """
        Scenario: Registrant adds a single nameserver
            Given the domain has zero nameservers
            When `domain.nameservers` is set to an array of length 1
            Then `commands.CreateHost` and `commands.UpdateDomain` is sent
                to the registry
            And `domain.is_active` returns False
        """
        raise

    @skip("not implemented yet")
    def test_user_adds_two_nameservers(self):
        """
        Scenario: Registrant adds 2 or more nameservers, thereby activating the domain
            Given the domain has zero nameservers
            When `domain.nameservers` is set to an array of length 2
            Then `commands.CreateHost` and `commands.UpdateDomain` is sent
                to the registry
            And `domain.is_active` returns True
        """
        raise

    @skip("not implemented yet")
    def test_user_adds_too_many_nameservers(self):
        """
        Scenario: Registrant adds 14 or more nameservers
            Given the domain has zero nameservers
            When `domain.nameservers` is set to an array of length 14
            Then Domain raises a user-friendly error
        """
        raise

    @skip("not implemented yet")
    def test_user_removes_some_nameservers(self):
        """
        Scenario: Registrant removes some nameservers, while keeping at least 2
            Given the domain has 3 nameservers
            When `domain.nameservers` is set to an array containing nameserver #1 and #2
            Then `commands.UpdateDomain` and `commands.DeleteHost` is sent
                to the registry
            And `domain.is_active` returns True
        """
        raise

    @skip("not implemented yet")
    def test_user_removes_too_many_nameservers(self):
        """
        Scenario: Registrant removes some nameservers, bringing the total to less than 2
            Given the domain has 3 nameservers
            When `domain.nameservers` is set to an array containing nameserver #1
            Then `commands.UpdateDomain` and `commands.DeleteHost` is sent
                to the registry
            And `domain.is_active` returns False
        """
        raise

    @skip("not implemented yet")
    def test_user_replaces_nameservers(self):
        """
        Scenario: Registrant simultaneously adds and removes some nameservers
            Given the domain has 3 nameservers
            When `domain.nameservers` is set to an array containing nameserver #1 plus
                two new nameservers
            Then `commands.CreateHost` is sent to create #4 and #5
            And `commands.UpdateDomain` is sent to add #4 and #5 plus remove #2 and #3
            And `commands.DeleteHost` is sent to delete #2 and #3
        """
        raise

    @skip("not implemented yet")
    def test_user_cannot_add_subordinate_without_ip(self):
        """
        Scenario: Registrant adds a nameserver which is a subdomain of their .gov
            Given the domain exists in the registry
            When `domain.nameservers` is set to an array containing an entry
                with a subdomain of the domain and no IP addresses
            Then Domain raises a user-friendly error
        """
        raise

    @skip("not implemented yet")
    def test_user_updates_ips(self):
        """
        Scenario: Registrant changes IP addresses for a nameserver
            Given the domain exists in the registry
            And has a subordinate nameserver
            When `domain.nameservers` is set to an array containing that nameserver
                with a different IP address(es)
            Then `commands.UpdateHost` is sent to the registry
        """
        raise

    @skip("not implemented yet")
    def test_user_cannot_add_non_subordinate_with_ip(self):
        """
        Scenario: Registrant adds a nameserver which is NOT a subdomain of their .gov
            Given the domain exists in the registry
            When `domain.nameservers` is set to an array containing an entry
                which is not a subdomain of the domain and has IP addresses
            Then Domain raises a user-friendly error
        """
        raise

    @skip("not implemented yet")
    def test_nameservers_are_idempotent(self):
        """
        Scenario: Registrant adds a set of nameservers twice, due to a UI glitch
            When `commands.CreateHost` and `commands.UpdateDomain` are sent
                to the registry twice with identical data
            Then no errors are raised in Domain
        """
        # implementation note: this requires seeing what happens when these are actually
        # sent like this, and then implementing appropriate mocks for any errors the
        # registry normally sends in this case
        raise

    @skip("not implemented yet")
    def test_update_is_unsuccessful(self):
        """
        Scenario: An update to the nameservers is unsuccessful
            When an error is returned from epplibwrapper
            Then a user-friendly error message is returned for displaying on the web
        """
        raise


class TestRegistrantDNSSEC(MockEppLib):
    """Rule: Registrants may modify their secure DNS data"""

    # helper function to create UpdateDomainDNSSECExtention object for verification
    def createUpdateExtension(
        self, dnssecdata: extensions.DNSSECExtension, remove=False
    ):
        if not remove:
            return commands.UpdateDomainDNSSECExtension(
                maxSigLife=dnssecdata.maxSigLife,
                dsData=dnssecdata.dsData,
                keyData=dnssecdata.keyData,
                remDsData=None,
                remKeyData=None,
                remAllDsKeyData=False,
            )
        else:
            return commands.UpdateDomainDNSSECExtension(
                maxSigLife=dnssecdata.maxSigLife,
                dsData=None,
                keyData=None,
                remDsData=dnssecdata.dsData,
                remKeyData=dnssecdata.keyData,
                remAllDsKeyData=False,
            )

    def setUp(self):
        """
        Background:
            Given the analyst is logged in
            And a domain exists in the registry
        """
        super().setUp()
        # for the tests, need a domain in the unknown state
        self.domain, _ = Domain.objects.get_or_create(name="fake.gov")

    def tearDown(self):
        Domain.objects.all().delete()
        super().tearDown()

    def test_user_adds_dnssec_data(self):
        """
        Scenario: Registrant adds DNSSEC ds data.
        Verify that both the setter and getter are functioning properly

        This test verifies:
        1 - setter initially calls InfoDomain command
        2 - setter then calls UpdateDomain command
        3 - setter adds the UpdateDNSSECExtension extension to the command
        4 - setter causes the getter to call info domain on next get from cache
        5 - getter properly parses dnssecdata from InfoDomain response and sets to cache

        """

<<<<<<< HEAD
        domain, _ = Domain.objects.get_or_create(name="dnssec-dsdata.gov")

        domain.dnssecdata = self.dnssecExtensionWithDsData
        # get the DNS SEC extension added to the UpdateDomain command and
        # verify that it is properly sent
        # args[0] is the _request sent to registry
        args, _ = self.mockedSendFunction.call_args
        # assert that the extension matches
=======
        # need to use a separate patcher and side_effect for this test, as
        # response from InfoDomain must be different for different iterations
        # of the same command
        def side_effect(_request, cleaned):
            if isinstance(_request, commands.InfoDomain):
                if mocked_send.call_count == 1:
                    return MagicMock(res_data=[self.mockDataInfoDomain])
                else:
                    return MagicMock(
                        res_data=[self.mockDataInfoDomain],
                        extensions=[self.dnssecExtensionWithDsData],
                    )
            else:
                return MagicMock(res_data=[self.mockDataInfoHosts])

        patcher = patch("registrar.models.domain.registry.send")
        mocked_send = patcher.start()
        mocked_send.side_effect = side_effect

        domain, _ = Domain.objects.get_or_create(name="dnssec-dsdata.gov")
        domain.dnssecdata = self.dnssecExtensionWithDsData

        # get the DNS SEC extension added to the UpdateDomain command and
        # verify that it is properly sent
        # args[0] is the _request sent to registry
        args, _ = mocked_send.call_args
        # assert that the extension on the update matches
>>>>>>> d6a87383
        self.assertEquals(
            args[0].extensions[0],
            self.createUpdateExtension(self.dnssecExtensionWithDsData),
        )
        # test that the dnssecdata getter is functioning properly
        dnssecdata_get = domain.dnssecdata
<<<<<<< HEAD
        self.mockedSendFunction.assert_has_calls(
=======
        mocked_send.assert_has_calls(
>>>>>>> d6a87383
            [
                call(
                    commands.InfoDomain(
                        name="dnssec-dsdata.gov",
                    ),
                    cleaned=True,
                ),
                call(
                    commands.UpdateDomain(
                        name="dnssec-dsdata.gov",
                        nsset=None,
                        keyset=None,
                        registrant=None,
                        auth_info=None,
                    ),
                    cleaned=True,
                ),
                call(
                    commands.InfoDomain(
                        name="dnssec-dsdata.gov",
                    ),
                    cleaned=True,
                ),
            ]
        )

        self.assertEquals(dnssecdata_get.dsData, self.dnssecExtensionWithDsData.dsData)

    def test_dnssec_is_idempotent(self):
        """
        Scenario: Registrant adds DNS data twice, due to a UI glitch

        # implementation note: this requires seeing what happens when these are actually
        # sent like this, and then implementing appropriate mocks for any errors the
        # registry normally sends in this case

        This test verifies:
        1 - InfoDomain command is called first
        2 - UpdateDomain command called on the initial setter
        3 - setter causes the getter to call info domain on next get from cache
        4 - UpdateDomain command is not called on second setter (no change)
        5 - getter properly parses dnssecdata from InfoDomain response and sets to cache

        """

<<<<<<< HEAD
        domain, _ = Domain.objects.get_or_create(name="dnssec-dsdata.gov")
=======
        # need to use a separate patcher and side_effect for this test, as
        # response from InfoDomain must be different for different iterations
        # of the same command
        def side_effect(_request, cleaned):
            if isinstance(_request, commands.InfoDomain):
                if mocked_send.call_count == 1:
                    return MagicMock(res_data=[self.mockDataInfoDomain])
                else:
                    return MagicMock(
                        res_data=[self.mockDataInfoDomain],
                        extensions=[self.dnssecExtensionWithDsData],
                    )
            else:
                return MagicMock(res_data=[self.mockDataInfoHosts])

        patcher = patch("registrar.models.domain.registry.send")
        mocked_send = patcher.start()
        mocked_send.side_effect = side_effect
>>>>>>> d6a87383

        domain, _ = Domain.objects.get_or_create(name="dnssec-dsdata.gov")

        # set the dnssecdata once
        domain.dnssecdata = self.dnssecExtensionWithDsData
        # set the dnssecdata again
        domain.dnssecdata = self.dnssecExtensionWithDsData
        # test that the dnssecdata getter is functioning properly
        dnssecdata_get = domain.dnssecdata
<<<<<<< HEAD
        self.mockedSendFunction.assert_has_calls(
            [
                call(
                    commands.UpdateDomain(
                        name="dnssec-dsdata.gov",
                        nsset=None,
                        keyset=None,
                        registrant=None,
                        auth_info=None,
=======
        mocked_send.assert_has_calls(
            [
                call(
                    commands.InfoDomain(
                        name="dnssec-dsdata.gov",
>>>>>>> d6a87383
                    ),
                    cleaned=True,
                ),
                call(
                    commands.UpdateDomain(
                        name="dnssec-dsdata.gov",
                        nsset=None,
                        keyset=None,
                        registrant=None,
                        auth_info=None,
                    ),
                    cleaned=True,
                ),
                call(
                    commands.InfoDomain(
                        name="dnssec-dsdata.gov",
<<<<<<< HEAD
=======
                    ),
                    cleaned=True,
                ),
                call(
                    commands.InfoDomain(
                        name="dnssec-dsdata.gov",
>>>>>>> d6a87383
                    ),
                    cleaned=True,
                ),
            ]
        )

        self.assertEquals(dnssecdata_get.dsData, self.dnssecExtensionWithDsData.dsData)

    def test_user_adds_dnssec_data_multiple_dsdata(self):
        """
        Scenario: Registrant adds DNSSEC data with multiple DSData.
        Verify that both the setter and getter are functioning properly

        This test verifies:
        1 - setter calls UpdateDomain command
        2 - setter adds the UpdateDNSSECExtension extension to the command
        3 - setter causes the getter to call info domain on next get from cache
        4 - getter properly parses dnssecdata from InfoDomain response and sets to cache

        """

<<<<<<< HEAD
        domain, _ = Domain.objects.get_or_create(name="dnssec-multdsdata.gov")

=======
        # need to use a separate patcher and side_effect for this test, as
        # response from InfoDomain must be different for different iterations
        # of the same command
        def side_effect(_request, cleaned):
            if isinstance(_request, commands.InfoDomain):
                if mocked_send.call_count == 1:
                    return MagicMock(res_data=[self.mockDataInfoDomain])
                else:
                    return MagicMock(
                        res_data=[self.mockDataInfoDomain],
                        extensions=[self.dnssecExtensionWithMultDsData],
                    )
            else:
                return MagicMock(res_data=[self.mockDataInfoHosts])

        patcher = patch("registrar.models.domain.registry.send")
        mocked_send = patcher.start()
        mocked_send.side_effect = side_effect

        domain, _ = Domain.objects.get_or_create(name="dnssec-multdsdata.gov")

>>>>>>> d6a87383
        domain.dnssecdata = self.dnssecExtensionWithMultDsData
        # get the DNS SEC extension added to the UpdateDomain command
        # and verify that it is properly sent
        # args[0] is the _request sent to registry
        args, _ = self.mockedSendFunction.call_args
        # assert that the extension matches
        self.assertEquals(
            args[0].extensions[0],
            self.createUpdateExtension(self.dnssecExtensionWithMultDsData),
        )
        # test that the dnssecdata getter is functioning properly
        dnssecdata_get = domain.dnssecdata
<<<<<<< HEAD
        self.mockedSendFunction.assert_has_calls(
=======
        mocked_send.assert_has_calls(
>>>>>>> d6a87383
            [
                call(
                    commands.UpdateDomain(
                        name="dnssec-multdsdata.gov",
                        nsset=None,
                        keyset=None,
                        registrant=None,
                        auth_info=None,
                    ),
                    cleaned=True,
                ),
                call(
                    commands.InfoDomain(
                        name="dnssec-multdsdata.gov",
                    ),
                    cleaned=True,
                ),
            ]
        )

        self.assertEquals(
            dnssecdata_get.dsData, self.dnssecExtensionWithMultDsData.dsData
        )

        patcher.stop()

    def test_user_removes_dnssec_data(self):
        """
        Scenario: Registrant removes DNSSEC ds data.
        Verify that both the setter and getter are functioning properly

        This test verifies:
        1 - setter initially calls InfoDomain command
        2 - first setter calls UpdateDomain command
        3 - second setter calls InfoDomain command again
        3 - setter then calls UpdateDomain command
        4 - setter adds the UpdateDNSSECExtension extension to the command with rem

        """

        # need to use a separate patcher and side_effect for this test, as
        # response from InfoDomain must be different for different iterations
        # of the same command
        def side_effect(_request, cleaned):
            if isinstance(_request, commands.InfoDomain):
                if mocked_send.call_count == 1:
                    return MagicMock(res_data=[self.mockDataInfoDomain])
                else:
                    return MagicMock(
                        res_data=[self.mockDataInfoDomain],
                        extensions=[self.dnssecExtensionWithDsData],
                    )
            else:
                return MagicMock(res_data=[self.mockDataInfoHosts])

        patcher = patch("registrar.models.domain.registry.send")
        mocked_send = patcher.start()
        mocked_send.side_effect = side_effect

        domain, _ = Domain.objects.get_or_create(name="dnssec-dsdata.gov")
        # dnssecdata_get_initial = domain.dnssecdata  # call to force initial mock
        # domain._invalidate_cache()
        domain.dnssecdata = self.dnssecExtensionWithDsData
        domain.dnssecdata = self.dnssecExtensionRemovingDsData
        # get the DNS SEC extension added to the UpdateDomain command and
        # verify that it is properly sent
        # args[0] is the _request sent to registry
        args, _ = mocked_send.call_args
        # assert that the extension on the update matches
        self.assertEquals(
            args[0].extensions[0],
            self.createUpdateExtension(
                self.dnssecExtensionWithDsData,
                remove=True,
            ),
        )
        mocked_send.assert_has_calls(
            [
                call(
                    commands.InfoDomain(
                        name="dnssec-dsdata.gov",
                    ),
                    cleaned=True,
                ),
                call(
                    commands.UpdateDomain(
                        name="dnssec-dsdata.gov",
                        nsset=None,
                        keyset=None,
                        registrant=None,
                        auth_info=None,
                    ),
                    cleaned=True,
                ),
                call(
                    commands.InfoDomain(
                        name="dnssec-dsdata.gov",
                    ),
                    cleaned=True,
                ),
                call(
                    commands.UpdateDomain(
                        name="dnssec-dsdata.gov",
                        nsset=None,
                        keyset=None,
                        registrant=None,
                        auth_info=None,
                    ),
                    cleaned=True,
                ),
            ]
        )

    def test_user_adds_dnssec_keydata(self):
        """
        Scenario: Registrant adds DNSSEC key data.
        Verify that both the setter and getter are functioning properly

        This test verifies:
        1 - setter calls UpdateDomain command
        2 - setter adds the UpdateDNSSECExtension extension to the command
        3 - setter causes the getter to call info domain on next get from cache
        4 - getter properly parses dnssecdata from InfoDomain response and sets to cache

        """

<<<<<<< HEAD
        domain, _ = Domain.objects.get_or_create(name="dnssec-keydata.gov")

=======
        # need to use a separate patcher and side_effect for this test, as
        # response from InfoDomain must be different for different iterations
        # of the same command
        def side_effect(_request, cleaned):
            if isinstance(_request, commands.InfoDomain):
                if mocked_send.call_count == 1:
                    return MagicMock(res_data=[self.mockDataInfoDomain])
                else:
                    return MagicMock(
                        res_data=[self.mockDataInfoDomain],
                        extensions=[self.dnssecExtensionWithKeyData],
                    )
            else:
                return MagicMock(res_data=[self.mockDataInfoHosts])

        patcher = patch("registrar.models.domain.registry.send")
        mocked_send = patcher.start()
        mocked_send.side_effect = side_effect

        domain, _ = Domain.objects.get_or_create(name="dnssec-keydata.gov")

>>>>>>> d6a87383
        domain.dnssecdata = self.dnssecExtensionWithKeyData
        # get the DNS SEC extension added to the UpdateDomain command
        # and verify that it is properly sent
        # args[0] is the _request sent to registry
        args, _ = self.mockedSendFunction.call_args
        # assert that the extension matches
        self.assertEquals(
            args[0].extensions[0],
            self.createUpdateExtension(self.dnssecExtensionWithKeyData),
        )
        # test that the dnssecdata getter is functioning properly
        dnssecdata_get = domain.dnssecdata
<<<<<<< HEAD
        self.mockedSendFunction.assert_has_calls(
=======
        mocked_send.assert_has_calls(
>>>>>>> d6a87383
            [
                call(
                    commands.UpdateDomain(
                        name="dnssec-keydata.gov",
                        nsset=None,
                        keyset=None,
                        registrant=None,
                        auth_info=None,
                    ),
                    cleaned=True,
                ),
                call(
                    commands.InfoDomain(
                        name="dnssec-keydata.gov",
                    ),
                    cleaned=True,
                ),
            ]
        )

        self.assertEquals(
            dnssecdata_get.keyData, self.dnssecExtensionWithKeyData.keyData
        )

    def test_update_is_unsuccessful(self):
        """
        Scenario: An update to the dns data is unsuccessful
            When an error is returned from epplibwrapper
            Then a user-friendly error message is returned for displaying on the web
        """

        domain, _ = Domain.objects.get_or_create(name="dnssec-invalid.gov")

        with self.assertRaises(RegistryError) as err:
            domain.dnssecdata = self.dnssecExtensionWithDsData
            self.assertTrue(
                err.is_client_error() or err.is_session_error() or err.is_server_error()
            )


class TestAnalystClientHold(MockEppLib):
    """Rule: Analysts may suspend or restore a domain by using client hold"""

    def setUp(self):
        """
        Background:
            Given the analyst is logged in
            And a domain exists in the registry
        """
        super().setUp()
        # for the tests, need a domain in the ready state
        self.domain, _ = Domain.objects.get_or_create(
            name="fake.gov", state=Domain.State.READY
        )
        # for the tests, need a domain in the on_hold state
        self.domain_on_hold, _ = Domain.objects.get_or_create(
            name="fake-on-hold.gov", state=Domain.State.ON_HOLD
        )

    def tearDown(self):
        Domain.objects.all().delete()
        super().tearDown()

    def test_analyst_places_client_hold(self):
        """
        Scenario: Analyst takes a domain off the internet
            When `domain.place_client_hold()` is called
            Then `CLIENT_HOLD` is added to the domain's statuses
        """
        self.domain.place_client_hold()
        self.mockedSendFunction.assert_has_calls(
            [
                call(
                    commands.UpdateDomain(
                        name="fake.gov",
                        add=[
                            common.Status(
                                state=Domain.Status.CLIENT_HOLD,
                                description="",
                                lang="en",
                            )
                        ],
                        nsset=None,
                        keyset=None,
                        registrant=None,
                        auth_info=None,
                    ),
                    cleaned=True,
                )
            ]
        )
        self.assertEquals(self.domain.state, Domain.State.ON_HOLD)

    def test_analyst_places_client_hold_idempotent(self):
        """
        Scenario: Analyst tries to place client hold twice
            Given `CLIENT_HOLD` is already in the domain's statuses
            When `domain.place_client_hold()` is called
            Then Domain returns normally (without error)
        """
        self.domain_on_hold.place_client_hold()
        self.mockedSendFunction.assert_has_calls(
            [
                call(
                    commands.UpdateDomain(
                        name="fake-on-hold.gov",
                        add=[
                            common.Status(
                                state=Domain.Status.CLIENT_HOLD,
                                description="",
                                lang="en",
                            )
                        ],
                        nsset=None,
                        keyset=None,
                        registrant=None,
                        auth_info=None,
                    ),
                    cleaned=True,
                )
            ]
        )
        self.assertEquals(self.domain_on_hold.state, Domain.State.ON_HOLD)

    def test_analyst_removes_client_hold(self):
        """
        Scenario: Analyst restores a suspended domain
            Given `CLIENT_HOLD` is in the domain's statuses
            When `domain.remove_client_hold()` is called
            Then `CLIENT_HOLD` is no longer in the domain's statuses
        """
        self.domain_on_hold.revert_client_hold()
        self.mockedSendFunction.assert_has_calls(
            [
                call(
                    commands.UpdateDomain(
                        name="fake-on-hold.gov",
                        rem=[
                            common.Status(
                                state=Domain.Status.CLIENT_HOLD,
                                description="",
                                lang="en",
                            )
                        ],
                        nsset=None,
                        keyset=None,
                        registrant=None,
                        auth_info=None,
                    ),
                    cleaned=True,
                )
            ]
        )
        self.assertEquals(self.domain_on_hold.state, Domain.State.READY)

    def test_analyst_removes_client_hold_idempotent(self):
        """
        Scenario: Analyst tries to remove client hold twice
            Given `CLIENT_HOLD` is not in the domain's statuses
            When `domain.remove_client_hold()` is called
            Then Domain returns normally (without error)
        """
        self.domain.revert_client_hold()
        self.mockedSendFunction.assert_has_calls(
            [
                call(
                    commands.UpdateDomain(
                        name="fake.gov",
                        rem=[
                            common.Status(
                                state=Domain.Status.CLIENT_HOLD,
                                description="",
                                lang="en",
                            )
                        ],
                        nsset=None,
                        keyset=None,
                        registrant=None,
                        auth_info=None,
                    ),
                    cleaned=True,
                )
            ]
        )
        self.assertEquals(self.domain.state, Domain.State.READY)

    def test_update_is_unsuccessful(self):
        """
        Scenario: An update to place or remove client hold is unsuccessful
            When an error is returned from epplibwrapper
            Then a user-friendly error message is returned for displaying on the web
        """

        def side_effect(_request, cleaned):
            raise RegistryError(code=ErrorCode.OBJECT_STATUS_PROHIBITS_OPERATION)

        patcher = patch("registrar.models.domain.registry.send")
        mocked_send = patcher.start()
        mocked_send.side_effect = side_effect

        # if RegistryError is raised, admin formats user-friendly
        # error message if error is_client_error, is_session_error, or
        # is_server_error; so test for those conditions
        with self.assertRaises(RegistryError) as err:
            self.domain.place_client_hold()
            self.assertTrue(
                err.is_client_error() or err.is_session_error() or err.is_server_error()
            )

        patcher.stop()


class TestAnalystLock(TestCase):
    """Rule: Analysts may lock or unlock a domain to prevent or allow updates"""

    def setUp(self):
        """
        Background:
            Given the analyst is logged in
            And a domain exists in the registry
        """
        pass

    @skip("not implemented yet")
    def test_analyst_locks_domain(self):
        """
        Scenario: Analyst locks a domain to prevent edits or deletion
            When `domain.lock()` is called
            Then `CLIENT_DELETE_PROHIBITED` is added to the domain's statuses
            And `CLIENT_TRANSFER_PROHIBITED` is added to the domain's statuses
            And `CLIENT_UPDATE_PROHIBITED` is added to the domain's statuses
        """
        raise

    @skip("not implemented yet")
    def test_analyst_locks_domain_idempotent(self):
        """
        Scenario: Analyst tries to lock a domain twice
            Given `CLIENT_*_PROHIBITED` is already in the domain's statuses
            When `domain.lock()` is called
            Then Domain returns normally (without error)
        """
        raise

    @skip("not implemented yet")
    def test_analyst_removes_lock(self):
        """
        Scenario: Analyst unlocks a domain to allow deletion or edits
            Given `CLIENT_*_PROHIBITED` is in the domain's statuses
            When `domain.unlock()` is called
            Then `CLIENT_DELETE_PROHIBITED` is no longer in the domain's statuses
            And `CLIENT_TRANSFER_PROHIBITED` is no longer in the domain's statuses
            And `CLIENT_UPDATE_PROHIBITED` is no longer in the domain's statuses
        """
        raise

    @skip("not implemented yet")
    def test_analyst_removes_lock_idempotent(self):
        """
        Scenario: Analyst tries to unlock a domain twice
            Given `CLIENT_*_PROHIBITED` is not in the domain's statuses
            When `domain.unlock()` is called
            Then Domain returns normally (without error)
        """
        raise

    @skip("not implemented yet")
    def test_update_is_unsuccessful(self):
        """
        Scenario: An update to lock or unlock a domain is unsuccessful
            When an error is returned from epplibwrapper
            Then a user-friendly error message is returned for displaying on the web
        """
        raise


class TestAnalystDelete(MockEppLib):
    """Rule: Analysts may delete a domain"""

    def setUp(self):
        """
        Background:
            Given the analyst is logged in
            And a domain exists in the registry
        """
        super().setUp()
        self.domain, _ = Domain.objects.get_or_create(
            name="fake.gov", state=Domain.State.READY
        )
        self.domain_on_hold, _ = Domain.objects.get_or_create(
            name="fake-on-hold.gov", state=Domain.State.ON_HOLD
        )

    def tearDown(self):
        Domain.objects.all().delete()
        super().tearDown()

    def test_analyst_deletes_domain(self):
        """
        Scenario: Analyst permanently deletes a domain
            When `domain.deletedInEpp()` is called
            Then `commands.DeleteDomain` is sent to the registry
            And `state` is set to `DELETED`
        """
        # Put the domain in client hold
        self.domain.place_client_hold()
        # Delete it...
        self.domain.deletedInEpp()
        self.mockedSendFunction.assert_has_calls(
            [
                call(
                    commands.DeleteDomain(name="fake.gov"),
                    cleaned=True,
                )
            ]
        )

        # Domain itself should not be deleted
        self.assertNotEqual(self.domain, None)

        # Domain should have the right state
        self.assertEqual(self.domain.state, Domain.State.DELETED)

        # Cache should be invalidated
        self.assertEqual(self.domain._cache, {})

    def test_deletion_is_unsuccessful(self):
        """
        Scenario: Domain deletion is unsuccessful
            When a subdomain exists
            Then a client error is returned of code 2305
            And `state` is not set to `DELETED`
        """
        # Desired domain
        domain, _ = Domain.objects.get_or_create(
            name="failDelete.gov", state=Domain.State.ON_HOLD
        )
        # Put the domain in client hold
        domain.place_client_hold()

        # Delete it
        with self.assertRaises(RegistryError) as err:
            domain.deletedInEpp()
            self.assertTrue(
                err.is_client_error()
                and err.code == ErrorCode.OBJECT_ASSOCIATION_PROHIBITS_OPERATION
            )
        self.mockedSendFunction.assert_has_calls(
            [
                call(
                    commands.DeleteDomain(name="failDelete.gov"),
                    cleaned=True,
                )
            ]
        )

        # Domain itself should not be deleted
        self.assertNotEqual(domain, None)
        # State should not have changed
        self.assertEqual(domain.state, Domain.State.ON_HOLD)

    def test_deletion_ready_fsm_failure(self):
        """
        Scenario: Domain deletion is unsuccessful due to FSM rules
            Given state is 'ready'
            When `domain.deletedInEpp()` is called
            and domain is of `state` is `READY`
            Then an FSM error is returned
            And `state` is not set to `DELETED`
        """
        self.assertEqual(self.domain.state, Domain.State.READY)
        with self.assertRaises(TransitionNotAllowed) as err:
            self.domain.deletedInEpp()
            self.assertTrue(
                err.is_client_error()
                and err.code == ErrorCode.OBJECT_STATUS_PROHIBITS_OPERATION
            )
        # Domain should not be deleted
        self.assertNotEqual(self.domain, None)
        # Domain should have the right state
        self.assertEqual(self.domain.state, Domain.State.READY)<|MERGE_RESOLUTION|>--- conflicted
+++ resolved
@@ -1085,16 +1085,6 @@
 
         """
 
-<<<<<<< HEAD
-        domain, _ = Domain.objects.get_or_create(name="dnssec-dsdata.gov")
-
-        domain.dnssecdata = self.dnssecExtensionWithDsData
-        # get the DNS SEC extension added to the UpdateDomain command and
-        # verify that it is properly sent
-        # args[0] is the _request sent to registry
-        args, _ = self.mockedSendFunction.call_args
-        # assert that the extension matches
-=======
         # need to use a separate patcher and side_effect for this test, as
         # response from InfoDomain must be different for different iterations
         # of the same command
@@ -1122,18 +1112,13 @@
         # args[0] is the _request sent to registry
         args, _ = mocked_send.call_args
         # assert that the extension on the update matches
->>>>>>> d6a87383
         self.assertEquals(
             args[0].extensions[0],
             self.createUpdateExtension(self.dnssecExtensionWithDsData),
         )
         # test that the dnssecdata getter is functioning properly
         dnssecdata_get = domain.dnssecdata
-<<<<<<< HEAD
-        self.mockedSendFunction.assert_has_calls(
-=======
         mocked_send.assert_has_calls(
->>>>>>> d6a87383
             [
                 call(
                     commands.InfoDomain(
@@ -1162,6 +1147,8 @@
 
         self.assertEquals(dnssecdata_get.dsData, self.dnssecExtensionWithDsData.dsData)
 
+        patcher.stop()
+
     def test_dnssec_is_idempotent(self):
         """
         Scenario: Registrant adds DNS data twice, due to a UI glitch
@@ -1179,9 +1166,6 @@
 
         """
 
-<<<<<<< HEAD
-        domain, _ = Domain.objects.get_or_create(name="dnssec-dsdata.gov")
-=======
         # need to use a separate patcher and side_effect for this test, as
         # response from InfoDomain must be different for different iterations
         # of the same command
@@ -1200,7 +1184,6 @@
         patcher = patch("registrar.models.domain.registry.send")
         mocked_send = patcher.start()
         mocked_send.side_effect = side_effect
->>>>>>> d6a87383
 
         domain, _ = Domain.objects.get_or_create(name="dnssec-dsdata.gov")
 
@@ -1210,9 +1193,14 @@
         domain.dnssecdata = self.dnssecExtensionWithDsData
         # test that the dnssecdata getter is functioning properly
         dnssecdata_get = domain.dnssecdata
-<<<<<<< HEAD
-        self.mockedSendFunction.assert_has_calls(
-            [
+        mocked_send.assert_has_calls(
+            [
+                call(
+                    commands.InfoDomain(
+                        name="dnssec-dsdata.gov",
+                    ),
+                    cleaned=True,
+                ),
                 call(
                     commands.UpdateDomain(
                         name="dnssec-dsdata.gov",
@@ -1220,38 +1208,18 @@
                         keyset=None,
                         registrant=None,
                         auth_info=None,
-=======
-        mocked_send.assert_has_calls(
-            [
+                    ),
+                    cleaned=True,
+                ),
                 call(
                     commands.InfoDomain(
                         name="dnssec-dsdata.gov",
->>>>>>> d6a87383
-                    ),
-                    cleaned=True,
-                ),
-                call(
-                    commands.UpdateDomain(
-                        name="dnssec-dsdata.gov",
-                        nsset=None,
-                        keyset=None,
-                        registrant=None,
-                        auth_info=None,
                     ),
                     cleaned=True,
                 ),
                 call(
                     commands.InfoDomain(
                         name="dnssec-dsdata.gov",
-<<<<<<< HEAD
-=======
-                    ),
-                    cleaned=True,
-                ),
-                call(
-                    commands.InfoDomain(
-                        name="dnssec-dsdata.gov",
->>>>>>> d6a87383
                     ),
                     cleaned=True,
                 ),
@@ -1259,6 +1227,8 @@
         )
 
         self.assertEquals(dnssecdata_get.dsData, self.dnssecExtensionWithDsData.dsData)
+
+        patcher.stop()
 
     def test_user_adds_dnssec_data_multiple_dsdata(self):
         """
@@ -1273,10 +1243,6 @@
 
         """
 
-<<<<<<< HEAD
-        domain, _ = Domain.objects.get_or_create(name="dnssec-multdsdata.gov")
-
-=======
         # need to use a separate patcher and side_effect for this test, as
         # response from InfoDomain must be different for different iterations
         # of the same command
@@ -1298,12 +1264,11 @@
 
         domain, _ = Domain.objects.get_or_create(name="dnssec-multdsdata.gov")
 
->>>>>>> d6a87383
         domain.dnssecdata = self.dnssecExtensionWithMultDsData
         # get the DNS SEC extension added to the UpdateDomain command
         # and verify that it is properly sent
         # args[0] is the _request sent to registry
-        args, _ = self.mockedSendFunction.call_args
+        args, _ = mocked_send.call_args
         # assert that the extension matches
         self.assertEquals(
             args[0].extensions[0],
@@ -1311,11 +1276,7 @@
         )
         # test that the dnssecdata getter is functioning properly
         dnssecdata_get = domain.dnssecdata
-<<<<<<< HEAD
-        self.mockedSendFunction.assert_has_calls(
-=======
         mocked_send.assert_has_calls(
->>>>>>> d6a87383
             [
                 call(
                     commands.UpdateDomain(
@@ -1429,6 +1390,8 @@
             ]
         )
 
+        patcher.stop()
+
     def test_user_adds_dnssec_keydata(self):
         """
         Scenario: Registrant adds DNSSEC key data.
@@ -1442,10 +1405,6 @@
 
         """
 
-<<<<<<< HEAD
-        domain, _ = Domain.objects.get_or_create(name="dnssec-keydata.gov")
-
-=======
         # need to use a separate patcher and side_effect for this test, as
         # response from InfoDomain must be different for different iterations
         # of the same command
@@ -1467,12 +1426,11 @@
 
         domain, _ = Domain.objects.get_or_create(name="dnssec-keydata.gov")
 
->>>>>>> d6a87383
         domain.dnssecdata = self.dnssecExtensionWithKeyData
         # get the DNS SEC extension added to the UpdateDomain command
         # and verify that it is properly sent
         # args[0] is the _request sent to registry
-        args, _ = self.mockedSendFunction.call_args
+        args, _ = mocked_send.call_args
         # assert that the extension matches
         self.assertEquals(
             args[0].extensions[0],
@@ -1480,11 +1438,7 @@
         )
         # test that the dnssecdata getter is functioning properly
         dnssecdata_get = domain.dnssecdata
-<<<<<<< HEAD
-        self.mockedSendFunction.assert_has_calls(
-=======
         mocked_send.assert_has_calls(
->>>>>>> d6a87383
             [
                 call(
                     commands.UpdateDomain(
@@ -1508,6 +1462,8 @@
         self.assertEquals(
             dnssecdata_get.keyData, self.dnssecExtensionWithKeyData.keyData
         )
+
+        patcher.stop()
 
     def test_update_is_unsuccessful(self):
         """
