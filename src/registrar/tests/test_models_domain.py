--- conflicted
+++ resolved
@@ -28,7 +28,9 @@
 
 class TestDomainCache(MockEppLib):
     def tearDown(self):
+        Domain.objects.all().delete()
         PublicContact.objects.all().delete()
+        super().tearDown()
     def test_cache_sets_resets(self):
         """Cache should be set on getter and reset on setter calls"""
         domain, _ = Domain.objects.get_or_create(name="igorville.gov")
@@ -51,23 +53,13 @@
         # send should have been called only once
         self.mockedSendFunction.assert_has_calls(
             [
-<<<<<<< HEAD
                 call(commands.InfoDomain(name='igorville.gov', auth_info=None), cleaned=True),
                 call(commands.InfoContact(id='123', auth_info=None), cleaned=True),
                 call(expectedCreateContact, cleaned=True),
                 call(commands.UpdateDomain(name='igorville.gov', add=[common.DomainContact(contact='123', type=PublicContact.ContactTypeChoices.SECURITY)], rem=[], nsset=None, keyset=None, registrant=None, auth_info=None), cleaned=True),
                 call(commands.InfoHost(name='fake.host.com'), cleaned=True)
-            ]
-=======
-                call(
-                    commands.InfoDomain(name="igorville.gov", auth_info=None),
-                    cleaned=True,
-                ),
-                call(commands.InfoContact(id="123", auth_info=None), cleaned=True),
-                call(commands.InfoHost(name="fake.host.com"), cleaned=True),
             ],
             any_order=False,  # Ensure calls are in the specified order
->>>>>>> c804c655
         )
         # Clear the cache
         domain._invalidate_cache()
@@ -194,10 +186,6 @@
         # a new object
         self.assertTrue(in_db_once.count() == 1)
 
-    def tearDown(self) -> None:
-        Domain.objects.all().delete()
-        super().tearDown()
-
 
 class TestDomainCreation(MockEppLib):
     """Rule: An approved domain application must result in a domain"""
@@ -221,12 +209,8 @@
         # should hav information present for this domain
         domain = Domain.objects.get(name="igorville.gov")
         self.assertTrue(domain)
-<<<<<<< HEAD
-        mocked_domain_creation.assert_not_called()
+        self.mockedSendFunction.assert_not_called()
         patcher.stop()
-=======
-        self.mockedSendFunction.assert_not_called()
->>>>>>> c804c655
 
     def test_accessing_domain_properties_creates_domain_in_registry(self):
         """
@@ -288,10 +272,8 @@
         DomainInformation.objects.all().delete()
         DomainApplication.objects.all().delete()
         Domain.objects.all().delete()
-<<<<<<< HEAD
         User.objects.all().delete()
         DraftDomain.objects.all().delete()
-=======
         super().tearDown()
 
 
@@ -353,7 +335,6 @@
     def tearDown(self) -> None:
         Domain.objects.all().delete()
         super().tearDown()
->>>>>>> c804c655
 
 
 class TestRegistrantContacts(MockEppLib):
