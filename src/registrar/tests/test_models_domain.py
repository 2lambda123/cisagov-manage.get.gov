"""
Feature being tested: Registry Integration

This file tests the various ways in which the registrar interacts with the registry.
"""
from django.test import TestCase
from django.db.utils import IntegrityError
from unittest.mock import MagicMock, patch, call
import datetime
from registrar.models import Domain

from unittest import skip
from registrar.models.domain_application import DomainApplication
from registrar.models.domain_information import DomainInformation
from registrar.models.draft_domain import DraftDomain
from registrar.models.public_contact import PublicContact
from registrar.models.user import User
from .common import MockEppLib

from epplibwrapper import (
    commands,
    common,
<<<<<<< HEAD
=======
    responses,
>>>>>>> 39516824
    RegistryError,
    ErrorCode,
)


class TestDomainCache(MockEppLib):
    def test_cache_sets_resets(self):
        """Cache should be set on getter and reset on setter calls"""
        domain, _ = Domain.objects.get_or_create(name="igorville.gov")
        # trigger getter
        _ = domain.creation_date

        # getter should set the domain cache with a InfoDomain object
        # (see InfoDomainResult)
        self.assertEquals(domain._cache["auth_info"], self.mockDataInfoDomain.auth_info)
        self.assertEquals(domain._cache["cr_date"], self.mockDataInfoDomain.cr_date)
        status_list = [status.state for status in self.mockDataInfoDomain.statuses]
        self.assertEquals(domain._cache["statuses"], status_list)
        self.assertFalse("avail" in domain._cache.keys())

        # using a setter should clear the cache
        domain.expiration_date = datetime.date.today()
        self.assertEquals(domain._cache, {})

        # send should have been called only once
        self.mockedSendFunction.assert_has_calls(
            [
                call(
                    commands.InfoDomain(name="igorville.gov", auth_info=None),
                    cleaned=True,
                ),
            ],
            any_order=False,  # Ensure calls are in the specified order
        )

    def test_cache_used_when_avail(self):
        """Cache is pulled from if the object has already been accessed"""
        domain, _ = Domain.objects.get_or_create(name="igorville.gov")
        cr_date = domain.creation_date

        # repeat the getter call
        cr_date = domain.creation_date

        # value should still be set correctly
        self.assertEqual(cr_date, self.mockDataInfoDomain.cr_date)
        self.assertEqual(domain._cache["cr_date"], self.mockDataInfoDomain.cr_date)

        # send was only called once & not on the second getter call
        expectedCalls = [
            call(
                commands.InfoDomain(name="igorville.gov", auth_info=None), cleaned=True
            ),
        ]

        self.mockedSendFunction.assert_has_calls(expectedCalls)

    def test_cache_nested_elements(self):
        """Cache works correctly with the nested objects cache and hosts"""
        domain, _ = Domain.objects.get_or_create(name="igorville.gov")

        # the cached contacts and hosts should be dictionaries of what is passed to them
        expectedContactsDict = {
            "id": self.mockDataInfoDomain.contacts[0].contact,
            "type": self.mockDataInfoDomain.contacts[0].type,
            "auth_info": self.mockDataInfoContact.auth_info,
            "cr_date": self.mockDataInfoContact.cr_date,
        }
        expectedHostsDict = {
            "name": self.mockDataInfoDomain.hosts[0],
            "cr_date": self.mockDataInfoHosts.cr_date,
        }

        # this can be changed when the getter for contacts is implemented
        domain._get_property("contacts")

        # check domain info is still correct and not overridden
        self.assertEqual(domain._cache["auth_info"], self.mockDataInfoDomain.auth_info)
        self.assertEqual(domain._cache["cr_date"], self.mockDataInfoDomain.cr_date)

        # check contacts
        self.assertEqual(domain._cache["_contacts"], self.mockDataInfoDomain.contacts)
        self.assertEqual(domain._cache["contacts"], [expectedContactsDict])

        # get and check hosts is set correctly
        domain._get_property("hosts")
        self.assertEqual(domain._cache["hosts"], [expectedHostsDict])
        self.assertEqual(domain._cache["contacts"], [expectedContactsDict])

        # invalidate cache
        domain._cache = {}

        # get host
        domain._get_property("hosts")
        self.assertEqual(domain._cache["hosts"], [expectedHostsDict])

        # get contacts
        domain._get_property("contacts")
        self.assertEqual(domain._cache["hosts"], [expectedHostsDict])
        self.assertEqual(domain._cache["contacts"], [expectedContactsDict])

    def tearDown(self) -> None:
        Domain.objects.all().delete()
        super().tearDown()


class TestDomainCreation(MockEppLib):
    """Rule: An approved domain application must result in a domain"""

    def test_approved_application_creates_domain_locally(self):
        """
        Scenario: Analyst approves a domain application
            When the DomainApplication transitions to approved
            Then a Domain exists in the database with the same `name`
            But a domain object does not exist in the registry
        """
        draft_domain, _ = DraftDomain.objects.get_or_create(name="igorville.gov")
        user, _ = User.objects.get_or_create()
        application = DomainApplication.objects.create(
            creator=user, requested_domain=draft_domain
        )
        # skip using the submit method
        application.status = DomainApplication.SUBMITTED
        # transition to approve state
        application.approve()
        # should hav information present for this domain
        domain = Domain.objects.get(name="igorville.gov")
        self.assertTrue(domain)
        self.mockedSendFunction.assert_not_called()

    def test_accessing_domain_properties_creates_domain_in_registry(self):
        """
        Scenario: A registrant checks the status of a newly approved domain
            Given that no domain object exists in the registry
            When a property is accessed
            Then Domain sends `commands.CreateDomain` to the registry
            And `domain.state` is set to `UNKNOWN`
            And `domain.is_active()` returns False
        """
        domain = Domain.objects.create(name="beef-tongue.gov")
        # trigger getter
        _ = domain.statuses

        # contacts = PublicContact.objects.filter(domain=domain,
        # type=PublicContact.ContactTypeChoices.REGISTRANT).get()

        # Called in _fetch_cache
        self.mockedSendFunction.assert_has_calls(
            [
                # TODO: due to complexity of the test, will return to it in
                # a future ticket
                # call(
                #     commands.CreateDomain(name="beef-tongue.gov",
                #     id=contact.registry_id, auth_info=None),
                #     cleaned=True,
                # ),
                call(
                    commands.InfoDomain(name="beef-tongue.gov", auth_info=None),
                    cleaned=True,
                ),
            ],
            any_order=False,  # Ensure calls are in the specified order
        )

        self.assertEqual(domain.state, Domain.State.UNKNOWN)
        self.assertEqual(domain.is_active(), False)

    @skip("assertion broken with mock addition")
    def test_empty_domain_creation(self):
        """Can't create a completely empty domain."""
        with self.assertRaisesRegex(IntegrityError, "name"):
            Domain.objects.create()

    def test_minimal_creation(self):
        """Can create with just a name."""
        Domain.objects.create(name="igorville.gov")

    @skip("assertion broken with mock addition")
    def test_duplicate_creation(self):
        """Can't create domain if name is not unique."""
        Domain.objects.create(name="igorville.gov")
        with self.assertRaisesRegex(IntegrityError, "name"):
            Domain.objects.create(name="igorville.gov")

    def tearDown(self) -> None:
        DomainInformation.objects.all().delete()
        DomainApplication.objects.all().delete()
        Domain.objects.all().delete()
        super().tearDown()


class TestDomainStatuses(MockEppLib):
    """Domain statuses are set by the registry"""

    def test_get_status(self):
        """Domain 'statuses' getter returns statuses by calling epp"""
        domain, _ = Domain.objects.get_or_create(name="chicken-liver.gov")
        # trigger getter
        _ = domain.statuses
        status_list = [status.state for status in self.mockDataInfoDomain.statuses]
        self.assertEquals(domain._cache["statuses"], status_list)

        # Called in _fetch_cache
        self.mockedSendFunction.assert_has_calls(
            [
                call(
                    commands.InfoDomain(name="chicken-liver.gov", auth_info=None),
                    cleaned=True,
                ),
            ],
            any_order=False,  # Ensure calls are in the specified order
        )

    def test_get_status_returns_empty_list_when_value_error(self):
        """Domain 'statuses' getter returns an empty list
        when value error"""
        domain, _ = Domain.objects.get_or_create(name="pig-knuckles.gov")

        def side_effect(self):
            raise KeyError

        patcher = patch("registrar.models.domain.Domain._get_property")
        mocked_get = patcher.start()
        mocked_get.side_effect = side_effect

        # trigger getter
        _ = domain.statuses

        with self.assertRaises(KeyError):
            _ = domain._cache["statuses"]
        self.assertEquals(_, [])

        patcher.stop()

    @skip("not implemented yet")
    def test_place_client_hold_sets_status(self):
        """Domain 'place_client_hold' method causes the registry to change statuses"""
        raise

    @skip("not implemented yet")
    def test_revert_client_hold_sets_status(self):
        """Domain 'revert_client_hold' method causes the registry to change statuses"""
        raise

    def tearDown(self) -> None:
        Domain.objects.all().delete()
        super().tearDown()


class TestDomainAvailable(MockEppLib):
    """Test Domain.available"""

    # No SetUp or tearDown necessary for these tests

    def test_domain_available(self):
        """
        Scenario: Testing whether an available domain is available
            Should return True

            Mock response to mimic EPP Response
            Validate CheckDomain command is called
            Validate response given mock
        """

        def side_effect(_request, cleaned):
            return MagicMock(
                res_data=[
                    responses.check.CheckDomainResultData(
                        name="available.gov", avail=True, reason=None
                    )
                ],
            )

        patcher = patch("registrar.models.domain.registry.send")
        mocked_send = patcher.start()
        mocked_send.side_effect = side_effect

        available = Domain.available("available.gov")
        mocked_send.assert_has_calls(
            [
                call(
                    commands.CheckDomain(
                        ["available.gov"],
                    ),
                    cleaned=True,
                )
            ]
        )
        self.assertTrue(available)
        patcher.stop()

    def test_domain_unavailable(self):
        """
        Scenario: Testing whether an unavailable domain is available
            Should return False

            Mock response to mimic EPP Response
            Validate CheckDomain command is called
            Validate response given mock
        """

        def side_effect(_request, cleaned):
            return MagicMock(
                res_data=[
                    responses.check.CheckDomainResultData(
                        name="unavailable.gov", avail=False, reason="In Use"
                    )
                ],
            )

        patcher = patch("registrar.models.domain.registry.send")
        mocked_send = patcher.start()
        mocked_send.side_effect = side_effect

        available = Domain.available("unavailable.gov")
        mocked_send.assert_has_calls(
            [
                call(
                    commands.CheckDomain(
                        ["unavailable.gov"],
                    ),
                    cleaned=True,
                )
            ]
        )
        self.assertFalse(available)
        patcher.stop()

    def test_domain_available_with_value_error(self):
        """
        Scenario: Testing whether an invalid domain is available
            Should throw ValueError

            Validate ValueError is raised
        """
        with self.assertRaises(ValueError):
            Domain.available("invalid-string")

    def test_domain_available_unsuccessful(self):
        """
        Scenario: Testing behavior when registry raises a RegistryError

            Validate RegistryError is raised
        """

        def side_effect(_request, cleaned):
            raise RegistryError(code=ErrorCode.COMMAND_SYNTAX_ERROR)

        patcher = patch("registrar.models.domain.registry.send")
        mocked_send = patcher.start()
        mocked_send.side_effect = side_effect

        with self.assertRaises(RegistryError):
            Domain.available("raises-error.gov")
        patcher.stop()


class TestRegistrantContacts(MockEppLib):
    """Rule: Registrants may modify their WHOIS data"""

    def setUp(self):
        """
        Background:
            Given the registrant is logged in
            And the registrant is the admin on a domain
        """
        super().setUp()
        self.domain, _ = Domain.objects.get_or_create(name="security.gov")

    def tearDown(self):
        super().tearDown()
        # self.contactMailingAddressPatch.stop()
        # self.createContactPatch.stop()

    def test_no_security_email(self):
        """
        Scenario: Registrant has not added a security contact email
            Given `domain.security_contact` has not been set to anything
            When the domain is created in the registry
            Then the domain has a valid security contact with CISA defaults
            And disclose flags are set to keep the email address hidden
        """

        # making a domain should make it domain
        expectedSecContact = PublicContact.get_default_security()
        expectedSecContact.domain = self.domain

        self.domain.dns_needed_from_unknown()

        self.assertEqual(self.mockedSendFunction.call_count, 8)
        self.assertEqual(PublicContact.objects.filter(domain=self.domain).count(), 4)
        self.assertEqual(
            PublicContact.objects.get(
                domain=self.domain,
                contact_type=PublicContact.ContactTypeChoices.SECURITY,
            ).email,
            expectedSecContact.email,
        )

        id = PublicContact.objects.get(
            domain=self.domain,
            contact_type=PublicContact.ContactTypeChoices.SECURITY,
        ).registry_id

        expectedSecContact.registry_id = id
        expectedCreateCommand = self._convertPublicContactToEpp(
            expectedSecContact, disclose_email=False
        )
        expectedUpdateDomain = commands.UpdateDomain(
            name=self.domain.name,
            add=[
                common.DomainContact(
                    contact=expectedSecContact.registry_id, type="security"
                )
            ],
        )

        self.mockedSendFunction.assert_any_call(expectedCreateCommand, cleaned=True)
        self.mockedSendFunction.assert_any_call(expectedUpdateDomain, cleaned=True)

    def test_user_adds_security_email(self):
        """
        Scenario: Registrant adds a security contact email
            When `domain.security_contact` is set equal to a PublicContact with the
                chosen security contact email
            Then Domain sends `commands.CreateContact` to the registry
            And Domain sends `commands.UpdateDomain` to the registry with the newly
                created contact of type 'security'
        """
        # make a security contact that is a PublicContact
        # make sure a security email already exists
        self.domain.dns_needed_from_unknown()
        expectedSecContact = PublicContact.get_default_security()
        expectedSecContact.domain = self.domain
        expectedSecContact.email = "newEmail@fake.com"
        expectedSecContact.registry_id = "456"
        expectedSecContact.name = "Fakey McFakerson"

        # calls the security contact setter as if you did
        #  self.domain.security_contact=expectedSecContact
        expectedSecContact.save()

        # no longer the default email it should be disclosed
        expectedCreateCommand = self._convertPublicContactToEpp(
            expectedSecContact, disclose_email=True
        )

        expectedUpdateDomain = commands.UpdateDomain(
            name=self.domain.name,
            add=[
                common.DomainContact(
                    contact=expectedSecContact.registry_id, type="security"
                )
            ],
        )

        # check that send has triggered the create command for the contact
        receivedSecurityContact = PublicContact.objects.get(
            domain=self.domain, contact_type=PublicContact.ContactTypeChoices.SECURITY
        )

        self.assertEqual(receivedSecurityContact, expectedSecContact)
        self.mockedSendFunction.assert_any_call(expectedCreateCommand, cleaned=True)
        self.mockedSendFunction.assert_any_call(expectedUpdateDomain, cleaned=True)

    def test_security_email_is_idempotent(self):
        """
        Scenario: Registrant adds a security contact email twice, due to a UI glitch
            When `commands.CreateContact` and `commands.UpdateDomain` are sent
                to the registry twice with identical data
            Then no errors are raised in Domain
        """

        security_contact = self.domain.get_default_security_contact()
        security_contact.registry_id = "fail"
        security_contact.save()

        self.domain.security_contact = security_contact

        expectedCreateCommand = self._convertPublicContactToEpp(
            security_contact, disclose_email=False
        )

        expectedUpdateDomain = commands.UpdateDomain(
            name=self.domain.name,
            add=[
                common.DomainContact(
                    contact=security_contact.registry_id, type="security"
                )
            ],
        )
        expected_calls = [
            call(expectedCreateCommand, cleaned=True),
            call(expectedCreateCommand, cleaned=True),
            call(expectedUpdateDomain, cleaned=True),
        ]
        self.mockedSendFunction.assert_has_calls(expected_calls, any_order=True)
        self.assertEqual(PublicContact.objects.filter(domain=self.domain).count(), 1)

    def test_user_deletes_security_email(self):
        """
        Scenario: Registrant clears out an existing security contact email
            Given a domain exists in the registry with a user-added security email
            When `domain.security_contact` is set equal to a PublicContact with an empty
                security contact email
            Then Domain sends `commands.UpdateDomain` and `commands.DeleteContact`
                to the registry
            And the domain has a valid security contact with CISA defaults
            And disclose flags are set to keep the email address hidden
        """
        old_contact = self.domain.get_default_security_contact()

        old_contact.registry_id = "fail"
        old_contact.email = "user.entered@email.com"
        old_contact.save()
        new_contact = self.domain.get_default_security_contact()
        new_contact.registry_id = "fail"
        new_contact.email = ""
        self.domain.security_contact = new_contact

        firstCreateContactCall = self._convertPublicContactToEpp(
            old_contact, disclose_email=True
        )
        updateDomainAddCall = commands.UpdateDomain(
            name=self.domain.name,
            add=[
                common.DomainContact(contact=old_contact.registry_id, type="security")
            ],
        )
        self.assertEqual(
            PublicContact.objects.filter(domain=self.domain).get().email,
            PublicContact.get_default_security().email,
        )
        # this one triggers the fail
        secondCreateContact = self._convertPublicContactToEpp(
            new_contact, disclose_email=True
        )
        updateDomainRemCall = commands.UpdateDomain(
            name=self.domain.name,
            rem=[
                common.DomainContact(contact=old_contact.registry_id, type="security")
            ],
        )

        defaultSecID = (
            PublicContact.objects.filter(domain=self.domain).get().registry_id
        )
        default_security = PublicContact.get_default_security()
        default_security.registry_id = defaultSecID
        createDefaultContact = self._convertPublicContactToEpp(
            default_security, disclose_email=False
        )
        updateDomainWDefault = commands.UpdateDomain(
            name=self.domain.name,
            add=[common.DomainContact(contact=defaultSecID, type="security")],
        )

        expected_calls = [
            call(firstCreateContactCall, cleaned=True),
            call(updateDomainAddCall, cleaned=True),
            call(secondCreateContact, cleaned=True),
            call(updateDomainRemCall, cleaned=True),
            call(createDefaultContact, cleaned=True),
            call(updateDomainWDefault, cleaned=True),
        ]

        self.mockedSendFunction.assert_has_calls(expected_calls, any_order=True)

    def test_updates_security_email(self):
        """
        Scenario: Registrant replaces one valid security contact email with another
            Given a domain exists in the registry with a user-added security email
            When `domain.security_contact` is set equal to a PublicContact with a new
                security contact email
            Then Domain sends `commands.UpdateContact` to the registry
        """
        security_contact = self.domain.get_default_security_contact()
        security_contact.email = "originalUserEmail@gmail.com"
        security_contact.registry_id = "fail"
        security_contact.save()
        expectedCreateCommand = self._convertPublicContactToEpp(
            security_contact, disclose_email=True
        )

        expectedUpdateDomain = commands.UpdateDomain(
            name=self.domain.name,
            add=[
                common.DomainContact(
                    contact=security_contact.registry_id, type="security"
                )
            ],
        )
        security_contact.email = "changedEmail@email.com"
        security_contact.save()
        expectedSecondCreateCommand = self._convertPublicContactToEpp(
            security_contact, disclose_email=True
        )
        updateContact = self._convertPublicContactToEpp(
            security_contact, disclose_email=True, createContact=False
        )

        expected_calls = [
            call(expectedCreateCommand, cleaned=True),
            call(expectedUpdateDomain, cleaned=True),
            call(expectedSecondCreateCommand, cleaned=True),
            call(updateContact, cleaned=True),
        ]
        self.mockedSendFunction.assert_has_calls(expected_calls, any_order=True)
        self.assertEqual(PublicContact.objects.filter(domain=self.domain).count(), 1)

    @skip("not implemented yet")
    def test_update_is_unsuccessful(self):
        """
        Scenario: An update to the security contact is unsuccessful
            When an error is returned from epplibwrapper
            Then a user-friendly error message is returned for displaying on the web
        """
        raise


class TestRegistrantNameservers(MockEppLib):
    """Rule: Registrants may modify their nameservers"""

    def setUp(self):
        """
        Background:
            Given the registrant is logged in
            And the registrant is the admin on a domain
        """
        super().setUp()
        self.nameserver1 = "ns1.my-nameserver-1.com"
        self.nameserver2 = "ns1.my-nameserver-2.com"
        self.nameserver3 = "ns1.cats-are-superior3.com"

        self.domain, _ = Domain.objects.get_or_create(
            name="my-nameserver.gov", state=Domain.State.DNS_NEEDED
        )

    def test_get_nameserver_changes_success_deleted_vals(self):
        # Testing only deleting and no other changes
        self.domain._cache["hosts"] = [
            {"name": "ns1.example.com", "addrs": None},
            {"name": "ns2.example.com", "addrs": ["1.2.3"]},
        ]
        newChanges = [
            ("ns1.example.com",),
        ]
        (
            deleted_values,
            updated_values,
            new_values,
            oldNameservers,
        ) = self.domain.getNameserverChanges(newChanges)

        self.assertEqual(deleted_values, [("ns2.example.com", ["1.2.3"])])
        self.assertEqual(updated_values, [])
        self.assertEqual(new_values, {})
        self.assertEqual(
            oldNameservers,
            {"ns1.example.com": None, "ns2.example.com": ["1.2.3"]},
        )

    def test_get_nameserver_changes_success_updated_vals(self):
        # Testing only updating no other changes
        self.domain._cache["hosts"] = [
            {"name": "ns3.my-nameserver.gov", "addrs": ["1.2.3"]},
        ]
        newChanges = [
            ("ns3.my-nameserver.gov", ["1.2.4"]),
        ]
        (
            deleted_values,
            updated_values,
            new_values,
            oldNameservers,
        ) = self.domain.getNameserverChanges(newChanges)

        self.assertEqual(deleted_values, [])
        self.assertEqual(updated_values, [("ns3.my-nameserver.gov", ["1.2.4"])])
        self.assertEqual(new_values, {})
        self.assertEqual(
            oldNameservers,
            {"ns3.my-nameserver.gov": ["1.2.3"]},
        )

    def test_get_nameserver_changes_success_new_vals(self):
        # Testing only creating no other changes
        self.domain._cache["hosts"] = [
            {"name": "ns1.example.com", "addrs": None},
        ]
        newChanges = [
            ("ns1.example.com",),
            ("ns4.example.com",),
        ]
        (
            deleted_values,
            updated_values,
            new_values,
            oldNameservers,
        ) = self.domain.getNameserverChanges(newChanges)

        self.assertEqual(deleted_values, [])
        self.assertEqual(updated_values, [])
        self.assertEqual(new_values, {"ns4.example.com": None})
        self.assertEqual(
            oldNameservers,
            {
                "ns1.example.com": None,
            },
        )

    def test_user_adds_one_nameserver(self):
        """
        Scenario: Registrant adds a single nameserver
            Given the domain has zero nameservers
            When `domain.nameservers` is set to an array of length 1
            Then `commands.CreateHost` and `commands.UpdateDomain` is sent
                to the registry
            And `domain.is_active` returns False
        """

        # set 1 nameserver
        nameserver = "ns1.my-nameserver.com"
        self.domain.nameservers = [(nameserver,)]

        # when we create a host, we should've updated at the same time
        created_host = commands.CreateHost(nameserver)
        update_domain_with_created = commands.UpdateDomain(
            name=self.domain.name, add=[common.HostObjSet([created_host.name])]
        )

        # checking if commands were sent (commands have to be sent in order)
        expectedCalls = [
            call(created_host, cleaned=True),
            call(update_domain_with_created, cleaned=True),
        ]

        self.mockedSendFunction.assert_has_calls(expectedCalls)

        # check that status is still NOT READY
        # as you have less than 2 nameservers
        self.assertFalse(self.domain.is_active())

    def test_user_adds_two_nameservers(self):
        """
        Scenario: Registrant adds 2 or more nameservers, thereby activating the domain
            Given the domain has zero nameservers
            When `domain.nameservers` is set to an array of length 2
            Then `commands.CreateHost` and `commands.UpdateDomain` is sent
                to the registry
            And `domain.is_active` returns True
        """

        # set 2 nameservers
        self.domain.nameservers = [(self.nameserver1,), (self.nameserver2,)]

        # when you create a host, you also have to update at same time
        created_host1 = commands.CreateHost(self.nameserver1)
        update_domain_with_created1 = commands.UpdateDomain(
            name=self.domain.name, add=[common.HostObjSet([created_host1.name])]
        )

        created_host2 = commands.CreateHost(self.nameserver2)
        update_domain_with_created2 = commands.UpdateDomain(
            name=self.domain.name, add=[common.HostObjSet([created_host2.name])]
        )

        infoDomain = commands.InfoDomain(name="my-nameserver.gov", auth_info=None)
        # checking if commands were sent (commands have to be sent in order)
        expectedCalls = [
            call(infoDomain, cleaned=True),
            call(created_host1, cleaned=True),
            call(update_domain_with_created1, cleaned=True),
            call(created_host2, cleaned=True),
            call(update_domain_with_created2, cleaned=True),
        ]

        self.mockedSendFunction.assert_has_calls(expectedCalls, any_order=True)
        self.assertEqual(5, self.mockedSendFunction.call_count)
        # check that status is READY
        self.assertTrue(self.domain.is_active())

    def test_user_adds_too_many_nameservers(self):
        """
        Scenario: Registrant adds 14 or more nameservers
            Given the domain has zero nameservers
            When `domain.nameservers` is set to an array of length 14
            Then Domain raises a user-friendly error
        """

        # set 13+ nameservers
        nameserver1 = "ns1.cats-are-superior1.com"
        nameserver2 = "ns1.cats-are-superior2.com"
        nameserver3 = "ns1.cats-are-superior3.com"
        nameserver4 = "ns1.cats-are-superior4.com"
        nameserver5 = "ns1.cats-are-superior5.com"
        nameserver6 = "ns1.cats-are-superior6.com"
        nameserver7 = "ns1.cats-are-superior7.com"
        nameserver8 = "ns1.cats-are-superior8.com"
        nameserver9 = "ns1.cats-are-superior9.com"
        nameserver10 = "ns1.cats-are-superior10.com"
        nameserver11 = "ns1.cats-are-superior11.com"
        nameserver12 = "ns1.cats-are-superior12.com"
        nameserver13 = "ns1.cats-are-superior13.com"
        nameserver14 = "ns1.cats-are-superior14.com"

        def _get_14_nameservers():
            self.domain.nameservers = [
                (nameserver1,),
                (nameserver2,),
                (nameserver3,),
                (nameserver4,),
                (nameserver5,),
                (nameserver6,),
                (nameserver7,),
                (nameserver8,),
                (nameserver9),
                (nameserver10,),
                (nameserver11,),
                (nameserver12,),
                (nameserver13,),
                (nameserver14,),
            ]

        self.assertRaises(ValueError, _get_14_nameservers)
        self.assertEqual(self.mockedSendFunction.call_count, 0)

    def test_user_removes_some_nameservers(self):
        """
        Scenario: Registrant removes some nameservers, while keeping at least 2
            Given the domain has 3 nameservers
            When `domain.nameservers` is set to an array containing nameserver #1 and #2
            Then `commands.UpdateDomain` and `commands.DeleteHost` is sent
                to the registry
            And `domain.is_active` returns True
        """

        # Mock is set to return 3 nameservers on infodomain
        self.extendedValues = True
        self.domain.nameservers = [(self.nameserver1,), (self.nameserver2,)]
        expectedCalls = [
            # calls info domain, and info on all hosts
            # to get past values
            # then removes the single host and updates domain
            call(
                commands.InfoDomain(name="my-nameserver.gov", auth_info=None),
                cleaned=True,
            ),
            call(commands.InfoHost(name="ns1.my-nameserver-1.com"), cleaned=True),
            call(commands.InfoHost(name="ns1.my-nameserver-2.com"), cleaned=True),
            call(commands.InfoHost(name="ns1.cats-are-superior3.com"), cleaned=True),
            call(
                commands.UpdateDomain(
                    name="my-nameserver.gov",
                    add=[],
                    rem=[common.HostObjSet(hosts=["ns1.cats-are-superior3.com"])],
                    nsset=None,
                    keyset=None,
                    registrant=None,
                    auth_info=None,
                ),
                cleaned=True,
            ),
            call(commands.DeleteHost(name="ns1.cats-are-superior3.com"), cleaned=True),
        ]

        self.mockedSendFunction.assert_has_calls(expectedCalls, any_order=True)
        self.assertTrue(self.domain.is_active())

    def test_user_removes_too_many_nameservers(self):
        """
        Scenario: Registrant removes some nameservers, bringing the total to less than 2
            Given the domain has 2 nameservers
            When `domain.nameservers` is set to an array containing nameserver #1
            Then `commands.UpdateDomain` and `commands.DeleteHost` is sent
                to the registry
            And `domain.is_active` returns False

        """
        self.extendedValues = True
        self.domain.ready()
        self.domain.nameservers = [(self.nameserver1,)]
        expectedCalls = [
            call(
                commands.InfoDomain(name="my-nameserver.gov", auth_info=None),
                cleaned=True,
            ),
            call(commands.InfoHost(name="ns1.my-nameserver-1.com"), cleaned=True),
            call(commands.InfoHost(name="ns1.my-nameserver-2.com"), cleaned=True),
            call(commands.InfoHost(name="ns1.cats-are-superior3.com"), cleaned=True),
            call(
                commands.UpdateDomain(
                    name="my-nameserver.gov",
                    add=[],
                    rem=[common.HostObjSet(hosts=["ns1.my-nameserver-2.com"])],
                    nsset=None,
                    keyset=None,
                    registrant=None,
                    auth_info=None,
                ),
                cleaned=True,
            ),
            call(commands.DeleteHost(name="ns1.my-nameserver-2.com"), cleaned=True),
            call(
                commands.UpdateDomain(
                    name="my-nameserver.gov",
                    add=[],
                    rem=[common.HostObjSet(hosts=["ns1.cats-are-superior3.com"])],
                    nsset=None,
                    keyset=None,
                    registrant=None,
                    auth_info=None,
                ),
                cleaned=True,
            ),
            call(commands.DeleteHost(name="ns1.cats-are-superior3.com"), cleaned=True),
        ]

        self.mockedSendFunction.assert_has_calls(expectedCalls, any_order=True)
        self.assertFalse(self.domain.is_active())

    def test_user_replaces_nameservers(self):
        """
        Scenario: Registrant simultaneously adds and removes some nameservers
            Given the domain has 3 nameservers
            When `domain.nameservers` is set to an array containing nameserver #1 plus
                two new nameservers
            Then `commands.CreateHost` is sent to create #4 and #5
            And `commands.UpdateDomain` is sent to add #4 and #5 plus remove #2 and #3
            And `commands.DeleteHost` is sent to delete #2 and #3
        """
        self.extendedValues = True
        self.domain.ready()
        self.domain.nameservers = [
            (self.nameserver1,),
            ("ns1.cats-are-superior1.com",),
            ("ns1.cats-are-superior2.com",),
        ]

        expectedCalls = [
            call(
                commands.InfoDomain(name="my-nameserver.gov", auth_info=None),
                cleaned=True,
            ),
            call(commands.InfoHost(name="ns1.my-nameserver-1.com"), cleaned=True),
            call(commands.InfoHost(name="ns1.my-nameserver-2.com"), cleaned=True),
            call(commands.InfoHost(name="ns1.cats-are-superior3.com"), cleaned=True),
            call(
                commands.UpdateDomain(
                    name="my-nameserver.gov",
                    add=[],
                    rem=[common.HostObjSet(hosts=["ns1.my-nameserver-2.com"])],
                    nsset=None,
                    keyset=None,
                    registrant=None,
                    auth_info=None,
                ),
                cleaned=True,
            ),
            call(commands.DeleteHost(name="ns1.my-nameserver-2.com"), cleaned=True),
            call(
                commands.CreateHost(name="ns1.cats-are-superior1.com", addrs=[]),
                cleaned=True,
            ),
            call(
                commands.UpdateDomain(
                    name="my-nameserver.gov",
                    add=[common.HostObjSet(hosts=["ns1.cats-are-superior1.com"])],
                    rem=[],
                    nsset=None,
                    keyset=None,
                    registrant=None,
                    auth_info=None,
                ),
                cleaned=True,
            ),
            call(
                commands.CreateHost(name="ns1.cats-are-superior2.com", addrs=[]),
                cleaned=True,
            ),
            call(
                commands.UpdateDomain(
                    name="my-nameserver.gov",
                    add=[common.HostObjSet(hosts=["ns1.cats-are-superior2.com"])],
                    rem=[],
                    nsset=None,
                    keyset=None,
                    registrant=None,
                    auth_info=None,
                ),
                cleaned=True,
            ),
        ]

        self.mockedSendFunction.assert_has_calls(expectedCalls, any_order=True)
        self.assertTrue(self.domain.is_active())

    def test_user_cannot_add_subordinate_without_ip(self):
        """
        Scenario: Registrant adds a nameserver which is a subdomain of their .gov
            Given the domain exists in the registry
            When `domain.nameservers` is set to an array containing an entry
                with a subdomain of the domain and no IP addresses
            Then Domain raises a user-friendly error
        """

        dotgovnameserver = "my-nameserver.gov"

        with self.assertRaises(ValueError):
            self.domain.nameservers = [(dotgovnameserver,)]

    def test_user_updates_ips(self):
        """
        Scenario: Registrant changes IP addresses for a nameserver
            Given the domain exists in the registry
            And has a subordinate nameserver
            When `domain.nameservers` is set to an array containing that nameserver
                with a different IP address(es)
            Then `commands.UpdateHost` is sent to the registry
        """
        domain, _ = Domain.objects.get_or_create(
            name="nameserverwithip.gov", state=Domain.State.READY
        )
        domain.nameservers = [
            ("ns1.nameserverwithip.gov", ["2.3.4.5", "1.2.3.4"]),
            (
                "ns2.nameserverwithip.gov",
                ["1.2.3.4", "2.3.4.5", "2001:0db8:85a3:0000:0000:8a2e:0370:7334"],
            ),
            ("ns3.nameserverwithip.gov", ["2.3.4.5"]),
        ]

        expectedCalls = [
            call(
                commands.InfoDomain(name="nameserverwithip.gov", auth_info=None),
                cleaned=True,
            ),
            call(commands.InfoHost(name="ns1.nameserverwithip.gov"), cleaned=True),
            call(commands.InfoHost(name="ns2.nameserverwithip.gov"), cleaned=True),
            call(commands.InfoHost(name="ns3.nameserverwithip.gov"), cleaned=True),
            call(
                commands.UpdateHost(
                    name="ns2.nameserverwithip.gov",
                    add=[
                        common.Ip(
                            addr="2001:0db8:85a3:0000:0000:8a2e:0370:7334", ip="v6"
                        )
                    ],
                    rem=[],
                    chg=None,
                ),
                cleaned=True,
            ),
            call(
                commands.UpdateHost(
                    name="ns3.nameserverwithip.gov",
                    add=[],
                    rem=[common.Ip(addr="1.2.3.4", ip=None)],
                    chg=None,
                ),
                cleaned=True,
            ),
        ]

        self.mockedSendFunction.assert_has_calls(expectedCalls, any_order=True)
        self.assertTrue(domain.is_active())

    def test_user_cannot_add_non_subordinate_with_ip(self):
        """
        Scenario: Registrant adds a nameserver which is NOT a subdomain of their .gov
            Given the domain exists in the registry
            When `domain.nameservers` is set to an array containing an entry
                which is not a subdomain of the domain and has IP addresses
            Then Domain raises a user-friendly error
        """
        dotgovnameserver = "mynameserverdotgov.gov"

        with self.assertRaises(ValueError):
            self.domain.nameservers = [(dotgovnameserver, ["1.2.3"])]

    def test_nameservers_are_idempotent(self):
        """
        Scenario: Registrant adds a set of nameservers twice, due to a UI glitch
            When `commands.CreateHost` and `commands.UpdateDomain` are sent
                to the registry twice with identical data
            Then no errors are raised in Domain
        """
        # implementation note: this requires seeing what happens when these are actually
        # sent like this, and then implementing appropriate mocks for any errors the
        # registry normally sends in this case

        self.extendedValues = True

        # Checking that it doesn't create or update even if out of order
        self.domain.nameservers = [
            (self.nameserver3,),
            (self.nameserver1,),
            (self.nameserver2,),
        ]

        expectedCalls = [
            call(
                commands.InfoDomain(name="my-nameserver.gov", auth_info=None),
                cleaned=True,
            ),
            call(commands.InfoHost(name="ns1.my-nameserver-1.com"), cleaned=True),
            call(commands.InfoHost(name="ns1.my-nameserver-2.com"), cleaned=True),
            call(commands.InfoHost(name="ns1.cats-are-superior3.com"), cleaned=True),
        ]

        self.mockedSendFunction.assert_has_calls(expectedCalls, any_order=True)
        self.assertEqual(self.mockedSendFunction.call_count, 4)

    @skip("not implemented yet")
    def test_caching_issue(self):
        raise

    @skip("not implemented yet")
    def test_update_is_unsuccessful(self):
        """
        Scenario: An update to the nameservers is unsuccessful
            When an error is returned from epplibwrapper
            Then a user-friendly error message is returned for displaying on the web

        Note: TODO 433 -- we will perform correct error handling and complete
        this ticket. We want to raise an error for update/create/delete, but
        don't want to lose user info (and exit out too early)
        """

        domain, _ = Domain.objects.get_or_create(
            name="failednameserver.gov", state=Domain.State.READY
        )

        with self.assertRaises(RegistryError):
            domain.nameservers = [("ns1.failednameserver.gov", ["4.5.6"])]

        # print("self.mockedSendFunction.call_args_list is ")
        # print(self.mockedSendFunction.call_args_list)

    def tearDown(self):
        self.extendedValues = False
        return super().tearDown()


class TestRegistrantDNSSEC(TestCase):
    """Rule: Registrants may modify their secure DNS data"""

    def setUp(self):
        """
        Background:
            Given the registrant is logged in
            And the registrant is the admin on a domain
        """
        pass

    @skip("not implemented yet")
    def test_user_adds_dns_data(self):
        """
        Scenario: Registrant adds DNS data

        """
        raise

    @skip("not implemented yet")
    def test_dnssec_is_idempotent(self):
        """
        Scenario: Registrant adds DNS data twice, due to a UI glitch

        """
        # implementation note: this requires seeing what happens when these are actually
        # sent like this, and then implementing appropriate mocks for any errors the
        # registry normally sends in this case
        raise

    @skip("not implemented yet")
    def test_update_is_unsuccessful(self):
        """
        Scenario: An update to the dns data is unsuccessful
            When an error is returned from epplibwrapper
            Then a user-friendly error message is returned for displaying on the web
        """
        raise


class TestAnalystClientHold(MockEppLib):
    """Rule: Analysts may suspend or restore a domain by using client hold"""

    def setUp(self):
        """
        Background:
            Given the analyst is logged in
            And a domain exists in the registry
        """
        super().setUp()
        # for the tests, need a domain in the ready state
        self.domain, _ = Domain.objects.get_or_create(
            name="fake.gov", state=Domain.State.READY
        )
        # for the tests, need a domain in the on_hold state
        self.domain_on_hold, _ = Domain.objects.get_or_create(
            name="fake-on-hold.gov", state=Domain.State.ON_HOLD
        )

    def tearDown(self):
        Domain.objects.all().delete()
        super().tearDown()

    def test_analyst_places_client_hold(self):
        """
        Scenario: Analyst takes a domain off the internet
            When `domain.place_client_hold()` is called
            Then `CLIENT_HOLD` is added to the domain's statuses
        """
        self.domain.place_client_hold()
        self.mockedSendFunction.assert_has_calls(
            [
                call(
                    commands.UpdateDomain(
                        name="fake.gov",
                        add=[
                            common.Status(
                                state=Domain.Status.CLIENT_HOLD,
                                description="",
                                lang="en",
                            )
                        ],
                        nsset=None,
                        keyset=None,
                        registrant=None,
                        auth_info=None,
                    ),
                    cleaned=True,
                )
            ]
        )
        self.assertEquals(self.domain.state, Domain.State.ON_HOLD)

    def test_analyst_places_client_hold_idempotent(self):
        """
        Scenario: Analyst tries to place client hold twice
            Given `CLIENT_HOLD` is already in the domain's statuses
            When `domain.place_client_hold()` is called
            Then Domain returns normally (without error)
        """
        self.domain_on_hold.place_client_hold()
        self.mockedSendFunction.assert_has_calls(
            [
                call(
                    commands.UpdateDomain(
                        name="fake-on-hold.gov",
                        add=[
                            common.Status(
                                state=Domain.Status.CLIENT_HOLD,
                                description="",
                                lang="en",
                            )
                        ],
                        nsset=None,
                        keyset=None,
                        registrant=None,
                        auth_info=None,
                    ),
                    cleaned=True,
                )
            ]
        )
        self.assertEquals(self.domain_on_hold.state, Domain.State.ON_HOLD)

    def test_analyst_removes_client_hold(self):
        """
        Scenario: Analyst restores a suspended domain
            Given `CLIENT_HOLD` is in the domain's statuses
            When `domain.remove_client_hold()` is called
            Then `CLIENT_HOLD` is no longer in the domain's statuses
        """
        self.domain_on_hold.revert_client_hold()
        self.mockedSendFunction.assert_has_calls(
            [
                call(
                    commands.UpdateDomain(
                        name="fake-on-hold.gov",
                        rem=[
                            common.Status(
                                state=Domain.Status.CLIENT_HOLD,
                                description="",
                                lang="en",
                            )
                        ],
                        nsset=None,
                        keyset=None,
                        registrant=None,
                        auth_info=None,
                    ),
                    cleaned=True,
                )
            ]
        )
        self.assertEquals(self.domain_on_hold.state, Domain.State.READY)

    def test_analyst_removes_client_hold_idempotent(self):
        """
        Scenario: Analyst tries to remove client hold twice
            Given `CLIENT_HOLD` is not in the domain's statuses
            When `domain.remove_client_hold()` is called
            Then Domain returns normally (without error)
        """
        self.domain.revert_client_hold()
        self.mockedSendFunction.assert_has_calls(
            [
                call(
                    commands.UpdateDomain(
                        name="fake.gov",
                        rem=[
                            common.Status(
                                state=Domain.Status.CLIENT_HOLD,
                                description="",
                                lang="en",
                            )
                        ],
                        nsset=None,
                        keyset=None,
                        registrant=None,
                        auth_info=None,
                    ),
                    cleaned=True,
                )
            ]
        )
        self.assertEquals(self.domain.state, Domain.State.READY)

    def test_update_is_unsuccessful(self):
        """
        Scenario: An update to place or remove client hold is unsuccessful
            When an error is returned from epplibwrapper
            Then a user-friendly error message is returned for displaying on the web
        """

        def side_effect(_request, cleaned):
            raise RegistryError(code=ErrorCode.OBJECT_STATUS_PROHIBITS_OPERATION)

        patcher = patch("registrar.models.domain.registry.send")
        mocked_send = patcher.start()
        mocked_send.side_effect = side_effect

        # if RegistryError is raised, admin formats user-friendly
        # error message if error is_client_error, is_session_error, or
        # is_server_error; so test for those conditions
        with self.assertRaises(RegistryError) as err:
            self.domain.place_client_hold()
            self.assertTrue(
                err.is_client_error() or err.is_session_error() or err.is_server_error()
            )

        patcher.stop()


class TestAnalystLock(TestCase):
    """Rule: Analysts may lock or unlock a domain to prevent or allow updates"""

    def setUp(self):
        """
        Background:
            Given the analyst is logged in
            And a domain exists in the registry
        """
        pass

    @skip("not implemented yet")
    def test_analyst_locks_domain(self):
        """
        Scenario: Analyst locks a domain to prevent edits or deletion
            When `domain.lock()` is called
            Then `CLIENT_DELETE_PROHIBITED` is added to the domain's statuses
            And `CLIENT_TRANSFER_PROHIBITED` is added to the domain's statuses
            And `CLIENT_UPDATE_PROHIBITED` is added to the domain's statuses
        """
        raise

    @skip("not implemented yet")
    def test_analyst_locks_domain_idempotent(self):
        """
        Scenario: Analyst tries to lock a domain twice
            Given `CLIENT_*_PROHIBITED` is already in the domain's statuses
            When `domain.lock()` is called
            Then Domain returns normally (without error)
        """
        raise

    @skip("not implemented yet")
    def test_analyst_removes_lock(self):
        """
        Scenario: Analyst unlocks a domain to allow deletion or edits
            Given `CLIENT_*_PROHIBITED` is in the domain's statuses
            When `domain.unlock()` is called
            Then `CLIENT_DELETE_PROHIBITED` is no longer in the domain's statuses
            And `CLIENT_TRANSFER_PROHIBITED` is no longer in the domain's statuses
            And `CLIENT_UPDATE_PROHIBITED` is no longer in the domain's statuses
        """
        raise

    @skip("not implemented yet")
    def test_analyst_removes_lock_idempotent(self):
        """
        Scenario: Analyst tries to unlock a domain twice
            Given `CLIENT_*_PROHIBITED` is not in the domain's statuses
            When `domain.unlock()` is called
            Then Domain returns normally (without error)
        """
        raise

    @skip("not implemented yet")
    def test_update_is_unsuccessful(self):
        """
        Scenario: An update to lock or unlock a domain is unsuccessful
            When an error is returned from epplibwrapper
            Then a user-friendly error message is returned for displaying on the web
        """
        raise


class TestAnalystDelete(TestCase):
    """Rule: Analysts may delete a domain"""

    def setUp(self):
        """
        Background:
            Given the analyst is logged in
            And a domain exists in the registry
        """
        pass

    @skip("not implemented yet")
    def test_analyst_deletes_domain(self):
        """
        Scenario: Analyst permanently deletes a domain
            When `domain.delete()` is called
            Then `commands.DeleteDomain` is sent to the registry
            And `state` is set to `DELETED`
        """
        raise

    @skip("not implemented yet")
    def test_analyst_deletes_domain_idempotent(self):
        """
        Scenario: Analyst tries to delete an already deleted domain
            Given `state` is already `DELETED`
            When `domain.delete()` is called
            Then `commands.DeleteDomain` is sent to the registry
            And Domain returns normally (without error)
        """
        raise

    @skip("not implemented yet")
    def test_deletion_is_unsuccessful(self):
        """
        Scenario: Domain deletion is unsuccessful
            When an error is returned from epplibwrapper
            Then a user-friendly error message is returned for displaying on the web
            And `state` is not set to `DELETED`
        """
        raise<|MERGE_RESOLUTION|>--- conflicted
+++ resolved
@@ -20,10 +20,7 @@
 from epplibwrapper import (
     commands,
     common,
-<<<<<<< HEAD
-=======
     responses,
->>>>>>> 39516824
     RegistryError,
     ErrorCode,
 )
