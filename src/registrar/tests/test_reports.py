--- conflicted
+++ resolved
@@ -718,20 +718,12 @@
             }
             # Test with distinct
             managed_domains_sliced_at_end_date = get_sliced_domains(filter_condition)
-<<<<<<< HEAD
             expected_content = [3, 4, 1, 0, 0, 0, 0, 0, 0, 0]
-=======
-            expected_content = [3, 2, 1, 0, 0, 0, 0, 0, 0, 0]
->>>>>>> 1df928da
             self.assertEqual(managed_domains_sliced_at_end_date, expected_content)
 
             # Test without distinct
             managed_domains_sliced_at_end_date = get_sliced_domains(filter_condition)
-<<<<<<< HEAD
-            expected_content = [3, 4, 1, 0, 0, 0, 0, 0, 0, 0]
-=======
             expected_content = [3, 2, 1, 0, 0, 0, 0, 0, 0, 0]
->>>>>>> 1df928da
             self.assertEqual(managed_domains_sliced_at_end_date, expected_content)
 
     def test_get_sliced_requests(self):
