--- conflicted
+++ resolved
@@ -15,18 +15,7 @@
     DomainInformationAdmin,
     UserDomainRoleAdmin,
 )
-<<<<<<< HEAD
-from registrar.models import (
-    Domain,
-    DomainApplication,
-    DomainInformation,
-    User,
-    DomainInvitation,
-    Contact,
-)
-=======
 from registrar.models import Domain, DomainApplication, DomainInformation, User, DomainInvitation, Contact, Website
->>>>>>> a2eb8526
 from registrar.models.user_domain_role import UserDomainRole
 from .common import (
     AuditedAdminMockData,
@@ -329,7 +318,7 @@
         self.admin = DomainApplicationAdmin(model=DomainApplication, admin_site=self.site)
         self.superuser = create_superuser()
         self.staffuser = create_user()
-<<<<<<< HEAD
+        self.client = Client(HTTP_HOST="localhost:8080")
         self.test_helper = GenericTestHelper(
             factory=self.factory,
             user=self.superuser,
@@ -409,9 +398,6 @@
                 "-investigator__last_name",
             ),
         )
-=======
-        self.client = Client(HTTP_HOST="localhost:8080")
->>>>>>> a2eb8526
 
     def test_short_org_name_in_applications_list(self):
         """
