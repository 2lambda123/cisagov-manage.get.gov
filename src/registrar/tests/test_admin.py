--- conflicted
+++ resolved
@@ -849,7 +849,44 @@
         User.objects.all().delete()
 
 
-<<<<<<< HEAD
+class DomainInvitationAdminTest(TestCase):
+    """Tests for the DomainInvitation page"""
+
+    def setUp(self):
+        """Create a client object"""
+        self.client = Client(HTTP_HOST="localhost:8080")
+        self.factory = RequestFactory()
+        self.admin = ListHeaderAdmin(model=DomainInvitationAdmin, admin_site=AdminSite())
+        self.superuser = create_superuser()
+
+    def tearDown(self):
+        """Delete all DomainInvitation objects"""
+        DomainInvitation.objects.all().delete()
+
+    def test_get_filters(self):
+        """Ensures that our filters are displaying correctly"""
+        # Have to get creative to get past linter
+        p = "adminpass"
+        self.client.login(username="superuser", password=p)
+
+        response = self.client.get(
+            "/admin/registrar/domaininvitation/",
+            {},
+            follow=True,
+        )
+
+        # Assert that the filters are added
+        self.assertContains(response, "invited", count=4)
+        self.assertContains(response, "retrieved", count=4)
+
+        # Check for the HTML context specificially
+        invited_html = '<a href="?status__exact=invited">invited</a>'
+        retrieved_html = '<a href="?status__exact=retrieved">retrieved</a>'
+
+        self.assertContains(response, invited_html, count=1)
+        self.assertContains(response, retrieved_html, count=1)
+
+
 class UserDomainRoleAdminTest(TestCase):
     def setUp(self):
         self.site = AdminSite()
@@ -858,45 +895,6 @@
         self.client = Client(HTTP_HOST="localhost:8080")
         self.superuser = create_superuser()
 
-=======
-class DomainInvitationAdminTest(TestCase):
-    """Tests for the DomainInvitation page"""
-
-    def setUp(self):
-        """Create a client object"""
-        self.client = Client(HTTP_HOST="localhost:8080")
-        self.factory = RequestFactory()
-        self.admin = ListHeaderAdmin(model=DomainInvitationAdmin, admin_site=AdminSite())
-        self.superuser = create_superuser()
-
-    def tearDown(self):
-        """Delete all DomainInvitation objects"""
-        DomainInvitation.objects.all().delete()
-
-    def test_get_filters(self):
-        """Ensures that our filters are displaying correctly"""
-        # Have to get creative to get past linter
-        p = "adminpass"
-        self.client.login(username="superuser", password=p)
-
-        response = self.client.get(
-            "/admin/registrar/domaininvitation/",
-            {},
-            follow=True,
-        )
-
-        # Assert that the filters are added
-        self.assertContains(response, "invited", count=4)
-        self.assertContains(response, "retrieved", count=4)
-
-        # Check for the HTML context specificially
-        invited_html = '<a href="?status__exact=invited">invited</a>'
-        retrieved_html = '<a href="?status__exact=retrieved">retrieved</a>'
-
-        self.assertContains(response, invited_html, count=1)
-        self.assertContains(response, retrieved_html, count=1)
-
->>>>>>> 9b2051fb
 
 class ListHeaderAdminTest(TestCase):
     def setUp(self):
