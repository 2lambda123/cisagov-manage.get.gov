from datetime import date, datetime
from django.utils import timezone
import re
from django.test import TestCase, RequestFactory, Client, override_settings
from django.contrib.admin.sites import AdminSite
from contextlib import ExitStack
from api.tests.common import less_console_noise_decorator
from django_webtest import WebTest  # type: ignore
from django.contrib import messages
from django.urls import reverse
from registrar.admin import (
    DomainAdmin,
    DomainRequestAdmin,
    DomainRequestAdminForm,
    DomainInvitationAdmin,
    ListHeaderAdmin,
    MyUserAdmin,
    AuditedAdmin,
    ContactAdmin,
    DomainInformationAdmin,
    MyHostAdmin,
    UserDomainRoleAdmin,
    VerifiedByStaffAdmin,
<<<<<<< HEAD
    FsmModelResource,
=======
    WebsiteAdmin,
    DraftDomainAdmin,
    FederalAgencyAdmin,
    PublicContactAdmin,
    TransitionDomainAdmin,
    UserGroupAdmin,
>>>>>>> 8f8d565b
)
from registrar.models import (
    Domain,
    DomainRequest,
    DomainInformation,
    DraftDomain,
    User,
    DomainInvitation,
    Contact,
    PublicContact,
    Host,
    Website,
    FederalAgency,
    UserGroup,
    TransitionDomain,
)
from registrar.models.user_domain_role import UserDomainRole
from registrar.models.verified_by_staff import VerifiedByStaff
from .common import (
    MockSESClient,
    AuditedAdminMockData,
    completed_domain_request,
    generic_domain_object,
    less_console_noise,
    mock_user,
    create_superuser,
    create_user,
    create_ready_domain,
    multiple_unalphabetical_domain_objects,
    MockEppLib,
    GenericTestHelper,
)
from django.contrib.sessions.backends.db import SessionStore
from django.contrib.auth import get_user_model
from unittest.mock import ANY, call, patch, Mock
from unittest import skip

from django.conf import settings
import boto3_mocking  # type: ignore
import logging

logger = logging.getLogger(__name__)


class TestFsmModelResource(TestCase):
    def setUp(self):
        self.resource = FsmModelResource()

    def test_init_instance(self):
        """Test initializing an instance of a class with a FSM field"""

        # Mock a row with FSMField data
        row_data = {'state': 'ready'}

        self.resource._meta.model = Domain

        instance = self.resource.init_instance(row=row_data)

        # Assert that the instance is initialized correctly
        self.assertIsInstance(instance, Domain)
        self.assertEqual(instance.state, 'ready')

    def test_import_field(self):
        """Test that importing a field does not import FSM field"""
        # Mock a field and object
        field_mock = Mock(attribute='state')
        obj_mock = Mock(_meta=Mock(fields=[Mock(name='state', spec=['name'], __class__=Mock)]))

        # Mock the super() method
        super_mock = Mock()
        self.resource.import_field = super_mock

        # Call the method with FSMField and non-FSMField
        self.resource.import_field(field_mock, obj_mock, data={}, is_m2m=False)

        # Assert that super().import_field() is called only for non-FSMField
        super_mock.assert_called_once_with(field_mock, obj_mock, data={}, is_m2m=False)



class TestDomainAdmin(MockEppLib, WebTest):
    # csrf checks do not work with WebTest.
    # We disable them here. TODO for another ticket.
    csrf_checks = False

    def setUp(self):
        self.site = AdminSite()
        self.admin = DomainAdmin(model=Domain, admin_site=self.site)
        self.client = Client(HTTP_HOST="localhost:8080")
        self.superuser = create_superuser()
        self.staffuser = create_user()
        self.factory = RequestFactory()
        self.app.set_user(self.superuser.username)
        self.client.force_login(self.superuser)

        # Add domain data
        self.ready_domain, _ = Domain.objects.get_or_create(name="fakeready.gov", state=Domain.State.READY)
        self.unknown_domain, _ = Domain.objects.get_or_create(name="fakeunknown.gov", state=Domain.State.UNKNOWN)
        self.dns_domain, _ = Domain.objects.get_or_create(name="fakedns.gov", state=Domain.State.DNS_NEEDED)
        self.hold_domain, _ = Domain.objects.get_or_create(name="fakehold.gov", state=Domain.State.ON_HOLD)
        self.deleted_domain, _ = Domain.objects.get_or_create(name="fakedeleted.gov", state=Domain.State.DELETED)

        # Contains some test tools
        self.test_helper = GenericTestHelper(
            factory=self.factory,
            user=self.superuser,
            admin=self.admin,
            url=reverse("admin:registrar_domain_changelist"),
            model=Domain,
            client=self.client,
        )
        super().setUp()

    @less_console_noise_decorator
    def test_staff_can_see_cisa_region_federal(self):
        """Tests if staff can see CISA Region: N/A"""

        # Create a fake domain request
        _domain_request = completed_domain_request(status=DomainRequest.DomainRequestStatus.IN_REVIEW)
        _domain_request.approve()

        domain = _domain_request.approved_domain
        p = "userpass"
        self.client.login(username="staffuser", password=p)
        response = self.client.get(
            "/admin/registrar/domain/{}/change/".format(domain.pk),
            follow=True,
        )

        # Make sure the page loaded, and that we're on the right page
        self.assertEqual(response.status_code, 200)
        self.assertContains(response, domain.name)

        # Test if the page has the right CISA region
        expected_html = '<div class="flex-container margin-top-2"><span>CISA region: N/A</span></div>'
        # Remove whitespace from expected_html
        expected_html = "".join(expected_html.split())

        # Remove whitespace from response content
        response_content = "".join(response.content.decode().split())

        # Check if response contains expected_html
        self.assertIn(expected_html, response_content)

    @less_console_noise_decorator
    def test_staff_can_see_cisa_region_non_federal(self):
        """Tests if staff can see the correct CISA region"""

        # Create a fake domain request. State will be NY (2).
        _domain_request = completed_domain_request(
            status=DomainRequest.DomainRequestStatus.IN_REVIEW, generic_org_type="interstate"
        )

        _domain_request.approve()

        domain = _domain_request.approved_domain

        p = "userpass"
        self.client.login(username="staffuser", password=p)
        response = self.client.get(
            "/admin/registrar/domain/{}/change/".format(domain.pk),
            follow=True,
        )

        # Make sure the page loaded, and that we're on the right page
        self.assertEqual(response.status_code, 200)
        self.assertContains(response, domain.name)

        # Test if the page has the right CISA region
        expected_html = '<div class="flex-container margin-top-2"><span>CISA region: 2</span></div>'
        # Remove whitespace from expected_html
        expected_html = "".join(expected_html.split())

        # Remove whitespace from response content
        response_content = "".join(response.content.decode().split())

        # Check if response contains expected_html
        self.assertIn(expected_html, response_content)

    @less_console_noise_decorator
    def test_has_model_description(self):
        """Tests if this model has a model description on the table view"""
        p = "adminpass"
        self.client.login(username="superuser", password=p)
        response = self.client.get(
            "/admin/registrar/domain/",
            follow=True,
        )

        # Make sure that the page is loaded correctly
        self.assertEqual(response.status_code, 200)

        # Test for a description snippet
        self.assertContains(response, "This table contains all approved domains in the .gov registrar.")
        self.assertContains(response, "Show more")

    @less_console_noise_decorator
    def test_contact_fields_on_domain_change_form_have_detail_table(self):
        """Tests if the contact fields in the inlined Domain information have the detail table
        which displays title, email, and phone"""

        # Create fake creator
        _creator = User.objects.create(
            username="MrMeoward",
            first_name="Meoward",
            last_name="Jones",
        )

        # Due to the relation between User <==> Contact,
        # the underlying contact has to be modified this way.
        _creator.contact.email = "meoward.jones@igorville.gov"
        _creator.contact.phone = "(555) 123 12345"
        _creator.contact.title = "Treat inspector"
        _creator.contact.save()

        # Create a fake domain request
        domain_request = completed_domain_request(status=DomainRequest.DomainRequestStatus.IN_REVIEW, user=_creator)
        domain_request.approve()
        _domain_info = DomainInformation.objects.filter(domain=domain_request.approved_domain).get()
        domain = Domain.objects.filter(domain_info=_domain_info).get()

        p = "adminpass"
        self.client.login(username="superuser", password=p)
        response = self.client.get(
            "/admin/registrar/domain/{}/change/".format(domain.pk),
            follow=True,
        )

        # Make sure the page loaded, and that we're on the right page
        self.assertEqual(response.status_code, 200)
        self.assertContains(response, domain.name)

        # Check that the fields have the right values.
        # == Check for the creator == #

        # Check for the right title, email, and phone number in the response.
        # We only need to check for the end tag
        # (Otherwise this test will fail if we change classes, etc)
        self.assertContains(response, "Treat inspector")
        self.assertContains(response, "meoward.jones@igorville.gov")
        self.assertContains(response, "(555) 123 12345")

        # Check for the field itself
        self.assertContains(response, "Meoward Jones")

        # == Check for the submitter == #
        self.assertContains(response, "mayor@igorville.gov")

        self.assertContains(response, "Admin Tester")
        self.assertContains(response, "(555) 555 5556")
        self.assertContains(response, "Testy2 Tester2")

        # == Check for the authorizing_official == #
        self.assertContains(response, "testy@town.com")
        self.assertContains(response, "Chief Tester")
        self.assertContains(response, "(555) 555 5555")

        # Includes things like readonly fields
        self.assertContains(response, "Testy Tester")

        # == Test the other_employees field == #
        self.assertContains(response, "testy2@town.com")
        self.assertContains(response, "Another Tester")
        self.assertContains(response, "(555) 555 5557")

        # Test for the copy link
        self.assertContains(response, "usa-button__clipboard")

    @less_console_noise_decorator
    def test_helper_text(self):
        """
        Tests for the correct helper text on this page
        """

        # Create a ready domain with a preset expiration date
        domain, _ = Domain.objects.get_or_create(name="fake.gov", state=Domain.State.READY)

        p = "adminpass"
        self.client.login(username="superuser", password=p)
        response = self.client.get(
            "/admin/registrar/domain/{}/change/".format(domain.pk),
            follow=True,
        )

        # Make sure the page loaded, and that we're on the right page
        self.assertEqual(response.status_code, 200)
        self.assertContains(response, domain.name)

        # These should exist in the response
        expected_values = [
            ("expiration_date", "Date the domain expires in the registry"),
            ("first_ready_at", 'Date when this domain first moved into "ready" state; date will never change'),
            ("deleted_at", 'Will appear blank unless the domain is in "deleted" state'),
        ]
        self.test_helper.assert_response_contains_distinct_values(response, expected_values)

    @less_console_noise_decorator
    def test_helper_text_state(self):
        """
        Tests for the correct state helper text on this page
        """

        # We don't need to check for all text content, just a portion of it
        expected_unknown_domain_message = "The creator of the associated domain request has not logged in to"
        expected_dns_message = "Before this domain can be used, name server addresses need"
        expected_hold_message = "While on hold, this domain"
        expected_deleted_message = "This domain was permanently removed from the registry."
        expected_messages = [
            (self.ready_domain, "This domain has name servers and is ready for use."),
            (self.unknown_domain, expected_unknown_domain_message),
            (self.dns_domain, expected_dns_message),
            (self.hold_domain, expected_hold_message),
            (self.deleted_domain, expected_deleted_message),
        ]

        p = "adminpass"
        self.client.login(username="superuser", password=p)
        for domain, message in expected_messages:
            with self.subTest(domain_state=domain.state):
                response = self.client.get(
                    "/admin/registrar/domain/{}/change/".format(domain.id),
                )

                # Make sure the page loaded, and that we're on the right page
                self.assertEqual(response.status_code, 200)
                self.assertContains(response, domain.name)

                # Check that the right help text exists
                self.assertContains(response, message)

    @patch("registrar.admin.DomainAdmin._get_current_date", return_value=date(2024, 1, 1))
    def test_extend_expiration_date_button(self, mock_date_today):
        """
        Tests if extend_expiration_date modal gives an accurate date
        """

        # Create a ready domain with a preset expiration date
        domain, _ = Domain.objects.get_or_create(name="fake.gov", state=Domain.State.READY)

        response = self.app.get(reverse("admin:registrar_domain_change", args=[domain.pk]))

        # Make sure the ex date is what we expect it to be
        domain_ex_date = Domain.objects.get(id=domain.id).expiration_date
        self.assertEqual(domain_ex_date, date(2023, 5, 25))

        # Make sure that the page is loading as expected
        self.assertEqual(response.status_code, 200)
        self.assertContains(response, domain.name)
        self.assertContains(response, "Extend expiration date")

        # Grab the form to submit
        form = response.forms["domain_form"]

        with patch("django.contrib.messages.add_message") as mock_add_message:
            # Submit the form
            response = form.submit("_extend_expiration_date")

            # Follow the response
            response = response.follow()

        # Assert that everything on the page looks correct
        self.assertEqual(response.status_code, 200)
        self.assertContains(response, domain.name)
        self.assertContains(response, "Extend expiration date")
        self.assertContains(response, "New expiration date: <b>May 25, 2025</b>")

        # Ensure the message we recieve is in line with what we expect
        expected_message = "Successfully extended the expiration date."
        expected_call = call(
            # The WGSI request doesn't need to be tested
            ANY,
            messages.INFO,
            expected_message,
            extra_tags="",
            fail_silently=False,
        )

        mock_add_message.assert_has_calls([expected_call], 1)

    @less_console_noise_decorator
    def test_analyst_can_see_inline_domain_information_in_domain_change_form(self):
        """Tests if an analyst can still see the inline domain information form"""

        # Create fake creator
        _creator = User.objects.create(
            username="MrMeoward",
            first_name="Meoward",
            last_name="Jones",
        )

        # Create a fake domain request
        _domain_request = completed_domain_request(status=DomainRequest.DomainRequestStatus.IN_REVIEW, user=_creator)

        # Creates a Domain and DomainInformation object
        _domain_request.approve()

        domain_information = DomainInformation.objects.filter(domain_request=_domain_request).get()
        domain_information.organization_name = "MonkeySeeMonkeyDo"
        domain_information.save()

        # We use filter here rather than just domain_information.domain just to get the latest data.
        domain = Domain.objects.filter(domain_info=domain_information).get()

        p = "userpass"
        self.client.login(username="staffuser", password=p)
        response = self.client.get(
            "/admin/registrar/domain/{}/change/".format(domain.pk),
            follow=True,
        )

        # Make sure the page loaded, and that we're on the right page
        self.assertEqual(response.status_code, 200)
        self.assertContains(response, domain.name)

        # Test for data. We only need to test one since its all interconnected.
        expected_organization_name = "MonkeySeeMonkeyDo"
        self.assertContains(response, expected_organization_name)

    @less_console_noise_decorator
    def test_admin_can_see_inline_domain_information_in_domain_change_form(self):
        """Tests if an admin can still see the inline domain information form"""
        # Create fake creator
        _creator = User.objects.create(
            username="MrMeoward",
            first_name="Meoward",
            last_name="Jones",
        )

        # Create a fake domain request
        _domain_request = completed_domain_request(status=DomainRequest.DomainRequestStatus.IN_REVIEW, user=_creator)

        # Creates a Domain and DomainInformation object
        _domain_request.approve()

        domain_information = DomainInformation.objects.filter(domain_request=_domain_request).get()
        domain_information.organization_name = "MonkeySeeMonkeyDo"
        domain_information.save()

        # We use filter here rather than just domain_information.domain just to get the latest data.
        domain = Domain.objects.filter(domain_info=domain_information).get()

        p = "adminpass"
        self.client.login(username="superuser", password=p)
        response = self.client.get(
            "/admin/registrar/domain/{}/change/".format(domain.pk),
            follow=True,
        )

        # Make sure the page loaded, and that we're on the right page
        self.assertEqual(response.status_code, 200)
        self.assertContains(response, domain.name)

        # Test for data. We only need to test one since its all interconnected.
        expected_organization_name = "MonkeySeeMonkeyDo"
        self.assertContains(response, expected_organization_name)

    @patch("registrar.admin.DomainAdmin._get_current_date", return_value=date(2024, 1, 1))
    def test_extend_expiration_date_button_epp(self, mock_date_today):
        """
        Tests if extend_expiration_date button sends the right epp command
        """

        # Create a ready domain with a preset expiration date
        domain, _ = Domain.objects.get_or_create(name="fake.gov", state=Domain.State.READY)

        response = self.app.get(reverse("admin:registrar_domain_change", args=[domain.pk]))

        # Make sure that the page is loading as expected
        self.assertEqual(response.status_code, 200)
        self.assertContains(response, domain.name)
        self.assertContains(response, "Extend expiration date")

        # Grab the form to submit
        form = response.forms["domain_form"]

        with patch("django.contrib.messages.add_message") as mock_add_message:
            with patch("registrar.models.Domain.renew_domain") as renew_mock:
                # Submit the form
                response = form.submit("_extend_expiration_date")

                # Follow the response
                response = response.follow()

        # This value is based off of the current year - the expiration date.
        # We "freeze" time to 2024, so 2024 - 2023 will always result in an
        # "extension" of 2, as that will be one year of extension from that date.
        extension_length = 2

        # Assert that it is calling the function with the right extension length.
        # We only need to test the value that EPP sends, as we can assume the other
        # test cases cover the "renew" function.
        renew_mock.assert_has_calls([call(length=extension_length)], any_order=False)

        # We should not make duplicate calls
        self.assertEqual(renew_mock.call_count, 1)

        # Assert that everything on the page looks correct
        self.assertEqual(response.status_code, 200)
        self.assertContains(response, domain.name)
        self.assertContains(response, "Extend expiration date")

        # Ensure the message we recieve is in line with what we expect
        expected_message = "Successfully extended the expiration date."
        expected_call = call(
            # The WGSI request doesn't need to be tested
            ANY,
            messages.INFO,
            expected_message,
            extra_tags="",
            fail_silently=False,
        )
        mock_add_message.assert_has_calls([expected_call], 1)

    @patch("registrar.admin.DomainAdmin._get_current_date", return_value=date(2023, 1, 1))
    def test_extend_expiration_date_button_date_matches_epp(self, mock_date_today):
        """
        Tests if extend_expiration_date button sends the right epp command
        when the current year matches the expiration date
        """

        # Create a ready domain with a preset expiration date
        domain, _ = Domain.objects.get_or_create(name="fake.gov", state=Domain.State.READY)

        response = self.app.get(reverse("admin:registrar_domain_change", args=[domain.pk]))

        # Make sure that the page is loading as expected
        self.assertEqual(response.status_code, 200)
        self.assertContains(response, domain.name)
        self.assertContains(response, "Extend expiration date")

        # Grab the form to submit
        form = response.forms["domain_form"]

        with patch("django.contrib.messages.add_message") as mock_add_message:
            with patch("registrar.models.Domain.renew_domain") as renew_mock:
                # Submit the form
                response = form.submit("_extend_expiration_date")

                # Follow the response
                response = response.follow()

        extension_length = 1

        # Assert that it is calling the function with the right extension length.
        # We only need to test the value that EPP sends, as we can assume the other
        # test cases cover the "renew" function.
        renew_mock.assert_has_calls([call(length=extension_length)], any_order=False)

        # We should not make duplicate calls
        self.assertEqual(renew_mock.call_count, 1)

        # Assert that everything on the page looks correct
        self.assertEqual(response.status_code, 200)
        self.assertContains(response, domain.name)
        self.assertContains(response, "Extend expiration date")

        # Ensure the message we recieve is in line with what we expect
        expected_message = "Successfully extended the expiration date."
        expected_call = call(
            # The WGSI request doesn't need to be tested
            ANY,
            messages.INFO,
            expected_message,
            extra_tags="",
            fail_silently=False,
        )
        mock_add_message.assert_has_calls([expected_call], 1)

    def test_custom_delete_confirmation_page(self):
        """Tests if we override the delete confirmation page for custom content"""
        # Create a ready domain with a preset expiration date
        domain, _ = Domain.objects.get_or_create(name="fake.gov", state=Domain.State.READY)

        domain_change_page = self.app.get(reverse("admin:registrar_domain_change", args=[domain.pk]))

        self.assertContains(domain_change_page, "fake.gov")
        # click the "Manage" link
        confirmation_page = domain_change_page.click("Delete", index=0)

        content_slice = "When a domain is deleted:"
        self.assertContains(confirmation_page, content_slice)

    def test_custom_delete_confirmation_page_table(self):
        """Tests if we override the delete confirmation page for custom content on the table"""
        # Create a ready domain
        domain, _ = Domain.objects.get_or_create(name="fake.gov", state=Domain.State.READY)

        # Get the index. The post expects the index to be encoded as a string
        index = f"{domain.id}"

        # Simulate selecting a single record, then clicking "Delete selected domains"
        response = self.test_helper.get_table_delete_confirmation_page("0", index)

        # Check that our content exists
        content_slice = "When a domain is deleted:"
        self.assertContains(response, content_slice)

    def test_short_org_name_in_domains_list(self):
        """
        Make sure the short name is displaying in admin on the list page
        """
        with less_console_noise():
            self.client.force_login(self.superuser)
            domain_request = completed_domain_request(status=DomainRequest.DomainRequestStatus.IN_REVIEW)
            mock_client = MockSESClient()
            with boto3_mocking.clients.handler_for("sesv2", mock_client):
                domain_request.approve()

            response = self.client.get("/admin/registrar/domain/")
            # There are 4 template references to Federal (4) plus four references in the table
            # for our actual domain_request
<<<<<<< HEAD
            self.assertContains(response, "Federal", count=48)
=======
            self.assertContains(response, "Federal", count=42)
>>>>>>> 8f8d565b
            # This may be a bit more robust
            self.assertContains(response, '<td class="field-generic_org_type">Federal</td>', count=1)
            # Now let's make sure the long description does not exist
            self.assertNotContains(response, "Federal: an agency of the U.S. government")

    @skip("Why did this test stop working, and is is a good test")
    def test_place_and_remove_hold(self):
        domain = create_ready_domain()
        # get admin page and assert Place Hold button
        p = "userpass"
        self.client.login(username="staffuser", password=p)
        response = self.client.get(
            "/admin/registrar/domain/{}/change/".format(domain.pk),
            follow=True,
        )
        self.assertEqual(response.status_code, 200)
        self.assertContains(response, domain.name)
        self.assertContains(response, "Place hold")
        self.assertNotContains(response, "Remove hold")

        # submit place_client_hold and assert Remove Hold button
        response = self.client.post(
            "/admin/registrar/domain/{}/change/".format(domain.pk),
            {"_place_client_hold": "Place hold", "name": domain.name},
            follow=True,
        )
        self.assertEqual(response.status_code, 200)
        self.assertContains(response, domain.name)
        self.assertContains(response, "Remove hold")
        self.assertNotContains(response, "Place hold")

        # submit remove client hold and assert Place hold button
        response = self.client.post(
            "/admin/registrar/domain/{}/change/".format(domain.pk),
            {"_remove_client_hold": "Remove hold", "name": domain.name},
            follow=True,
        )
        self.assertEqual(response.status_code, 200)
        self.assertContains(response, domain.name)
        self.assertContains(response, "Place hold")
        self.assertNotContains(response, "Remove hold")

    def test_deletion_is_successful(self):
        """
        Scenario: Domain deletion is unsuccessful
            When the domain is deleted
            Then a user-friendly success message is returned for displaying on the web
            And `state` is set to `DELETED`
        """
        with less_console_noise():
            domain = create_ready_domain()
            # Put in client hold
            domain.place_client_hold()
            p = "userpass"
            self.client.login(username="staffuser", password=p)
            # Ensure everything is displaying correctly
            response = self.client.get(
                "/admin/registrar/domain/{}/change/".format(domain.pk),
                follow=True,
            )
            self.assertEqual(response.status_code, 200)
            self.assertContains(response, domain.name)
            self.assertContains(response, "Remove from registry")

            # The contents of the modal should exist before and after the post.
            # Check for the header
            self.assertContains(response, "Are you sure you want to remove this domain from the registry?")

            # Check for some of its body
            self.assertContains(response, "When a domain is removed from the registry:")

            # Check for some of the button content
            self.assertContains(response, "Yes, remove from registry")

            # Test the info dialog
            request = self.factory.post(
                "/admin/registrar/domain/{}/change/".format(domain.pk),
                {"_delete_domain": "Remove from registry", "name": domain.name},
                follow=True,
            )
            request.user = self.client
            with patch("django.contrib.messages.add_message") as mock_add_message:
                self.admin.do_delete_domain(request, domain)
                mock_add_message.assert_called_once_with(
                    request,
                    messages.INFO,
                    "Domain city.gov has been deleted. Thanks!",
                    extra_tags="",
                    fail_silently=False,
                )

            # The modal should still exist
            self.assertContains(response, "Are you sure you want to remove this domain from the registry?")
            self.assertContains(response, "When a domain is removed from the registry:")
            self.assertContains(response, "Yes, remove from registry")

            self.assertEqual(domain.state, Domain.State.DELETED)

    def test_on_hold_is_successful_web_test(self):
        """
        Scenario: Domain on_hold is successful through webtest
        """
        with less_console_noise():
            domain = create_ready_domain()

            response = self.app.get(reverse("admin:registrar_domain_change", args=[domain.pk]))

            # Check the contents of the modal
            # Check for the header
            self.assertContains(response, "Are you sure you want to place this domain on hold?")

            # Check for some of its body
            self.assertContains(response, "When a domain is on hold:")

            # Check for some of the button content
            self.assertContains(response, "Yes, place hold")

            # Grab the form to submit
            form = response.forms["domain_form"]

            # Submit the form
            response = form.submit("_place_client_hold")

            # Follow the response
            response = response.follow()

            self.assertEqual(response.status_code, 200)
            self.assertContains(response, domain.name)
            self.assertContains(response, "Remove hold")

            # The modal should still exist
            # Check for the header
            self.assertContains(response, "Are you sure you want to place this domain on hold?")

            # Check for some of its body
            self.assertContains(response, "When a domain is on hold:")

            # Check for some of the button content
            self.assertContains(response, "Yes, place hold")

            # Web test has issues grabbing up to date data from the db, so we can test
            # the returned view instead
            self.assertContains(response, '<div class="readonly">On hold</div>')

    def test_deletion_ready_fsm_failure(self):
        """
        Scenario: Domain deletion is unsuccessful
            When an error is returned from epplibwrapper
            Then a user-friendly error message is returned for displaying on the web
            And `state` is not set to `DELETED`
        """
        with less_console_noise():
            domain = create_ready_domain()
            p = "userpass"
            self.client.login(username="staffuser", password=p)
            # Ensure everything is displaying correctly
            response = self.client.get(
                "/admin/registrar/domain/{}/change/".format(domain.pk),
                follow=True,
            )
            self.assertEqual(response.status_code, 200)
            self.assertContains(response, domain.name)
            self.assertContains(response, "Remove from registry")
            # Test the error
            request = self.factory.post(
                "/admin/registrar/domain/{}/change/".format(domain.pk),
                {"_delete_domain": "Remove from registry", "name": domain.name},
                follow=True,
            )
            request.user = self.client
            with patch("django.contrib.messages.add_message") as mock_add_message:
                self.admin.do_delete_domain(request, domain)
                mock_add_message.assert_called_once_with(
                    request,
                    messages.ERROR,
                    "Error deleting this Domain: "
                    "Can't switch from state 'ready' to 'deleted'"
                    ", must be either 'dns_needed' or 'on_hold'",
                    extra_tags="",
                    fail_silently=False,
                )

        self.assertEqual(domain.state, Domain.State.READY)

    def test_analyst_deletes_domain_idempotent(self):
        """
        Scenario: Analyst tries to delete an already deleted domain
            Given `state` is already `DELETED`
            When `domain.deletedInEpp()` is called
            Then `commands.DeleteDomain` is sent to the registry
            And Domain returns normally without an error dialog
        """
        with less_console_noise():
            domain = create_ready_domain()
            # Put in client hold
            domain.place_client_hold()
            p = "userpass"
            self.client.login(username="staffuser", password=p)
            # Ensure everything is displaying correctly
            response = self.client.get(
                "/admin/registrar/domain/{}/change/".format(domain.pk),
                follow=True,
            )
            self.assertEqual(response.status_code, 200)
            self.assertContains(response, domain.name)
            self.assertContains(response, "Remove from registry")
            # Test the info dialog
            request = self.factory.post(
                "/admin/registrar/domain/{}/change/".format(domain.pk),
                {"_delete_domain": "Remove from registry", "name": domain.name},
                follow=True,
            )
            request.user = self.client
            # Delete it once
            with patch("django.contrib.messages.add_message") as mock_add_message:
                self.admin.do_delete_domain(request, domain)
                mock_add_message.assert_called_once_with(
                    request,
                    messages.INFO,
                    "Domain city.gov has been deleted. Thanks!",
                    extra_tags="",
                    fail_silently=False,
                )

            self.assertEqual(domain.state, Domain.State.DELETED)
            # Try to delete it again
            # Test the info dialog
            request = self.factory.post(
                "/admin/registrar/domain/{}/change/".format(domain.pk),
                {"_delete_domain": "Remove from registry", "name": domain.name},
                follow=True,
            )
            request.user = self.client
            with patch("django.contrib.messages.add_message") as mock_add_message:
                self.admin.do_delete_domain(request, domain)
                mock_add_message.assert_called_once_with(
                    request,
                    messages.INFO,
                    "This domain is already deleted",
                    extra_tags="",
                    fail_silently=False,
                )
            self.assertEqual(domain.state, Domain.State.DELETED)

    @skip("Waiting on epp lib to implement")
    def test_place_and_remove_hold_epp(self):
        raise

    @override_settings(IS_PRODUCTION=True)
    def test_prod_only_shows_export(self):
        """Test that production environment only displays export"""
        with less_console_noise():
            response = self.client.get("/admin/registrar/domain/")
            self.assertContains(response, ">Export<")
            # Now let's make sure the long description does not exist
            self.assertNotContains(response, ">Import<")

    def tearDown(self):
        super().tearDown()
        PublicContact.objects.all().delete()
        Host.objects.all().delete()
        Domain.objects.all().delete()
        DomainInformation.objects.all().delete()
        DomainRequest.objects.all().delete()
        User.objects.all().delete()


class TestDomainRequestAdminForm(TestCase):
    def setUp(self):
        # Create a test domain request with an initial state of started
        self.domain_request = completed_domain_request()

    def test_form_choices(self):
        with less_console_noise():
            # Create a form instance with the test domain request
            form = DomainRequestAdminForm(instance=self.domain_request)

            # Verify that the form choices match the available transitions for started
            expected_choices = [("started", "Started"), ("submitted", "Submitted")]
            self.assertEqual(form.fields["status"].widget.choices, expected_choices)

    def test_form_no_rejection_reason(self):
        with less_console_noise():
            # Create a form instance with the test domain request
            form = DomainRequestAdminForm(instance=self.domain_request)

            form = DomainRequestAdminForm(
                instance=self.domain_request,
                data={
                    "status": DomainRequest.DomainRequestStatus.REJECTED,
                    "rejection_reason": None,
                },
            )
            self.assertFalse(form.is_valid())
            self.assertIn("rejection_reason", form.errors)

            rejection_reason = form.errors.get("rejection_reason")
            self.assertEqual(rejection_reason, ["A rejection reason is required."])

    def test_form_choices_when_no_instance(self):
        with less_console_noise():
            # Create a form instance without an instance
            form = DomainRequestAdminForm()

            # Verify that the form choices show all choices when no instance is provided;
            # this is necessary to show all choices when creating a new domain
            # request in django admin;
            # note that FSM ensures that no domain request exists with invalid status,
            # so don't need to test for invalid status
            self.assertEqual(
                form.fields["status"].widget.choices,
                DomainRequest._meta.get_field("status").choices,
            )

    def test_form_choices_when_ineligible(self):
        with less_console_noise():
            # Create a form instance with a domain request with ineligible status
            ineligible_domain_request = DomainRequest(status="ineligible")

            # Attempt to create a form with the ineligible domain request
            # The form should not raise an error, but choices should be the
            # full list of possible choices
            form = DomainRequestAdminForm(instance=ineligible_domain_request)

            self.assertEqual(
                form.fields["status"].widget.choices,
                DomainRequest._meta.get_field("status").choices,
            )


@boto3_mocking.patching
class TestDomainRequestAdmin(MockEppLib):
    def setUp(self):
        super().setUp()
        self.site = AdminSite()
        self.factory = RequestFactory()
        self.admin = DomainRequestAdmin(model=DomainRequest, admin_site=self.site)
        self.superuser = create_superuser()
        self.staffuser = create_user()
        self.client = Client(HTTP_HOST="localhost:8080")
        self.test_helper = GenericTestHelper(
            factory=self.factory,
            user=self.superuser,
            admin=self.admin,
            url="/admin/registrar/domainrequest/",
            model=DomainRequest,
        )
        self.mock_client = MockSESClient()

    @less_console_noise_decorator
    def test_has_model_description(self):
        """Tests if this model has a model description on the table view"""
        p = "adminpass"
        self.client.login(username="superuser", password=p)
        response = self.client.get(
            "/admin/registrar/domainrequest/",
            follow=True,
        )

        # Make sure that the page is loaded correctly
        self.assertEqual(response.status_code, 200)

        # Test for a description snippet
        self.assertContains(response, "This table contains all domain requests")
        self.assertContains(response, "Show more")

    @less_console_noise_decorator
    def test_helper_text(self):
        """
        Tests for the correct helper text on this page
        """

        # Create a fake domain request and domain
        domain_request = completed_domain_request(status=DomainRequest.DomainRequestStatus.IN_REVIEW)

        p = "adminpass"
        self.client.login(username="superuser", password=p)
        response = self.client.get(
            "/admin/registrar/domainrequest/{}/change/".format(domain_request.pk),
            follow=True,
        )

        # Make sure the page loaded, and that we're on the right page
        self.assertEqual(response.status_code, 200)
        self.assertContains(response, domain_request.requested_domain.name)

        # These should exist in the response
        expected_values = [
            ("creator", "Person who submitted the domain request; will not receive email updates"),
            (
                "submitter",
                'Person listed under "your contact information" in the request form; will receive email updates',
            ),
            ("approved_domain", "Domain associated with this request; will be blank until request is approved"),
            ("no_other_contacts_rationale", "Required if creator does not list other employees"),
            ("alternative_domains", "Other domain names the creator provided for consideration"),
            ("no_other_contacts_rationale", "Required if creator does not list other employees"),
            ("Urbanization", "Required for Puerto Rico only"),
        ]
        self.test_helper.assert_response_contains_distinct_values(response, expected_values)

    @less_console_noise_decorator
    def test_status_logs(self):
        """
        Tests that the status changes are shown in a table on the domain request change form,
        accurately and in chronological order.
        """

        # Create a fake domain request and domain
        domain_request = completed_domain_request(status=DomainRequest.DomainRequestStatus.STARTED)

        p = "adminpass"
        self.client.login(username="superuser", password=p)
        response = self.client.get(
            "/admin/registrar/domainrequest/{}/change/".format(domain_request.pk),
            follow=True,
        )

        # Make sure the page loaded, and that we're on the right page
        self.assertEqual(response.status_code, 200)
        self.assertContains(response, domain_request.requested_domain.name)

        # Table will contain one row for Started
        self.assertContains(response, "<td>Started</td>", count=1)
        self.assertNotContains(response, "<td>Submitted</td>")

        domain_request.submit()
        domain_request.save()

        response = self.client.get(
            "/admin/registrar/domainrequest/{}/change/".format(domain_request.pk),
            follow=True,
        )

        # Table will contain and extra row for Submitted
        self.assertContains(response, "<td>Started</td>", count=1)
        self.assertContains(response, "<td>Submitted</td>", count=1)

        domain_request.in_review()
        domain_request.save()

        response = self.client.get(
            "/admin/registrar/domainrequest/{}/change/".format(domain_request.pk),
            follow=True,
        )

        # Table will contain and extra row for In review
        self.assertContains(response, "<td>Started</td>", count=1)
        self.assertContains(response, "<td>Submitted</td>", count=1)
        self.assertContains(response, "<td>In review</td>", count=1)

        domain_request.action_needed()
        domain_request.save()

        response = self.client.get(
            "/admin/registrar/domainrequest/{}/change/".format(domain_request.pk),
            follow=True,
        )

        # Table will contain and extra row for Action needed
        self.assertContains(response, "<td>Started</td>", count=1)
        self.assertContains(response, "<td>Submitted</td>", count=1)
        self.assertContains(response, "<td>In review</td>", count=1)
        self.assertContains(response, "<td>Action needed</td>", count=1)

        domain_request.in_review()
        domain_request.save()

        response = self.client.get(
            "/admin/registrar/domainrequest/{}/change/".format(domain_request.pk),
            follow=True,
        )

        # Define the expected sequence of status changes
        expected_status_changes = [
            "<td>In review</td>",
            "<td>Action needed</td>",
            "<td>In review</td>",
            "<td>Submitted</td>",
            "<td>Started</td>",
        ]

        # Test for the order of status changes
        for status_change in expected_status_changes:
            self.assertContains(response, status_change, html=True)

        # Table now contains 2 rows for Approved
        self.assertContains(response, "<td>Started</td>", count=1)
        self.assertContains(response, "<td>Submitted</td>", count=1)
        self.assertContains(response, "<td>In review</td>", count=2)
        self.assertContains(response, "<td>Action needed</td>", count=1)

    def test_collaspe_toggle_button_markup(self):
        """
        Tests for the correct collapse toggle button markup
        """

        # Create a fake domain request and domain
        domain_request = completed_domain_request(status=DomainRequest.DomainRequestStatus.IN_REVIEW)

        p = "adminpass"
        self.client.login(username="superuser", password=p)
        response = self.client.get(
            "/admin/registrar/domainrequest/{}/change/".format(domain_request.pk),
            follow=True,
        )

        # Make sure the page loaded, and that we're on the right page
        self.assertEqual(response.status_code, 200)
        self.assertContains(response, domain_request.requested_domain.name)
        self.test_helper.assertContains(response, "<span>Show details</span>")

    @less_console_noise_decorator
    def test_analyst_can_see_and_edit_alternative_domain(self):
        """Tests if an analyst can still see and edit the alternative domain field"""

        # Create fake creator
        _creator = User.objects.create(
            username="MrMeoward",
            first_name="Meoward",
            last_name="Jones",
        )

        # Create a fake domain request
        _domain_request = completed_domain_request(status=DomainRequest.DomainRequestStatus.IN_REVIEW, user=_creator)

        fake_website = Website.objects.create(website="thisisatest.gov")
        _domain_request.alternative_domains.add(fake_website)
        _domain_request.save()

        p = "userpass"
        self.client.login(username="staffuser", password=p)
        response = self.client.get(
            "/admin/registrar/domainrequest/{}/change/".format(_domain_request.pk),
            follow=True,
        )

        # Make sure the page loaded, and that we're on the right page
        self.assertEqual(response.status_code, 200)
        self.assertContains(response, _domain_request.requested_domain.name)

        # Test if the page has the alternative domain
        self.assertContains(response, "thisisatest.gov")

        # Check that the page contains the url we expect
        expected_href = reverse("admin:registrar_website_change", args=[fake_website.id])
        self.assertContains(response, expected_href)

        # Navigate to the website to ensure that we can still edit it
        response = self.client.get(
            "/admin/registrar/website/{}/change/".format(fake_website.pk),
            follow=True,
        )

        # Make sure the page loaded, and that we're on the right page
        self.assertEqual(response.status_code, 200)
        self.assertContains(response, "thisisatest.gov")

    @less_console_noise_decorator
    def test_analyst_can_see_and_edit_requested_domain(self):
        """Tests if an analyst can still see and edit the requested domain field"""

        # Create fake creator
        _creator = User.objects.create(
            username="MrMeoward",
            first_name="Meoward",
            last_name="Jones",
        )

        # Create a fake domain request
        _domain_request = completed_domain_request(status=DomainRequest.DomainRequestStatus.IN_REVIEW, user=_creator)

        p = "userpass"
        self.client.login(username="staffuser", password=p)
        response = self.client.get(
            "/admin/registrar/domainrequest/{}/change/".format(_domain_request.pk),
            follow=True,
        )

        # Filter to get the latest from the DB (rather than direct assignment)
        requested_domain = DraftDomain.objects.filter(name=_domain_request.requested_domain.name).get()

        # Make sure the page loaded, and that we're on the right page
        self.assertEqual(response.status_code, 200)
        self.assertContains(response, requested_domain.name)

        # Check that the page contains the url we expect
        expected_href = reverse("admin:registrar_draftdomain_change", args=[requested_domain.id])
        self.assertContains(response, expected_href)

        # Navigate to the website to ensure that we can still edit it
        response = self.client.get(
            "/admin/registrar/draftdomain/{}/change/".format(requested_domain.pk),
            follow=True,
        )

        # Make sure the page loaded, and that we're on the right page
        self.assertEqual(response.status_code, 200)
        self.assertContains(response, "city.gov")

    @less_console_noise_decorator
    def test_analyst_can_see_current_websites(self):
        """Tests if an analyst can still see current website field"""

        # Create fake creator
        _creator = User.objects.create(
            username="MrMeoward",
            first_name="Meoward",
            last_name="Jones",
        )

        # Create a fake domain request
        _domain_request = completed_domain_request(status=DomainRequest.DomainRequestStatus.IN_REVIEW, user=_creator)

        fake_website = Website.objects.create(website="thisisatest.gov")
        _domain_request.current_websites.add(fake_website)
        _domain_request.save()

        p = "userpass"
        self.client.login(username="staffuser", password=p)
        response = self.client.get(
            "/admin/registrar/domainrequest/{}/change/".format(_domain_request.pk),
            follow=True,
        )

        # Make sure the page loaded, and that we're on the right page
        self.assertEqual(response.status_code, 200)
        self.assertContains(response, _domain_request.requested_domain.name)

        # Test if the page has the current website
        self.assertContains(response, "thisisatest.gov")

    def test_domain_sortable(self):
        """Tests if the DomainRequest sorts by domain correctly"""
        with less_console_noise():
            p = "adminpass"
            self.client.login(username="superuser", password=p)

            multiple_unalphabetical_domain_objects("domain_request")

            # Assert that our sort works correctly
            self.test_helper.assert_table_sorted("1", ("requested_domain__name",))

            # Assert that sorting in reverse works correctly
            self.test_helper.assert_table_sorted("-1", ("-requested_domain__name",))

    def test_submitter_sortable(self):
        """Tests if the DomainRequest sorts by submitter correctly"""
        with less_console_noise():
            p = "adminpass"
            self.client.login(username="superuser", password=p)

            multiple_unalphabetical_domain_objects("domain_request")

            additional_domain_request = generic_domain_object("domain_request", "Xylophone")
            new_user = User.objects.filter(username=additional_domain_request.investigator.username).get()
            new_user.first_name = "Xylophonic"
            new_user.save()

            # Assert that our sort works correctly
            self.test_helper.assert_table_sorted(
                "11",
                (
                    "submitter__first_name",
                    "submitter__last_name",
                ),
            )

            # Assert that sorting in reverse works correctly
            self.test_helper.assert_table_sorted(
                "-11",
                (
                    "-submitter__first_name",
                    "-submitter__last_name",
                ),
            )

    def test_investigator_sortable(self):
        """Tests if the DomainRequest sorts by investigator correctly"""
        with less_console_noise():
            p = "adminpass"
            self.client.login(username="superuser", password=p)

            multiple_unalphabetical_domain_objects("domain_request")
            additional_domain_request = generic_domain_object("domain_request", "Xylophone")
            new_user = User.objects.filter(username=additional_domain_request.investigator.username).get()
            new_user.first_name = "Xylophonic"
            new_user.save()

            # Assert that our sort works correctly
            self.test_helper.assert_table_sorted(
                "12",
                (
                    "investigator__first_name",
                    "investigator__last_name",
                ),
            )

            # Assert that sorting in reverse works correctly
            self.test_helper.assert_table_sorted(
                "-12",
                (
                    "-investigator__first_name",
                    "-investigator__last_name",
                ),
            )

    @less_console_noise_decorator
    def test_default_sorting_in_domain_requests_list(self):
        """
        Make sure the default sortin in on the domain requests list page is reverse submission_date
        then alphabetical requested_domain
        """

        # Create domain requests with different names
        domain_requests = [
            completed_domain_request(status=DomainRequest.DomainRequestStatus.SUBMITTED, name=name)
            for name in ["ccc.gov", "bbb.gov", "eee.gov", "aaa.gov", "zzz.gov", "ddd.gov"]
        ]

        domain_requests[0].submission_date = timezone.make_aware(datetime(2024, 10, 16))
        domain_requests[1].submission_date = timezone.make_aware(datetime(2001, 10, 16))
        domain_requests[2].submission_date = timezone.make_aware(datetime(1980, 10, 16))
        domain_requests[3].submission_date = timezone.make_aware(datetime(1998, 10, 16))
        domain_requests[4].submission_date = timezone.make_aware(datetime(2013, 10, 16))
        domain_requests[5].submission_date = timezone.make_aware(datetime(1980, 10, 16))

        # Save the modified domain requests to update their attributes in the database
        for domain_request in domain_requests:
            domain_request.save()

        # Refresh domain request objects from the database to reflect the changes
        domain_requests = [DomainRequest.objects.get(pk=domain_request.pk) for domain_request in domain_requests]

        # Login as superuser and retrieve the domain request list page
        self.client.force_login(self.superuser)
        response = self.client.get("/admin/registrar/domainrequest/")

        # Check that the response is successful
        self.assertEqual(response.status_code, 200)

        # Extract the domain names from the response content using regex
        domain_names_match = re.findall(r"(\w+\.gov)</a>", response.content.decode("utf-8"))

        logger.info(f"domain_names_match {domain_names_match}")

        # Verify that domain names are found
        self.assertTrue(domain_names_match)

        # Extract the domain names
        domain_names = [match for match in domain_names_match]

        # Verify that the domain names are displayed in the expected order
        expected_order = [
            "ccc.gov",
            "zzz.gov",
            "bbb.gov",
            "aaa.gov",
            "ddd.gov",
            "eee.gov",
        ]

        # Remove duplicates
        # Remove duplicates from domain_names list while preserving order
        unique_domain_names = []
        for domain_name in domain_names:
            if domain_name not in unique_domain_names:
                unique_domain_names.append(domain_name)

        self.assertEqual(unique_domain_names, expected_order)

    def test_short_org_name_in_domain_requests_list(self):
        """
        Make sure the short name is displaying in admin on the list page
        """
        with less_console_noise():
            self.client.force_login(self.superuser)
            completed_domain_request()
            response = self.client.get("/admin/registrar/domainrequest/?generic_org_type__exact=federal")
            # There are 2 template references to Federal (4) and two in the results data
            # of the request
<<<<<<< HEAD
            self.assertContains(response, "Federal", count=46)
=======
            self.assertContains(response, "Federal", count=40)
>>>>>>> 8f8d565b
            # This may be a bit more robust
            self.assertContains(response, '<td class="field-generic_org_type">Federal</td>', count=1)
            # Now let's make sure the long description does not exist
            self.assertNotContains(response, "Federal: an agency of the U.S. government")

    def test_default_status_in_domain_requests_list(self):
        """
        Make sure the default status in admin is selected on the domain requests list page
        """
        with less_console_noise():
            self.client.force_login(self.superuser)
            completed_domain_request()
            response = self.client.get("/admin/registrar/domainrequest/")
            # The results are filtered by "status in [submitted,in review,action needed]"
            self.assertContains(response, "status in [submitted,in review,action needed]", count=1)

    def transition_state_and_send_email(self, domain_request, status, rejection_reason=None):
        """Helper method for the email test cases."""

        with boto3_mocking.clients.handler_for("sesv2", self.mock_client):
            with less_console_noise():
                # Create a mock request
                request = self.factory.post("/admin/registrar/domainrequest/{}/change/".format(domain_request.pk))

                # Modify the domain request's properties
                domain_request.status = status
                domain_request.rejection_reason = rejection_reason

                # Use the model admin's save_model method
                self.admin.save_model(request, domain_request, form=None, change=True)

    def assert_email_is_accurate(
        self, expected_string, email_index, email_address, test_that_no_bcc=False, bcc_email_address=""
    ):
        """Helper method for the email test cases.
        email_index is the index of the email in mock_client."""

        with less_console_noise():
            # Access the arguments passed to send_email
            call_args = self.mock_client.EMAILS_SENT
            kwargs = call_args[email_index]["kwargs"]

            # Retrieve the email details from the arguments
            from_email = kwargs.get("FromEmailAddress")
            to_email = kwargs["Destination"]["ToAddresses"][0]
            email_content = kwargs["Content"]
            email_body = email_content["Simple"]["Body"]["Text"]["Data"]

            # Assert or perform other checks on the email details
            self.assertEqual(from_email, settings.DEFAULT_FROM_EMAIL)
            self.assertEqual(to_email, email_address)
            self.assertIn(expected_string, email_body)

        if test_that_no_bcc:
            _ = ""
            with self.assertRaises(KeyError):
                with less_console_noise():
                    _ = kwargs["Destination"]["BccAddresses"][0]
            self.assertEqual(_, "")

        if bcc_email_address:
            bcc_email = kwargs["Destination"]["BccAddresses"][0]
            self.assertEqual(bcc_email, bcc_email_address)

    def test_save_model_sends_submitted_email(self):
        """When transitioning to submitted from started or withdrawn on a domain request,
        an email is sent out.

        When transitioning to submitted from dns needed or in review on a domain request,
        no email is sent out.

        Also test that the default email set in settings is NOT BCCd on non-prod whenever
        an email does go out."""

        with less_console_noise():
            # Ensure there is no user with this email
            EMAIL = "mayor@igorville.gov"
            User.objects.filter(email=EMAIL).delete()

            # Create a sample domain request
            domain_request = completed_domain_request()

            # Test Submitted Status from started
            self.transition_state_and_send_email(domain_request, DomainRequest.DomainRequestStatus.SUBMITTED)
            self.assert_email_is_accurate("We received your .gov domain request.", 0, EMAIL, True)
            self.assertEqual(len(self.mock_client.EMAILS_SENT), 1)

            # Test Withdrawn Status
            self.transition_state_and_send_email(domain_request, DomainRequest.DomainRequestStatus.WITHDRAWN)
            self.assert_email_is_accurate(
                "Your .gov domain request has been withdrawn and will not be reviewed by our team.", 1, EMAIL, True
            )
            self.assertEqual(len(self.mock_client.EMAILS_SENT), 2)

            # Test Submitted Status Again (from withdrawn)
            self.transition_state_and_send_email(domain_request, DomainRequest.DomainRequestStatus.SUBMITTED)
            self.assertEqual(len(self.mock_client.EMAILS_SENT), 3)

            # Move it to IN_REVIEW
            self.transition_state_and_send_email(domain_request, DomainRequest.DomainRequestStatus.IN_REVIEW)
            self.assertEqual(len(self.mock_client.EMAILS_SENT), 3)

            # Test Submitted Status Again from in IN_REVIEW, no new email should be sent
            self.transition_state_and_send_email(domain_request, DomainRequest.DomainRequestStatus.SUBMITTED)
            self.assertEqual(len(self.mock_client.EMAILS_SENT), 3)

            # Move it to IN_REVIEW
            self.transition_state_and_send_email(domain_request, DomainRequest.DomainRequestStatus.IN_REVIEW)
            self.assertEqual(len(self.mock_client.EMAILS_SENT), 3)

            # Move it to ACTION_NEEDED
            self.transition_state_and_send_email(domain_request, DomainRequest.DomainRequestStatus.ACTION_NEEDED)
            self.assertEqual(len(self.mock_client.EMAILS_SENT), 3)

            # Test Submitted Status Again from in ACTION_NEEDED, no new email should be sent
            self.transition_state_and_send_email(domain_request, DomainRequest.DomainRequestStatus.SUBMITTED)
            self.assertEqual(len(self.mock_client.EMAILS_SENT), 3)

    @override_settings(IS_PRODUCTION=True)
    def test_save_model_sends_submitted_email_with_bcc_on_prod(self):
        """When transitioning to submitted from started or withdrawn on a domain request,
        an email is sent out.

        When transitioning to submitted from dns needed or in review on a domain request,
        no email is sent out.

        Also test that the default email set in settings IS BCCd on prod whenever
        an email does go out."""

        with less_console_noise():
            # Ensure there is no user with this email
            EMAIL = "mayor@igorville.gov"
            User.objects.filter(email=EMAIL).delete()

            BCC_EMAIL = settings.DEFAULT_FROM_EMAIL

            # Create a sample domain request
            domain_request = completed_domain_request()

            # Test Submitted Status from started
            self.transition_state_and_send_email(domain_request, DomainRequest.DomainRequestStatus.SUBMITTED)
            self.assert_email_is_accurate("We received your .gov domain request.", 0, EMAIL, False, BCC_EMAIL)
            self.assertEqual(len(self.mock_client.EMAILS_SENT), 1)

            # Test Withdrawn Status
            self.transition_state_and_send_email(domain_request, DomainRequest.DomainRequestStatus.WITHDRAWN)
            self.assert_email_is_accurate(
                "Your .gov domain request has been withdrawn and will not be reviewed by our team.", 1, EMAIL
            )
            self.assertEqual(len(self.mock_client.EMAILS_SENT), 2)

            # Test Submitted Status Again (from withdrawn)
            self.transition_state_and_send_email(domain_request, DomainRequest.DomainRequestStatus.SUBMITTED)
            self.assert_email_is_accurate("We received your .gov domain request.", 0, EMAIL, False, BCC_EMAIL)
            self.assertEqual(len(self.mock_client.EMAILS_SENT), 3)

            # Move it to IN_REVIEW
            self.transition_state_and_send_email(domain_request, DomainRequest.DomainRequestStatus.IN_REVIEW)
            self.assertEqual(len(self.mock_client.EMAILS_SENT), 3)

            # Test Submitted Status Again from in IN_REVIEW, no new email should be sent
            self.transition_state_and_send_email(domain_request, DomainRequest.DomainRequestStatus.SUBMITTED)
            self.assertEqual(len(self.mock_client.EMAILS_SENT), 3)

            # Move it to IN_REVIEW
            self.transition_state_and_send_email(domain_request, DomainRequest.DomainRequestStatus.IN_REVIEW)
            self.assertEqual(len(self.mock_client.EMAILS_SENT), 3)

            # Move it to ACTION_NEEDED
            self.transition_state_and_send_email(domain_request, DomainRequest.DomainRequestStatus.ACTION_NEEDED)
            self.assertEqual(len(self.mock_client.EMAILS_SENT), 3)

            # Test Submitted Status Again from in ACTION_NEEDED, no new email should be sent
            self.transition_state_and_send_email(domain_request, DomainRequest.DomainRequestStatus.SUBMITTED)
            self.assertEqual(len(self.mock_client.EMAILS_SENT), 3)

    def test_save_model_sends_approved_email(self):
        """When transitioning to approved on a domain request,
        an email is sent out every time."""

        with less_console_noise():
            # Ensure there is no user with this email
            EMAIL = "mayor@igorville.gov"
            User.objects.filter(email=EMAIL).delete()

            # Create a sample domain request
            domain_request = completed_domain_request(status=DomainRequest.DomainRequestStatus.IN_REVIEW)

            # Test Submitted Status
            self.transition_state_and_send_email(domain_request, DomainRequest.DomainRequestStatus.APPROVED)
            self.assert_email_is_accurate("Congratulations! Your .gov domain request has been approved.", 0, EMAIL)
            self.assertEqual(len(self.mock_client.EMAILS_SENT), 1)

            # Test Withdrawn Status
            self.transition_state_and_send_email(
                domain_request,
                DomainRequest.DomainRequestStatus.REJECTED,
                DomainRequest.RejectionReasons.DOMAIN_PURPOSE,
            )
            self.assert_email_is_accurate("Your .gov domain request has been rejected.", 1, EMAIL)
            self.assertEqual(len(self.mock_client.EMAILS_SENT), 2)

            # Test Submitted Status Again (No new email should be sent)
            self.transition_state_and_send_email(domain_request, DomainRequest.DomainRequestStatus.APPROVED)
            self.assertEqual(len(self.mock_client.EMAILS_SENT), 3)

    def test_save_model_sends_rejected_email_purpose_not_met(self):
        """When transitioning to rejected on a domain request, an email is sent
        explaining why when the reason is domain purpose."""

        with less_console_noise():
            # Ensure there is no user with this email
            EMAIL = "mayor@igorville.gov"
            User.objects.filter(email=EMAIL).delete()

            # Create a sample domain request
            domain_request = completed_domain_request(status=DomainRequest.DomainRequestStatus.IN_REVIEW)

            # Reject for reason DOMAIN_PURPOSE and test email
            self.transition_state_and_send_email(
                domain_request,
                DomainRequest.DomainRequestStatus.REJECTED,
                DomainRequest.RejectionReasons.DOMAIN_PURPOSE,
            )
            self.assert_email_is_accurate(
                "Your domain request was rejected because the purpose you provided did not meet our \nrequirements.",
                0,
                EMAIL,
            )
            self.assertEqual(len(self.mock_client.EMAILS_SENT), 1)

            # Approve
            self.transition_state_and_send_email(domain_request, DomainRequest.DomainRequestStatus.APPROVED)
            self.assert_email_is_accurate("Congratulations! Your .gov domain request has been approved.", 1, EMAIL)
            self.assertEqual(len(self.mock_client.EMAILS_SENT), 2)

    def test_save_model_sends_rejected_email_requestor(self):
        """When transitioning to rejected on a domain request, an email is sent
        explaining why when the reason is requestor."""

        with less_console_noise():
            # Ensure there is no user with this email
            EMAIL = "mayor@igorville.gov"
            User.objects.filter(email=EMAIL).delete()

            # Create a sample domain request
            domain_request = completed_domain_request(status=DomainRequest.DomainRequestStatus.IN_REVIEW)

            # Reject for reason REQUESTOR and test email including dynamic organization name
            self.transition_state_and_send_email(
                domain_request, DomainRequest.DomainRequestStatus.REJECTED, DomainRequest.RejectionReasons.REQUESTOR
            )
            self.assert_email_is_accurate(
                "Your domain request was rejected because we don’t believe you’re eligible to request a \n.gov "
                "domain on behalf of Testorg",
                0,
                EMAIL,
            )
            self.assertEqual(len(self.mock_client.EMAILS_SENT), 1)

            # Approve
            self.transition_state_and_send_email(domain_request, DomainRequest.DomainRequestStatus.APPROVED)
            self.assert_email_is_accurate("Congratulations! Your .gov domain request has been approved.", 1, EMAIL)
            self.assertEqual(len(self.mock_client.EMAILS_SENT), 2)

    def test_save_model_sends_rejected_email_org_has_domain(self):
        """When transitioning to rejected on a domain request, an email is sent
        explaining why when the reason is second domain."""

        with less_console_noise():
            # Ensure there is no user with this email
            EMAIL = "mayor@igorville.gov"
            User.objects.filter(email=EMAIL).delete()

            # Create a sample domain request
            domain_request = completed_domain_request(status=DomainRequest.DomainRequestStatus.IN_REVIEW)

            # Reject for reason SECOND_DOMAIN_REASONING and test email including dynamic organization name
            self.transition_state_and_send_email(
                domain_request,
                DomainRequest.DomainRequestStatus.REJECTED,
                DomainRequest.RejectionReasons.SECOND_DOMAIN_REASONING,
            )
            self.assert_email_is_accurate(
                "Your domain request was rejected because Testorg has a .gov domain.", 0, EMAIL
            )
            self.assertEqual(len(self.mock_client.EMAILS_SENT), 1)

            # Approve
            self.transition_state_and_send_email(domain_request, DomainRequest.DomainRequestStatus.APPROVED)
            self.assert_email_is_accurate("Congratulations! Your .gov domain request has been approved.", 1, EMAIL)
            self.assertEqual(len(self.mock_client.EMAILS_SENT), 2)

    def test_save_model_sends_rejected_email_contacts_or_org_legitimacy(self):
        """When transitioning to rejected on a domain request, an email is sent
        explaining why when the reason is contacts or org legitimacy."""

        with less_console_noise():
            # Ensure there is no user with this email
            EMAIL = "mayor@igorville.gov"
            User.objects.filter(email=EMAIL).delete()

            # Create a sample domain request
            domain_request = completed_domain_request(status=DomainRequest.DomainRequestStatus.IN_REVIEW)

            # Reject for reason CONTACTS_OR_ORGANIZATION_LEGITIMACY and test email including dynamic organization name
            self.transition_state_and_send_email(
                domain_request,
                DomainRequest.DomainRequestStatus.REJECTED,
                DomainRequest.RejectionReasons.CONTACTS_OR_ORGANIZATION_LEGITIMACY,
            )
            self.assert_email_is_accurate(
                "Your domain request was rejected because we could not verify the organizational \n"
                "contacts you provided. If you have questions or comments, reply to this email.",
                0,
                EMAIL,
            )
            self.assertEqual(len(self.mock_client.EMAILS_SENT), 1)

            # Approve
            self.transition_state_and_send_email(domain_request, DomainRequest.DomainRequestStatus.APPROVED)
            self.assert_email_is_accurate("Congratulations! Your .gov domain request has been approved.", 1, EMAIL)
            self.assertEqual(len(self.mock_client.EMAILS_SENT), 2)

    def test_save_model_sends_rejected_email_org_eligibility(self):
        """When transitioning to rejected on a domain request, an email is sent
        explaining why when the reason is org eligibility."""

        with less_console_noise():
            # Ensure there is no user with this email
            EMAIL = "mayor@igorville.gov"
            User.objects.filter(email=EMAIL).delete()

            # Create a sample domain request
            domain_request = completed_domain_request(status=DomainRequest.DomainRequestStatus.IN_REVIEW)

            # Reject for reason ORGANIZATION_ELIGIBILITY and test email including dynamic organization name
            self.transition_state_and_send_email(
                domain_request,
                DomainRequest.DomainRequestStatus.REJECTED,
                DomainRequest.RejectionReasons.ORGANIZATION_ELIGIBILITY,
            )
            self.assert_email_is_accurate(
                "Your domain request was rejected because we determined that Testorg is not \neligible for "
                "a .gov domain.",
                0,
                EMAIL,
            )
            self.assertEqual(len(self.mock_client.EMAILS_SENT), 1)

            # Approve
            self.transition_state_and_send_email(domain_request, DomainRequest.DomainRequestStatus.APPROVED)
            self.assert_email_is_accurate("Congratulations! Your .gov domain request has been approved.", 1, EMAIL)
            self.assertEqual(len(self.mock_client.EMAILS_SENT), 2)

    def test_save_model_sends_rejected_email_naming(self):
        """When transitioning to rejected on a domain request, an email is sent
        explaining why when the reason is naming."""

        with less_console_noise():
            # Ensure there is no user with this email
            EMAIL = "mayor@igorville.gov"
            User.objects.filter(email=EMAIL).delete()

            # Create a sample domain request
            domain_request = completed_domain_request(status=DomainRequest.DomainRequestStatus.IN_REVIEW)

            # Reject for reason NAMING_REQUIREMENTS and test email including dynamic organization name
            self.transition_state_and_send_email(
                domain_request,
                DomainRequest.DomainRequestStatus.REJECTED,
                DomainRequest.RejectionReasons.NAMING_REQUIREMENTS,
            )
            self.assert_email_is_accurate(
                "Your domain request was rejected because it does not meet our naming requirements.", 0, EMAIL
            )
            self.assertEqual(len(self.mock_client.EMAILS_SENT), 1)

            # Approve
            self.transition_state_and_send_email(domain_request, DomainRequest.DomainRequestStatus.APPROVED)
            self.assert_email_is_accurate("Congratulations! Your .gov domain request has been approved.", 1, EMAIL)
            self.assertEqual(len(self.mock_client.EMAILS_SENT), 2)

    def test_save_model_sends_rejected_email_other(self):
        """When transitioning to rejected on a domain request, an email is sent
        explaining why when the reason is other."""

        with less_console_noise():
            # Ensure there is no user with this email
            EMAIL = "mayor@igorville.gov"
            User.objects.filter(email=EMAIL).delete()

            # Create a sample domain request
            domain_request = completed_domain_request(status=DomainRequest.DomainRequestStatus.IN_REVIEW)

            # Reject for reason NAMING_REQUIREMENTS and test email including dynamic organization name
            self.transition_state_and_send_email(
                domain_request,
                DomainRequest.DomainRequestStatus.REJECTED,
                DomainRequest.RejectionReasons.OTHER,
            )
            self.assert_email_is_accurate("Choosing a .gov domain name", 0, EMAIL)
            self.assertEqual(len(self.mock_client.EMAILS_SENT), 1)

            # Approve
            self.transition_state_and_send_email(domain_request, DomainRequest.DomainRequestStatus.APPROVED)
            self.assert_email_is_accurate("Congratulations! Your .gov domain request has been approved.", 1, EMAIL)
            self.assertEqual(len(self.mock_client.EMAILS_SENT), 2)

    def test_transition_to_rejected_without_rejection_reason_does_trigger_error(self):
        """
        When transitioning to rejected without a rejection reason, admin throws a user friendly message.

        The transition fails.
        """

        with less_console_noise():
            domain_request = completed_domain_request(status=DomainRequest.DomainRequestStatus.APPROVED)

            # Create a request object with a superuser
            request = self.factory.post("/admin/registrar/domainrequest/{}/change/".format(domain_request.pk))
            request.user = self.superuser

            with ExitStack() as stack:
                stack.enter_context(patch.object(messages, "error"))
                domain_request.status = DomainRequest.DomainRequestStatus.REJECTED

                self.admin.save_model(request, domain_request, None, True)

                messages.error.assert_called_once_with(
                    request,
                    "A rejection reason is required.",
                )

            domain_request.refresh_from_db()
            self.assertEqual(domain_request.status, DomainRequest.DomainRequestStatus.APPROVED)

    def test_transition_to_rejected_with_rejection_reason_does_not_trigger_error(self):
        """
        When transitioning to rejected with a rejection reason, admin does not throw an error alert.

        The transition is successful.
        """

        with less_console_noise():
            domain_request = completed_domain_request(status=DomainRequest.DomainRequestStatus.APPROVED)

            # Create a request object with a superuser
            request = self.factory.post("/admin/registrar/domainrequest/{}/change/".format(domain_request.pk))
            request.user = self.superuser

            with ExitStack() as stack:
                stack.enter_context(patch.object(messages, "error"))
                domain_request.status = DomainRequest.DomainRequestStatus.REJECTED
                domain_request.rejection_reason = DomainRequest.RejectionReasons.CONTACTS_OR_ORGANIZATION_LEGITIMACY

                self.admin.save_model(request, domain_request, None, True)

                messages.error.assert_not_called()

            domain_request.refresh_from_db()
            self.assertEqual(domain_request.status, DomainRequest.DomainRequestStatus.REJECTED)

    def test_save_model_sends_withdrawn_email(self):
        """When transitioning to withdrawn on a domain request,
        an email is sent out every time."""

        with less_console_noise():
            # Ensure there is no user with this email
            EMAIL = "mayor@igorville.gov"
            User.objects.filter(email=EMAIL).delete()

            # Create a sample domain request
            domain_request = completed_domain_request(status=DomainRequest.DomainRequestStatus.IN_REVIEW)

            # Test Submitted Status
            self.transition_state_and_send_email(domain_request, DomainRequest.DomainRequestStatus.WITHDRAWN)
            self.assert_email_is_accurate(
                "Your .gov domain request has been withdrawn and will not be reviewed by our team.", 0, EMAIL
            )
            self.assertEqual(len(self.mock_client.EMAILS_SENT), 1)

            # Test Withdrawn Status
            self.transition_state_and_send_email(domain_request, DomainRequest.DomainRequestStatus.SUBMITTED)
            self.assert_email_is_accurate("We received your .gov domain request.", 1, EMAIL)
            self.assertEqual(len(self.mock_client.EMAILS_SENT), 2)

            # Test Submitted Status Again (No new email should be sent)
            self.transition_state_and_send_email(domain_request, DomainRequest.DomainRequestStatus.WITHDRAWN)
            self.assertEqual(len(self.mock_client.EMAILS_SENT), 3)

    def test_save_model_sets_approved_domain(self):
        with less_console_noise():
            # make sure there is no user with this email
            EMAIL = "mayor@igorville.gov"
            User.objects.filter(email=EMAIL).delete()

            # Create a sample domain request
            domain_request = completed_domain_request(status=DomainRequest.DomainRequestStatus.IN_REVIEW)

            # Create a mock request
            request = self.factory.post("/admin/registrar/domainrequest/{}/change/".format(domain_request.pk))

            with boto3_mocking.clients.handler_for("sesv2", self.mock_client):
                # Modify the domain request's property
                domain_request.status = DomainRequest.DomainRequestStatus.APPROVED

                # Use the model admin's save_model method
                self.admin.save_model(request, domain_request, form=None, change=True)

            # Test that approved domain exists and equals requested domain
            self.assertEqual(domain_request.requested_domain.name, domain_request.approved_domain.name)

    @less_console_noise_decorator
    def test_sticky_submit_row(self):
        """Test that the change_form template contains strings indicative of the customization
        of the sticky submit bar.

        Also test that it does NOT contain a CSS class meant for analysts only when logged in as superuser."""

        # make sure there is no user with this email
        EMAIL = "mayor@igorville.gov"
        User.objects.filter(email=EMAIL).delete()
        self.client.force_login(self.superuser)

        # Create a sample domain request
        domain_request = completed_domain_request(status=DomainRequest.DomainRequestStatus.IN_REVIEW)

        # Create a mock request
        request = self.client.post("/admin/registrar/domainrequest/{}/change/".format(domain_request.pk))

        # Since we're using client to mock the request, we can only test against
        # non-interpolated values
        expected_content = "Requested domain:"
        expected_content2 = '<span class="scroll-indicator"></span>'
        expected_content3 = '<div class="submit-row-wrapper">'
        not_expected_content = "submit-row-wrapper--analyst-view>"
        self.assertContains(request, expected_content)
        self.assertContains(request, expected_content2)
        self.assertContains(request, expected_content3)
        self.assertNotContains(request, not_expected_content)

    @less_console_noise_decorator
    def test_sticky_submit_row_has_extra_class_for_analysts(self):
        """Test that the change_form template contains strings indicative of the customization
        of the sticky submit bar.

        Also test that it DOES contain a CSS class meant for analysts only when logged in as analyst."""

        # make sure there is no user with this email
        EMAIL = "mayor@igorville.gov"
        User.objects.filter(email=EMAIL).delete()
        self.client.force_login(self.staffuser)

        # Create a sample domain request
        domain_request = completed_domain_request(status=DomainRequest.DomainRequestStatus.IN_REVIEW)

        # Create a mock request
        request = self.client.post("/admin/registrar/domainrequest/{}/change/".format(domain_request.pk))

        # Since we're using client to mock the request, we can only test against
        # non-interpolated values
        expected_content = "Requested domain:"
        expected_content2 = '<span class="scroll-indicator"></span>'
        expected_content3 = '<div class="submit-row-wrapper submit-row-wrapper--analyst-view">'
        self.assertContains(request, expected_content)
        self.assertContains(request, expected_content2)
        self.assertContains(request, expected_content3)

    def test_other_contacts_has_readonly_link(self):
        """Tests if the readonly other_contacts field has links"""

        # Create a fake domain request
        domain_request = completed_domain_request(status=DomainRequest.DomainRequestStatus.IN_REVIEW)

        # Get the other contact
        other_contact = domain_request.other_contacts.all().first()

        p = "userpass"
        self.client.login(username="staffuser", password=p)
        response = self.client.get(
            "/admin/registrar/domainrequest/{}/change/".format(domain_request.pk),
            follow=True,
        )

        # Make sure the page loaded, and that we're on the right page
        self.assertEqual(response.status_code, 200)
        self.assertContains(response, domain_request.requested_domain.name)

        # Check that the page contains the url we expect
        expected_href = reverse("admin:registrar_contact_change", args=[other_contact.id])
        self.assertContains(response, expected_href)

        # Check that the page contains the link we expect.
        # Since the url is dynamic (populated by JS), we can test for its existence
        # by checking for the end tag.
        expected_url = "Testy Tester</a>"
        self.assertContains(response, expected_url)

    @less_console_noise_decorator
    def test_other_websites_has_readonly_link(self):
        """Tests if the readonly other_websites field has links"""

        # Create a fake domain request
        domain_request = completed_domain_request(status=DomainRequest.DomainRequestStatus.IN_REVIEW)

        p = "userpass"
        self.client.login(username="staffuser", password=p)
        response = self.client.get(
            "/admin/registrar/domainrequest/{}/change/".format(domain_request.pk),
            follow=True,
        )

        # Make sure the page loaded, and that we're on the right page
        self.assertEqual(response.status_code, 200)
        self.assertContains(response, domain_request.requested_domain.name)

        # Check that the page contains the link we expect.
        expected_url = '<a href="city.com" target="_blank" class="padding-top-1 current-website__1">city.com</a>'
        self.assertContains(response, expected_url)

    @less_console_noise_decorator
    def test_contact_fields_have_detail_table(self):
        """Tests if the contact fields have the detail table which displays title, email, and phone"""

        # Create fake creator
        _creator = User.objects.create(
            username="MrMeoward",
            first_name="Meoward",
            last_name="Jones",
        )

        # Due to the relation between User <==> Contact,
        # the underlying contact has to be modified this way.
        _creator.contact.email = "meoward.jones@igorville.gov"
        _creator.contact.phone = "(555) 123 12345"
        _creator.contact.title = "Treat inspector"
        _creator.contact.save()

        # Create a fake domain request
        domain_request = completed_domain_request(status=DomainRequest.DomainRequestStatus.IN_REVIEW, user=_creator)

        p = "userpass"
        self.client.login(username="staffuser", password=p)
        response = self.client.get(
            "/admin/registrar/domainrequest/{}/change/".format(domain_request.pk),
            follow=True,
        )

        # Make sure the page loaded, and that we're on the right page
        self.assertEqual(response.status_code, 200)
        self.assertContains(response, domain_request.requested_domain.name)

        # == Check for the creator == #

        # Check for the right title, email, and phone number in the response.
        expected_creator_fields = [
            # Field, expected value
            ("title", "Treat inspector"),
            ("email", "meoward.jones@igorville.gov"),
            ("phone", "(555) 123 12345"),
        ]
        self.test_helper.assert_response_contains_distinct_values(response, expected_creator_fields)

        # Check for the field itself
        self.assertContains(response, "Meoward Jones")

        # == Check for the submitter == #
        self.assertContains(response, "mayor@igorville.gov", count=2)
        expected_submitter_fields = [
            # Field, expected value
            ("title", "Admin Tester"),
            ("phone", "(555) 555 5556"),
        ]
        self.test_helper.assert_response_contains_distinct_values(response, expected_submitter_fields)
        self.assertContains(response, "Testy2 Tester2")

        # == Check for the authorizing_official == #
        self.assertContains(response, "testy@town.com", count=2)
        expected_ao_fields = [
            # Field, expected value
            ("title", "Chief Tester"),
            ("phone", "(555) 555 5555"),
        ]
        self.test_helper.assert_response_contains_distinct_values(response, expected_ao_fields)

        self.assertContains(response, "Testy Tester", count=10)

        # == Test the other_employees field == #
        self.assertContains(response, "testy2@town.com", count=2)
        expected_other_employees_fields = [
            # Field, expected value
            ("title", "Another Tester"),
            ("phone", "(555) 555 5557"),
        ]
        self.test_helper.assert_response_contains_distinct_values(response, expected_other_employees_fields)

        # Test for the copy link
        self.assertContains(response, "usa-button__clipboard", count=4)

        # Test that Creator counts display properly
        self.assertNotContains(response, "Approved domains")
        self.assertContains(response, "Active requests")

    def test_save_model_sets_restricted_status_on_user(self):
        with less_console_noise():
            # make sure there is no user with this email
            EMAIL = "mayor@igorville.gov"
            User.objects.filter(email=EMAIL).delete()

            # Create a sample domain request
            domain_request = completed_domain_request(status=DomainRequest.DomainRequestStatus.IN_REVIEW)

            # Create a mock request
            request = self.factory.post(
                "/admin/registrar/domainrequest/{}/change/".format(domain_request.pk), follow=True
            )

            with boto3_mocking.clients.handler_for("sesv2", self.mock_client):
                # Modify the domain request's property
                domain_request.status = DomainRequest.DomainRequestStatus.INELIGIBLE

                # Use the model admin's save_model method
                self.admin.save_model(request, domain_request, form=None, change=True)

            # Test that approved domain exists and equals requested domain
            self.assertEqual(domain_request.creator.status, "restricted")

    def test_user_sets_restricted_status_modal(self):
        """Tests the modal for when a user sets the status to restricted"""
        with less_console_noise():
            # make sure there is no user with this email
            EMAIL = "mayor@igorville.gov"
            User.objects.filter(email=EMAIL).delete()

            # Create a sample domain request
            domain_request = completed_domain_request(status=DomainRequest.DomainRequestStatus.IN_REVIEW)

            p = "userpass"
            self.client.login(username="staffuser", password=p)
            response = self.client.get(
                "/admin/registrar/domainrequest/{}/change/".format(domain_request.pk),
                follow=True,
            )

            self.assertEqual(response.status_code, 200)
            self.assertContains(response, domain_request.requested_domain.name)

            # Check that the modal has the right content
            # Check for the header
            self.assertContains(response, "Are you sure you want to select ineligible status?")

            # Check for some of its body
            self.assertContains(response, "When a domain request is in ineligible status")

            # Check for some of the button content
            self.assertContains(response, "Yes, select ineligible status")

            # Create a mock request
            request = self.factory.post(
                "/admin/registrar/domainrequest{}/change/".format(domain_request.pk), follow=True
            )
            with boto3_mocking.clients.handler_for("sesv2", self.mock_client):
                # Modify the domain request's property
                domain_request.status = DomainRequest.DomainRequestStatus.INELIGIBLE

                # Use the model admin's save_model method
                self.admin.save_model(request, domain_request, form=None, change=True)

            # Test that approved domain exists and equals requested domain
            self.assertEqual(domain_request.creator.status, "restricted")

            # 'Get' to the domain request again
            response = self.client.get(
                "/admin/registrar/domainrequest/{}/change/".format(domain_request.pk),
                follow=True,
            )

            self.assertEqual(response.status_code, 200)
            self.assertContains(response, domain_request.requested_domain.name)

            # The modal should be unchanged
            self.assertContains(response, "Are you sure you want to select ineligible status?")
            self.assertContains(response, "When a domain request is in ineligible status")
            self.assertContains(response, "Yes, select ineligible status")

    def test_readonly_when_restricted_creator(self):
        self.maxDiff = None
        with less_console_noise():
            domain_request = completed_domain_request(status=DomainRequest.DomainRequestStatus.IN_REVIEW)
            with boto3_mocking.clients.handler_for("sesv2", self.mock_client):
                domain_request.creator.status = User.RESTRICTED
                domain_request.creator.save()

            request = self.factory.get("/")
            request.user = self.superuser

            readonly_fields = self.admin.get_readonly_fields(request, domain_request)

            expected_fields = [
                "other_contacts",
                "current_websites",
                "alternative_domains",
                "generic_org_type",
                "is_election_board",
                "id",
                "created_at",
                "updated_at",
                "status",
                "rejection_reason",
                "updated_federal_agency",
                # TODO: once approved, we'll have to remove above from test
                "creator",
                "investigator",
                "generic_org_type",
                "is_election_board",
                "organization_type",
                "federally_recognized_tribe",
                "state_recognized_tribe",
                "tribe_name",
                "federal_agency",
                "federal_type",
                "organization_name",
                "address_line1",
                "address_line2",
                "city",
                "state_territory",
                "zipcode",
                "urbanization",
                "about_your_organization",
                "authorizing_official",
                "approved_domain",
                "requested_domain",
                "submitter",
                "purpose",
                "no_other_contacts_rationale",
                "anything_else",
                "has_anything_else_text",
                "cisa_representative_email",
                "has_cisa_representative",
                "is_policy_acknowledged",
                "submission_date",
                "notes",
                "alternative_domains",
            ]

            self.assertEqual(readonly_fields, expected_fields)

    def test_readonly_fields_for_analyst(self):
        with less_console_noise():
            request = self.factory.get("/")  # Use the correct method and path
            request.user = self.staffuser

            readonly_fields = self.admin.get_readonly_fields(request)

            expected_fields = [
                "other_contacts",
                "current_websites",
                "alternative_domains",
                "generic_org_type",
                "is_election_board",
                "creator",
                "about_your_organization",
                "requested_domain",
                "approved_domain",
                "alternative_domains",
                "purpose",
                "submitter",
                "no_other_contacts_rationale",
                "anything_else",
                "is_policy_acknowledged",
                "cisa_representative_email",
            ]

            self.assertEqual(readonly_fields, expected_fields)

    def test_readonly_fields_for_superuser(self):
        with less_console_noise():
            request = self.factory.get("/")  # Use the correct method and path
            request.user = self.superuser

            readonly_fields = self.admin.get_readonly_fields(request)

            expected_fields = [
                "other_contacts",
                "current_websites",
                "alternative_domains",
                "generic_org_type",
                "is_election_board",
            ]

            self.assertEqual(readonly_fields, expected_fields)

    def test_saving_when_restricted_creator(self):
        with less_console_noise():
            # Create an instance of the model
            domain_request = completed_domain_request(status=DomainRequest.DomainRequestStatus.IN_REVIEW)
            with boto3_mocking.clients.handler_for("sesv2", self.mock_client):
                domain_request.creator.status = User.RESTRICTED
                domain_request.creator.save()

            # Create a request object with a superuser
            request = self.factory.get("/")
            request.user = self.superuser

            with patch("django.contrib.messages.error") as mock_error:
                # Simulate saving the model
                self.admin.save_model(request, domain_request, None, False)

                # Assert that the error message was called with the correct argument
                mock_error.assert_called_once_with(
                    request,
                    "This action is not permitted for domain requests with a restricted creator.",
                )

            # Assert that the status has not changed
            self.assertEqual(domain_request.status, DomainRequest.DomainRequestStatus.IN_REVIEW)

    def test_change_view_with_restricted_creator(self):
        with less_console_noise():
            # Create an instance of the model
            domain_request = completed_domain_request(status=DomainRequest.DomainRequestStatus.IN_REVIEW)
            with boto3_mocking.clients.handler_for("sesv2", self.mock_client):
                domain_request.creator.status = User.RESTRICTED
                domain_request.creator.save()

            with patch("django.contrib.messages.warning") as mock_warning:
                # Create a request object with a superuser
                request = self.factory.get("/admin/your_app/domainrequest/{}/change/".format(domain_request.pk))
                request.user = self.superuser

                self.admin.display_restricted_warning(request, domain_request)

                # Assert that the error message was called with the correct argument
                mock_warning.assert_called_once_with(
                    request,
                    "Cannot edit a domain request with a restricted creator.",
                )

    def trigger_saving_approved_to_another_state(self, domain_is_active, another_state, rejection_reason=None):
        """Helper method that triggers domain request state changes from approved to another state,
        with an associated domain that can be either active (READY) or not.

        Used to test errors when saving a change with an active domain, also used to test side effects
        when saving a change goes through."""

        with less_console_noise():
            # Create an instance of the model
            domain_request = completed_domain_request(status=DomainRequest.DomainRequestStatus.APPROVED)
            domain = Domain.objects.create(name=domain_request.requested_domain.name)
            domain_information = DomainInformation.objects.create(creator=self.superuser, domain=domain)
            domain_request.approved_domain = domain
            domain_request.save()

            # Create a request object with a superuser
            request = self.factory.post("/admin/registrar/domainrequest/{}/change/".format(domain_request.pk))
            request.user = self.superuser

            # Define a custom implementation for is_active
            def custom_is_active(self):
                return domain_is_active  # Override to return True

            # Use ExitStack to combine patch contexts
            with ExitStack() as stack:
                # Patch Domain.is_active and django.contrib.messages.error simultaneously
                stack.enter_context(patch.object(Domain, "is_active", custom_is_active))
                stack.enter_context(patch.object(messages, "error"))

                domain_request.status = another_state
                domain_request.rejection_reason = rejection_reason

                self.admin.save_model(request, domain_request, None, True)

                # Assert that the error message was called with the correct argument
                if domain_is_active:
                    messages.error.assert_called_once_with(
                        request,
                        "This action is not permitted. The domain " + "is already active.",
                    )
                else:
                    # Assert that the error message was never called
                    messages.error.assert_not_called()

                    self.assertEqual(domain_request.approved_domain, None)

                    # Assert that Domain got Deleted
                    with self.assertRaises(Domain.DoesNotExist):
                        domain.refresh_from_db()

                    # Assert that DomainInformation got Deleted
                    with self.assertRaises(DomainInformation.DoesNotExist):
                        domain_information.refresh_from_db()

    def test_error_when_saving_approved_to_in_review_and_domain_is_active(self):
        self.trigger_saving_approved_to_another_state(True, DomainRequest.DomainRequestStatus.IN_REVIEW)

    def test_error_when_saving_approved_to_action_needed_and_domain_is_active(self):
        self.trigger_saving_approved_to_another_state(True, DomainRequest.DomainRequestStatus.ACTION_NEEDED)

    def test_error_when_saving_approved_to_rejected_and_domain_is_active(self):
        self.trigger_saving_approved_to_another_state(True, DomainRequest.DomainRequestStatus.REJECTED)

    def test_error_when_saving_approved_to_ineligible_and_domain_is_active(self):
        self.trigger_saving_approved_to_another_state(True, DomainRequest.DomainRequestStatus.INELIGIBLE)

    def test_side_effects_when_saving_approved_to_in_review(self):
        self.trigger_saving_approved_to_another_state(False, DomainRequest.DomainRequestStatus.IN_REVIEW)

    def test_side_effects_when_saving_approved_to_action_needed(self):
        self.trigger_saving_approved_to_another_state(False, DomainRequest.DomainRequestStatus.ACTION_NEEDED)

    def test_side_effects_when_saving_approved_to_rejected(self):
        self.trigger_saving_approved_to_another_state(
            False,
            DomainRequest.DomainRequestStatus.REJECTED,
            DomainRequest.RejectionReasons.CONTACTS_OR_ORGANIZATION_LEGITIMACY,
        )

    def test_side_effects_when_saving_approved_to_ineligible(self):
        self.trigger_saving_approved_to_another_state(False, DomainRequest.DomainRequestStatus.INELIGIBLE)

    def test_has_correct_filters(self):
        """
        This test verifies that DomainRequestAdmin has the correct filters set up.

        It retrieves the current list of filters from DomainRequestAdmin
        and checks that it matches the expected list of filters.
        """
        with less_console_noise():
            request = self.factory.get("/")
            request.user = self.superuser

            # Grab the current list of table filters
            readonly_fields = self.admin.get_list_filter(request)
            expected_fields = (
                DomainRequestAdmin.StatusListFilter,
                "generic_org_type",
                "federal_type",
                DomainRequestAdmin.ElectionOfficeFilter,
                "rejection_reason",
                DomainRequestAdmin.InvestigatorFilter,
            )

            self.assertEqual(readonly_fields, expected_fields)

    def test_table_sorted_alphabetically(self):
        """
        This test verifies that the DomainRequestAdmin table is sorted alphabetically
        by the 'requested_domain__name' field.

        It creates a list of DomainRequest instances in a non-alphabetical order,
        then retrieves the queryset from the DomainRequestAdmin and checks
        that it matches the expected queryset,
        which is sorted alphabetically by the 'requested_domain__name' field.
        """
        with less_console_noise():
            # Creates a list of DomainRequests in scrambled order
            multiple_unalphabetical_domain_objects("domain_request")

            request = self.factory.get("/")
            request.user = self.superuser

            # Get the expected list of alphabetically sorted DomainRequests
            expected_order = DomainRequest.objects.order_by("requested_domain__name")

            # Get the returned queryset
            queryset = self.admin.get_queryset(request)

            # Check the order
            self.assertEqual(
                list(queryset),
                list(expected_order),
            )

    def test_displays_investigator_filter(self):
        """
        This test verifies that the investigator filter in the admin interface for
        the DomainRequest model displays correctly.

        It creates two DomainRequest instances, each with a different investigator.
        It then simulates a staff user logging in and applying the investigator filter
        on the DomainRequest admin page.

        We then test if the page displays the filter we expect, but we do not test
        if we get back the correct response in the table. This is to isolate if
        the filter displays correctly, when the filter isn't filtering correctly.
        """

        with less_console_noise():
            # Create a mock DomainRequest object, with a fake investigator
            domain_request: DomainRequest = generic_domain_object("domain_request", "SomeGuy")
            investigator_user = User.objects.filter(username=domain_request.investigator.username).get()
            investigator_user.is_staff = True
            investigator_user.save()

            p = "userpass"
            self.client.login(username="staffuser", password=p)
            response = self.client.get(
                "/admin/registrar/domainrequest/",
                {
                    "investigator__id__exact": investigator_user.id,
                },
                follow=True,
            )

            # Then, test if the filter actually exists
            self.assertIn("filters", response.context)

            # Assert the content of filters and search_query
            filters = response.context["filters"]

            self.assertEqual(
                filters,
                [
                    {
                        "parameter_name": "investigator",
                        "parameter_value": "SomeGuy first_name:investigator SomeGuy last_name:investigator",
                    },
                ],
            )

    def test_investigator_dropdown_displays_only_staff(self):
        """
        This test verifies that the dropdown for the 'investigator' field in the DomainRequestAdmin
        interface only displays users who are marked as staff.

        It creates two DomainRequest instances, one with an investigator
        who is a staff user and another with an investigator who is not a staff user.

        It then retrieves the queryset for the 'investigator' dropdown from DomainRequestAdmin
        and checks that it matches the expected queryset, which only includes staff users.
        """

        with less_console_noise():
            # Create a mock DomainRequest object, with a fake investigator
            domain_request: DomainRequest = generic_domain_object("domain_request", "SomeGuy")
            investigator_user = User.objects.filter(username=domain_request.investigator.username).get()
            investigator_user.is_staff = True
            investigator_user.save()

            # Create a mock DomainRequest object, with a user that is not staff
            domain_request_2: DomainRequest = generic_domain_object("domain_request", "SomeOtherGuy")
            investigator_user_2 = User.objects.filter(username=domain_request_2.investigator.username).get()
            investigator_user_2.is_staff = False
            investigator_user_2.save()

            p = "userpass"
            self.client.login(username="staffuser", password=p)

            request = self.factory.post("/admin/registrar/domainrequest/{}/change/".format(domain_request.pk))

            # Get the actual field from the model's meta information
            investigator_field = DomainRequest._meta.get_field("investigator")

            # We should only be displaying staff users, in alphabetical order
            sorted_fields = ["first_name", "last_name", "email"]
            expected_dropdown = list(User.objects.filter(is_staff=True).order_by(*sorted_fields))

            # Grab the current dropdown. We do an API call to autocomplete to get this info.
            domain_request_queryset = self.admin.formfield_for_foreignkey(investigator_field, request).queryset
            user_request = self.factory.post(
                "/admin/autocomplete/?app_label=registrar&model_name=domainrequest&field_name=investigator"
            )
            user_admin = MyUserAdmin(User, self.site)
            user_queryset = user_admin.get_search_results(user_request, domain_request_queryset, None)[0]
            current_dropdown = list(user_queryset)

            self.assertEqual(expected_dropdown, current_dropdown)

            # Non staff users should not be in the list
            self.assertNotIn(domain_request_2, current_dropdown)

    def test_investigator_list_is_alphabetically_sorted(self):
        """
        This test verifies that filter list for the 'investigator'
        is displayed alphabetically
        """
        with less_console_noise():
            # Create a mock DomainRequest object, with a fake investigator
            domain_request: DomainRequest = generic_domain_object("domain_request", "SomeGuy")
            investigator_user = User.objects.filter(username=domain_request.investigator.username).get()
            investigator_user.is_staff = True
            investigator_user.save()

            domain_request_2: DomainRequest = generic_domain_object("domain_request", "AGuy")
            investigator_user_2 = User.objects.filter(username=domain_request_2.investigator.username).get()
            investigator_user_2.first_name = "AGuy"
            investigator_user_2.is_staff = True
            investigator_user_2.save()

            domain_request_3: DomainRequest = generic_domain_object("domain_request", "FinalGuy")
            investigator_user_3 = User.objects.filter(username=domain_request_3.investigator.username).get()
            investigator_user_3.first_name = "FinalGuy"
            investigator_user_3.is_staff = True
            investigator_user_3.save()

            p = "userpass"
            self.client.login(username="staffuser", password=p)
            request = RequestFactory().get("/")

            # These names have metadata embedded in them. :investigator implicitly tests if
            # these are actually from the attribute "investigator".
            expected_list = [
                "AGuy AGuy last_name:investigator",
                "FinalGuy FinalGuy last_name:investigator",
                "SomeGuy first_name:investigator SomeGuy last_name:investigator",
            ]

            # Get the actual sorted list of investigators from the lookups method
            actual_list = [item for _, item in self.admin.InvestigatorFilter.lookups(self, request, self.admin)]

            self.assertEqual(expected_list, actual_list)

    @less_console_noise_decorator
    def test_staff_can_see_cisa_region_federal(self):
        """Tests if staff can see CISA Region: N/A"""

        # Create a fake domain request
        _domain_request = completed_domain_request(status=DomainRequest.DomainRequestStatus.IN_REVIEW)

        p = "userpass"
        self.client.login(username="staffuser", password=p)
        response = self.client.get(
            "/admin/registrar/domainrequest/{}/change/".format(_domain_request.pk),
            follow=True,
        )

        # Make sure the page loaded, and that we're on the right page
        self.assertEqual(response.status_code, 200)
        self.assertContains(response, _domain_request.requested_domain.name)

        # Test if the page has the right CISA region
        expected_html = '<div class="flex-container margin-top-2"><span>CISA region: N/A</span></div>'
        # Remove whitespace from expected_html
        expected_html = "".join(expected_html.split())

        # Remove whitespace from response content
        response_content = "".join(response.content.decode().split())

        # Check if response contains expected_html
        self.assertIn(expected_html, response_content)

    @less_console_noise_decorator
    def test_staff_can_see_cisa_region_non_federal(self):
        """Tests if staff can see the correct CISA region"""

        # Create a fake domain request. State will be NY (2).
        _domain_request = completed_domain_request(
            status=DomainRequest.DomainRequestStatus.IN_REVIEW, generic_org_type="interstate"
        )

        p = "userpass"
        self.client.login(username="staffuser", password=p)
        response = self.client.get(
            "/admin/registrar/domainrequest/{}/change/".format(_domain_request.pk),
            follow=True,
        )

        # Make sure the page loaded, and that we're on the right page
        self.assertEqual(response.status_code, 200)
        self.assertContains(response, _domain_request.requested_domain.name)

        # Test if the page has the right CISA region
        expected_html = '<div class="flex-container margin-top-2"><span>CISA region: 2</span></div>'
        # Remove whitespace from expected_html
        expected_html = "".join(expected_html.split())

        # Remove whitespace from response content
        response_content = "".join(response.content.decode().split())

        # Check if response contains expected_html
        self.assertIn(expected_html, response_content)

    def tearDown(self):
        super().tearDown()
        Domain.objects.all().delete()
        DomainInformation.objects.all().delete()
        DomainRequest.objects.all().delete()
        User.objects.all().delete()
        Contact.objects.all().delete()
        Website.objects.all().delete()
        self.mock_client.EMAILS_SENT.clear()


class TestDomainInvitationAdmin(TestCase):
    """Tests for the DomainInvitation page"""

    def setUp(self):
        """Create a client object"""
        self.client = Client(HTTP_HOST="localhost:8080")
        self.factory = RequestFactory()
        self.admin = ListHeaderAdmin(model=DomainInvitationAdmin, admin_site=AdminSite())
        self.superuser = create_superuser()

    def tearDown(self):
        """Delete all DomainInvitation objects"""
        DomainInvitation.objects.all().delete()
        User.objects.all().delete()
        Contact.objects.all().delete()

    @less_console_noise_decorator
    def test_has_model_description(self):
        """Tests if this model has a model description on the table view"""
        p = "adminpass"
        self.client.login(username="superuser", password=p)
        response = self.client.get(
            "/admin/registrar/domaininvitation/",
            follow=True,
        )

        # Make sure that the page is loaded correctly
        self.assertEqual(response.status_code, 200)

        # Test for a description snippet
        self.assertContains(
            response, "Domain invitations contain all individuals who have been invited to manage a .gov domain."
        )
        self.assertContains(response, "Show more")

    def test_get_filters(self):
        """Ensures that our filters are displaying correctly"""
        with less_console_noise():
            # Have to get creative to get past linter
            p = "adminpass"
            self.client.login(username="superuser", password=p)

            response = self.client.get(
                "/admin/registrar/domaininvitation/",
                {},
                follow=True,
            )

            # Assert that the filters are added
            self.assertContains(response, "invited", count=4)
            self.assertContains(response, "Invited", count=2)
            self.assertContains(response, "retrieved", count=2)
            self.assertContains(response, "Retrieved", count=2)

            # Check for the HTML context specificially
            invited_html = '<a href="?status__exact=invited">Invited</a>'
            retrieved_html = '<a href="?status__exact=retrieved">Retrieved</a>'

            self.assertContains(response, invited_html, count=1)
            self.assertContains(response, retrieved_html, count=1)


class TestHostAdmin(TestCase):
    def setUp(self):
        """Setup environment for a mock admin user"""
        super().setUp()
        self.site = AdminSite()
        self.factory = RequestFactory()
        self.admin = MyHostAdmin(model=Host, admin_site=self.site)
        self.client = Client(HTTP_HOST="localhost:8080")
        self.superuser = create_superuser()
        self.test_helper = GenericTestHelper(
            factory=self.factory,
            user=self.superuser,
            admin=self.admin,
            url="/admin/registrar/Host/",
            model=Host,
        )

    def tearDown(self):
        super().tearDown()
        Host.objects.all().delete()
        Domain.objects.all().delete()

    @less_console_noise_decorator
    def test_has_model_description(self):
        """Tests if this model has a model description on the table view"""
        p = "adminpass"
        self.client.login(username="superuser", password=p)
        response = self.client.get(
            "/admin/registrar/host/",
            follow=True,
        )

        # Make sure that the page is loaded correctly
        self.assertEqual(response.status_code, 200)

        # Test for a description snippet
        self.assertContains(response, "Entries in the Hosts table indicate the relationship between an approved domain")
        self.assertContains(response, "Show more")

    @less_console_noise_decorator
    def test_helper_text(self):
        """
        Tests for the correct helper text on this page
        """
        domain, _ = Domain.objects.get_or_create(name="fake.gov", state=Domain.State.READY)
        # Create a fake host
        host, _ = Host.objects.get_or_create(name="ns1.test.gov", domain=domain)

        p = "adminpass"
        self.client.login(username="superuser", password=p)
        response = self.client.get(
            "/admin/registrar/host/{}/change/".format(host.pk),
            follow=True,
        )

        # Make sure the page loaded
        self.assertEqual(response.status_code, 200)

        # These should exist in the response
        expected_values = [
            ("domain", "Domain associated with this host"),
        ]
        self.test_helper.assert_response_contains_distinct_values(response, expected_values)


class TestDomainInformationAdmin(TestCase):
    def setUp(self):
        """Setup environment for a mock admin user"""
        self.site = AdminSite()
        self.factory = RequestFactory()
        self.admin = DomainInformationAdmin(model=DomainInformation, admin_site=self.site)
        self.client = Client(HTTP_HOST="localhost:8080")
        self.superuser = create_superuser()
        self.staffuser = create_user()
        self.mock_data_generator = AuditedAdminMockData()

        self.test_helper = GenericTestHelper(
            factory=self.factory,
            user=self.superuser,
            admin=self.admin,
            url="/admin/registrar/DomainInformation/",
            model=DomainInformation,
        )

        # Create fake DomainInformation objects
        DomainInformation.objects.create(
            creator=self.mock_data_generator.dummy_user("fake", "creator"),
            domain=self.mock_data_generator.dummy_domain("Apple"),
            submitter=self.mock_data_generator.dummy_contact("Zebra", "submitter"),
        )

        DomainInformation.objects.create(
            creator=self.mock_data_generator.dummy_user("fake", "creator"),
            domain=self.mock_data_generator.dummy_domain("Zebra"),
            submitter=self.mock_data_generator.dummy_contact("Apple", "submitter"),
        )

        DomainInformation.objects.create(
            creator=self.mock_data_generator.dummy_user("fake", "creator"),
            domain=self.mock_data_generator.dummy_domain("Circus"),
            submitter=self.mock_data_generator.dummy_contact("Xylophone", "submitter"),
        )

        DomainInformation.objects.create(
            creator=self.mock_data_generator.dummy_user("fake", "creator"),
            domain=self.mock_data_generator.dummy_domain("Xylophone"),
            submitter=self.mock_data_generator.dummy_contact("Circus", "submitter"),
        )

    def tearDown(self):
        """Delete all Users, Domains, and UserDomainRoles"""
        DomainInformation.objects.all().delete()
        DomainRequest.objects.all().delete()
        Domain.objects.all().delete()
        Contact.objects.all().delete()
        User.objects.all().delete()

    @less_console_noise_decorator
    def test_admin_can_see_cisa_region_federal(self):
        """Tests if admins can see CISA Region: N/A"""

        # Create a fake domain request
        _domain_request = completed_domain_request(status=DomainRequest.DomainRequestStatus.IN_REVIEW)
        _domain_request.approve()

        domain_information = DomainInformation.objects.filter(domain_request=_domain_request).get()

        p = "adminpass"
        self.client.login(username="superuser", password=p)
        response = self.client.get(
            "/admin/registrar/domaininformation/{}/change/".format(domain_information.pk),
            follow=True,
        )

        # Make sure the page loaded, and that we're on the right page
        self.assertEqual(response.status_code, 200)
        self.assertContains(response, domain_information.domain.name)

        # Test if the page has the right CISA region
        expected_html = '<div class="flex-container margin-top-2"><span>CISA region: N/A</span></div>'
        # Remove whitespace from expected_html
        expected_html = "".join(expected_html.split())

        # Remove whitespace from response content
        response_content = "".join(response.content.decode().split())

        # Check if response contains expected_html
        self.assertIn(expected_html, response_content)

    @less_console_noise_decorator
    def test_admin_can_see_cisa_region_non_federal(self):
        """Tests if admins can see the correct CISA region"""

        # Create a fake domain request. State will be NY (2).
        _domain_request = completed_domain_request(
            status=DomainRequest.DomainRequestStatus.IN_REVIEW, generic_org_type="interstate"
        )
        _domain_request.approve()

        domain_information = DomainInformation.objects.filter(domain_request=_domain_request).get()
        p = "adminpass"
        self.client.login(username="superuser", password=p)
        response = self.client.get(
            "/admin/registrar/domaininformation/{}/change/".format(domain_information.pk),
            follow=True,
        )

        # Make sure the page loaded, and that we're on the right page
        self.assertEqual(response.status_code, 200)
        self.assertContains(response, domain_information.domain.name)

        # Test if the page has the right CISA region
        expected_html = '<div class="flex-container margin-top-2"><span>CISA region: 2</span></div>'
        # Remove whitespace from expected_html
        expected_html = "".join(expected_html.split())

        # Remove whitespace from response content
        response_content = "".join(response.content.decode().split())

        # Check if response contains expected_html
        self.assertIn(expected_html, response_content)

    @less_console_noise_decorator
    def test_has_model_description(self):
        """Tests if this model has a model description on the table view"""
        p = "adminpass"
        self.client.login(username="superuser", password=p)
        response = self.client.get(
            "/admin/registrar/domaininformation/",
            follow=True,
        )

        # Make sure that the page is loaded correctly
        self.assertEqual(response.status_code, 200)

        # Test for a description snippet
        self.assertContains(response, "Domain information represents the basic metadata")
        self.assertContains(response, "Show more")

    @less_console_noise_decorator
    def test_helper_text(self):
        """
        Tests for the correct helper text on this page
        """

        # Create a fake domain request and domain
        domain_request = completed_domain_request(status=DomainRequest.DomainRequestStatus.IN_REVIEW)
        domain_request.approve()
        domain_info = DomainInformation.objects.filter(domain=domain_request.approved_domain).get()

        p = "adminpass"
        self.client.login(username="superuser", password=p)
        response = self.client.get(
            "/admin/registrar/domaininformation/{}/change/".format(domain_info.pk),
            follow=True,
        )

        # Make sure the page loaded, and that we're on the right page
        self.assertEqual(response.status_code, 200)
        self.assertContains(response, domain_info.domain.name)

        # These should exist in the response
        expected_values = [
            ("creator", "Person who submitted the domain request"),
            ("submitter", 'Person listed under "your contact information" in the request form'),
            ("domain_request", "Request associated with this domain"),
            ("no_other_contacts_rationale", "Required if creator does not list other employees"),
            ("urbanization", "Required for Puerto Rico only"),
        ]
        self.test_helper.assert_response_contains_distinct_values(response, expected_values)

    @less_console_noise_decorator
    def test_other_contacts_has_readonly_link(self):
        """Tests if the readonly other_contacts field has links"""

        # Create a fake domain request and domain
        domain_request = completed_domain_request(status=DomainRequest.DomainRequestStatus.IN_REVIEW)
        domain_request.approve()
        domain_info = DomainInformation.objects.filter(domain=domain_request.approved_domain).get()

        # Get the other contact
        other_contact = domain_info.other_contacts.all().first()

        p = "adminpass"
        self.client.login(username="superuser", password=p)

        response = self.client.get(
            "/admin/registrar/domaininformation/{}/change/".format(domain_info.pk),
            follow=True,
        )

        # Make sure the page loaded, and that we're on the right page
        self.assertEqual(response.status_code, 200)
        self.assertContains(response, domain_info.domain.name)

        # Check that the page contains the url we expect
        expected_href = reverse("admin:registrar_contact_change", args=[other_contact.id])
        self.assertContains(response, expected_href)

        # Check that the page contains the link we expect.
        # Since the url is dynamic (populated by JS), we can test for its existence
        # by checking for the end tag.
        expected_url = "Testy Tester</a>"
        self.assertContains(response, expected_url)

    @less_console_noise_decorator
    def test_analyst_cant_access_domain_information(self):
        """Ensures that analysts can't directly access the DomainInformation page through /admin"""
        # Create fake creator
        _creator = User.objects.create(
            username="MrMeoward",
            first_name="Meoward",
            last_name="Jones",
        )

        # Create a fake domain request
        domain_request = completed_domain_request(status=DomainRequest.DomainRequestStatus.IN_REVIEW, user=_creator)
        domain_request.approve()
        domain_info = DomainInformation.objects.filter(domain=domain_request.approved_domain).get()

        p = "userpass"
        self.client.login(username="staffuser", password=p)
        response = self.client.get(
            "/admin/registrar/domaininformation/{}/change/".format(domain_info.pk),
            follow=True,
        )

        # Make sure that we're denied access
        self.assertEqual(response.status_code, 403)

        # To make sure that its not a fluke, swap to an admin user
        # and try to access the same page. This should succeed.
        p = "adminpass"
        self.client.login(username="superuser", password=p)
        response = self.client.get(
            "/admin/registrar/domaininformation/{}/change/".format(domain_info.pk),
            follow=True,
        )

        # Make sure the page loaded, and that we're on the right page
        self.assertEqual(response.status_code, 200)
        self.assertContains(response, domain_info.domain.name)

    @less_console_noise_decorator
    def test_contact_fields_have_detail_table(self):
        """Tests if the contact fields have the detail table which displays title, email, and phone"""

        # Create fake creator
        _creator = User.objects.create(
            username="MrMeoward",
            first_name="Meoward",
            last_name="Jones",
        )

        # Due to the relation between User <==> Contact,
        # the underlying contact has to be modified this way.
        _creator.contact.email = "meoward.jones@igorville.gov"
        _creator.contact.phone = "(555) 123 12345"
        _creator.contact.title = "Treat inspector"
        _creator.contact.save()

        # Create a fake domain request
        domain_request = completed_domain_request(status=DomainRequest.DomainRequestStatus.IN_REVIEW, user=_creator)
        domain_request.approve()
        domain_info = DomainInformation.objects.filter(domain=domain_request.approved_domain).get()

        p = "adminpass"
        self.client.login(username="superuser", password=p)
        response = self.client.get(
            "/admin/registrar/domaininformation/{}/change/".format(domain_info.pk),
            follow=True,
        )

        # Make sure the page loaded, and that we're on the right page
        self.assertEqual(response.status_code, 200)
        self.assertContains(response, domain_info.domain.name)

        # Check that the modal has the right content
        # Check for the header

        # == Check for the creator == #

        # Check for the right title, email, and phone number in the response.
        # We only need to check for the end tag
        # (Otherwise this test will fail if we change classes, etc)
        expected_creator_fields = [
            # Field, expected value
            ("title", "Treat inspector"),
            ("email", "meoward.jones@igorville.gov"),
            ("phone", "(555) 123 12345"),
        ]
        self.test_helper.assert_response_contains_distinct_values(response, expected_creator_fields)

        # Check for the field itself
        self.assertContains(response, "Meoward Jones")

        # == Check for the submitter == #
        self.assertContains(response, "mayor@igorville.gov", count=2)
        expected_submitter_fields = [
            # Field, expected value
            ("title", "Admin Tester"),
            ("phone", "(555) 555 5556"),
        ]
        self.test_helper.assert_response_contains_distinct_values(response, expected_submitter_fields)
        self.assertContains(response, "Testy2 Tester2")

        # == Check for the authorizing_official == #
        self.assertContains(response, "testy@town.com", count=2)
        expected_ao_fields = [
            # Field, expected value
            ("title", "Chief Tester"),
            ("phone", "(555) 555 5555"),
        ]
        self.test_helper.assert_response_contains_distinct_values(response, expected_ao_fields)

        self.assertContains(response, "Testy Tester", count=10)

        # == Test the other_employees field == #
        self.assertContains(response, "testy2@town.com", count=2)
        expected_other_employees_fields = [
            # Field, expected value
            ("title", "Another Tester"),
            ("phone", "(555) 555 5557"),
        ]
        self.test_helper.assert_response_contains_distinct_values(response, expected_other_employees_fields)

        # Test for the copy link
        self.assertContains(response, "usa-button__clipboard", count=4)

    def test_readonly_fields_for_analyst(self):
        """Ensures that analysts have their permissions setup correctly"""
        with less_console_noise():
            request = self.factory.get("/")
            request.user = self.staffuser

            readonly_fields = self.admin.get_readonly_fields(request)

            expected_fields = [
                "other_contacts",
                "generic_org_type",
                "is_election_board",
                "creator",
                "type_of_work",
                "more_organization_information",
                "domain",
                "domain_request",
                "submitter",
                "no_other_contacts_rationale",
                "anything_else",
                "is_policy_acknowledged",
            ]

            self.assertEqual(readonly_fields, expected_fields)

    def test_domain_sortable(self):
        """Tests if DomainInformation sorts by domain correctly"""
        with less_console_noise():
            p = "adminpass"
            self.client.login(username="superuser", password=p)

            # Assert that our sort works correctly
            self.test_helper.assert_table_sorted("1", ("domain__name",))

            # Assert that sorting in reverse works correctly
            self.test_helper.assert_table_sorted("-1", ("-domain__name",))

    def test_submitter_sortable(self):
        """Tests if DomainInformation sorts by submitter correctly"""
        with less_console_noise():
            p = "adminpass"
            self.client.login(username="superuser", password=p)

            # Assert that our sort works correctly
            self.test_helper.assert_table_sorted(
                "4",
                ("submitter__first_name", "submitter__last_name"),
            )

            # Assert that sorting in reverse works correctly
            self.test_helper.assert_table_sorted("-4", ("-submitter__first_name", "-submitter__last_name"))


class TestUserDomainRoleAdmin(TestCase):
    def setUp(self):
        """Setup environment for a mock admin user"""
        self.site = AdminSite()
        self.factory = RequestFactory()
        self.admin = UserDomainRoleAdmin(model=UserDomainRole, admin_site=self.site)
        self.client = Client(HTTP_HOST="localhost:8080")
        self.superuser = create_superuser()
        self.test_helper = GenericTestHelper(
            factory=self.factory,
            user=self.superuser,
            admin=self.admin,
            url="/admin/registrar/UserDomainRole/",
            model=UserDomainRole,
        )

    def tearDown(self):
        """Delete all Users, Domains, and UserDomainRoles"""
        User.objects.all().delete()
        Domain.objects.all().delete()
        UserDomainRole.objects.all().delete()

    @less_console_noise_decorator
    def test_has_model_description(self):
        """Tests if this model has a model description on the table view"""
        p = "adminpass"
        self.client.login(username="superuser", password=p)
        response = self.client.get(
            "/admin/registrar/userdomainrole/",
            follow=True,
        )

        # Make sure that the page is loaded correctly
        self.assertEqual(response.status_code, 200)

        # Test for a description snippet
        self.assertContains(
            response, "This table represents the managers who are assigned to each domain in the registrar"
        )
        self.assertContains(response, "Show more")

    def test_domain_sortable(self):
        """Tests if the UserDomainrole sorts by domain correctly"""
        with less_console_noise():
            p = "adminpass"
            self.client.login(username="superuser", password=p)

            fake_user = User.objects.create(
                username="dummyuser", first_name="Stewart", last_name="Jones", email="AntarcticPolarBears@example.com"
            )

            # Create a list of UserDomainRoles that are in random order
            mocks_to_create = ["jkl.gov", "ghi.gov", "abc.gov", "def.gov"]
            for name in mocks_to_create:
                fake_domain = Domain.objects.create(name=name)
                UserDomainRole.objects.create(user=fake_user, domain=fake_domain, role="manager")

            # Assert that our sort works correctly
            self.test_helper.assert_table_sorted("2", ("domain__name",))

            # Assert that sorting in reverse works correctly
            self.test_helper.assert_table_sorted("-2", ("-domain__name",))

    def test_user_sortable(self):
        """Tests if the UserDomainrole sorts by user correctly"""
        with less_console_noise():
            p = "adminpass"
            self.client.login(username="superuser", password=p)

            mock_data_generator = AuditedAdminMockData()

            fake_domain = Domain.objects.create(name="igorville.gov")
            # Create a list of UserDomainRoles that are in random order
            mocks_to_create = ["jkl", "ghi", "abc", "def"]
            for name in mocks_to_create:
                # Creates a fake "User" object
                fake_user = mock_data_generator.dummy_user(name, "user")
                UserDomainRole.objects.create(user=fake_user, domain=fake_domain, role="manager")

            # Assert that our sort works correctly
            self.test_helper.assert_table_sorted("1", ("user__first_name", "user__last_name"))

            # Assert that sorting in reverse works correctly
            self.test_helper.assert_table_sorted("-1", ("-user__first_name", "-user__last_name"))

    def test_email_not_in_search(self):
        """Tests the search bar in Django Admin for UserDomainRoleAdmin.
        Should return no results for an invalid email."""
        with less_console_noise():
            # Have to get creative to get past linter
            p = "adminpass"
            self.client.login(username="superuser", password=p)

            fake_user = User.objects.create(
                username="dummyuser", first_name="Stewart", last_name="Jones", email="AntarcticPolarBears@example.com"
            )
            fake_domain = Domain.objects.create(name="test123")
            UserDomainRole.objects.create(user=fake_user, domain=fake_domain, role="manager")
            # Make the request using the Client class
            # which handles CSRF
            # Follow=True handles the redirect
            response = self.client.get(
                "/admin/registrar/userdomainrole/",
                {
                    "q": "testmail@igorville.com",
                },
                follow=True,
            )

            # Assert that the query is added to the extra_context
            self.assertIn("search_query", response.context)
            # Assert the content of filters and search_query
            search_query = response.context["search_query"]
            self.assertEqual(search_query, "testmail@igorville.com")

            # We only need to check for the end of the HTML string
            self.assertNotContains(response, "Stewart Jones AntarcticPolarBears@example.com</a></th>")

    def test_email_in_search(self):
        """Tests the search bar in Django Admin for UserDomainRoleAdmin.
        Should return results for an valid email."""
        with less_console_noise():
            # Have to get creative to get past linter
            p = "adminpass"
            self.client.login(username="superuser", password=p)

            fake_user = User.objects.create(
                username="dummyuser", first_name="Joe", last_name="Jones", email="AntarcticPolarBears@example.com"
            )
            fake_domain = Domain.objects.create(name="fake")
            UserDomainRole.objects.create(user=fake_user, domain=fake_domain, role="manager")
            # Make the request using the Client class
            # which handles CSRF
            # Follow=True handles the redirect
            response = self.client.get(
                "/admin/registrar/userdomainrole/",
                {
                    "q": "AntarcticPolarBears@example.com",
                },
                follow=True,
            )

            # Assert that the query is added to the extra_context
            self.assertIn("search_query", response.context)

            search_query = response.context["search_query"]
            self.assertEqual(search_query, "AntarcticPolarBears@example.com")

            # We only need to check for the end of the HTML string
            self.assertContains(response, "Joe Jones AntarcticPolarBears@example.com</a></th>", count=1)


class TestListHeaderAdmin(TestCase):
    def setUp(self):
        self.site = AdminSite()
        self.factory = RequestFactory()
        self.admin = ListHeaderAdmin(model=DomainRequest, admin_site=None)
        self.client = Client(HTTP_HOST="localhost:8080")
        self.superuser = create_superuser()

    def test_changelist_view(self):
        with less_console_noise():
            # Have to get creative to get past linter
            p = "adminpass"
            self.client.login(username="superuser", password=p)
            # Mock a user
            user = mock_user()
            # Make the request using the Client class
            # which handles CSRF
            # Follow=True handles the redirect
            response = self.client.get(
                "/admin/registrar/domainrequest/",
                {
                    "status__exact": "started",
                    "investigator__id__exact": user.id,
                    "q": "Hello",
                },
                follow=True,
            )
            # Assert that the filters and search_query are added to the extra_context
            self.assertIn("filters", response.context)
            self.assertIn("search_query", response.context)
            # Assert the content of filters and search_query
            filters = response.context["filters"]
            search_query = response.context["search_query"]
            self.assertEqual(search_query, "Hello")
            self.assertEqual(
                filters,
                [
                    {"parameter_name": "status", "parameter_value": "started"},
                    {
                        "parameter_name": "investigator",
                        "parameter_value": user.first_name + " " + user.last_name,
                    },
                ],
            )

    def test_get_filters(self):
        with less_console_noise():
            # Create a mock request object
            request = self.factory.get("/admin/yourmodel/")
            # Set the GET parameters for testing
            request.GET = {
                "status": "started",
                "investigator": "Jeff Lebowski",
                "q": "search_value",
            }
            # Call the get_filters method
            filters = self.admin.get_filters(request)
            # Assert the filters extracted from the request GET
            self.assertEqual(
                filters,
                [
                    {"parameter_name": "status", "parameter_value": "started"},
                    {"parameter_name": "investigator", "parameter_value": "Jeff Lebowski"},
                ],
            )

    def tearDown(self):
        # delete any domain requests too
        DomainInformation.objects.all().delete()
        DomainRequest.objects.all().delete()
        User.objects.all().delete()


class TestMyUserAdmin(TestCase):
    def setUp(self):
        admin_site = AdminSite()
        self.admin = MyUserAdmin(model=get_user_model(), admin_site=admin_site)
        self.client = Client(HTTP_HOST="localhost:8080")
        self.superuser = create_superuser()
        self.test_helper = GenericTestHelper(admin=self.admin)

    def tearDown(self):
        super().tearDown()
        User.objects.all().delete()

    @less_console_noise_decorator
    def test_has_model_description(self):
        """Tests if this model has a model description on the table view"""
        p = "adminpass"
        self.client.login(username="superuser", password=p)
        response = self.client.get(
            "/admin/registrar/user/",
            follow=True,
        )

        # Make sure that the page is loaded correctly
        self.assertEqual(response.status_code, 200)

        # Test for a description snippet
        self.assertContains(response, "A user is anyone who has access to the registrar.")
        self.assertContains(response, "Show more")

    @less_console_noise_decorator
    def test_helper_text(self):
        """
        Tests for the correct helper text on this page
        """
        user = create_user()

        p = "adminpass"
        self.client.login(username="superuser", password=p)
        response = self.client.get(
            "/admin/registrar/user/{}/change/".format(user.pk),
            follow=True,
        )

        # Make sure the page loaded
        self.assertEqual(response.status_code, 200)

        # These should exist in the response
        expected_values = [
            ("password", "Raw passwords are not stored, so they will not display here."),
            ("status", 'Users in "restricted" status cannot make updates in the registrar or start a new request.'),
            ("is_staff", "Designates whether the user can log in to this admin site"),
            ("is_superuser", "For development purposes only; provides superuser access on the database level"),
        ]
        self.test_helper.assert_response_contains_distinct_values(response, expected_values)

    def test_list_display_without_username(self):
        with less_console_noise():
            request = self.client.request().wsgi_request
            request.user = create_user()

            list_display = self.admin.get_list_display(request)
            expected_list_display = [
                "email",
                "first_name",
                "last_name",
                "group",
                "status",
            ]

            self.assertEqual(list_display, expected_list_display)
            self.assertNotIn("username", list_display)

    def test_get_fieldsets_superuser(self):
        with less_console_noise():
            request = self.client.request().wsgi_request
            request.user = self.superuser
            fieldsets = self.admin.get_fieldsets(request)

            expected_fieldsets = super(MyUserAdmin, self.admin).get_fieldsets(request)
            self.assertEqual(fieldsets, expected_fieldsets)

    def test_get_fieldsets_cisa_analyst(self):
        with less_console_noise():
            request = self.client.request().wsgi_request
            request.user = create_user()
            fieldsets = self.admin.get_fieldsets(request)
            expected_fieldsets = (
                (
                    None,
                    {
                        "fields": (
                            "status",
                            "verification_type",
                        )
                    },
                ),
                ("Personal Info", {"fields": ("first_name", "last_name", "email")}),
                ("Permissions", {"fields": ("is_active", "groups")}),
                ("Important dates", {"fields": ("last_login", "date_joined")}),
            )
            self.assertEqual(fieldsets, expected_fieldsets)


class AuditedAdminTest(TestCase):
    def setUp(self):
        self.site = AdminSite()
        self.factory = RequestFactory()
        self.client = Client(HTTP_HOST="localhost:8080")

    def order_by_desired_field_helper(self, obj_to_sort: AuditedAdmin, request, field_name, *obj_names):
        with less_console_noise():
            formatted_sort_fields = []
            for obj in obj_names:
                formatted_sort_fields.append("{}__{}".format(field_name, obj))

            ordered_list = list(
                obj_to_sort.get_queryset(request).order_by(*formatted_sort_fields).values_list(*formatted_sort_fields)
            )

            return ordered_list

    def test_alphabetically_sorted_domain_request_investigator(self):
        """Tests if the investigator field is alphabetically sorted by mimicking
        the call event flow"""
        # Creates multiple domain requests - review status does not matter
        domain_requests = multiple_unalphabetical_domain_objects("domain_request")

        # Create a mock request
        domain_request_request = self.factory.post(
            "/admin/registrar/domainrequest/{}/change/".format(domain_requests[0].pk)
        )

        # Get the formfield data from the domain request page
        domain_request_admin = AuditedAdmin(DomainRequest, self.site)
        field = DomainRequest.investigator.field
        domain_request_queryset = domain_request_admin.formfield_for_foreignkey(field, domain_request_request).queryset

        request = self.factory.post(
            "/admin/autocomplete/?app_label=registrar&model_name=domainrequest&field_name=investigator"
        )

        sorted_fields = ["first_name", "last_name", "email"]
        desired_sort_order = list(User.objects.filter(is_staff=True).order_by(*sorted_fields))

        # Grab the data returned from get search results
        admin = MyUserAdmin(User, self.site)
        search_queryset = admin.get_search_results(request, domain_request_queryset, None)[0]
        current_sort_order = list(search_queryset)

        self.assertEqual(
            desired_sort_order,
            current_sort_order,
            "Investigator is not ordered alphabetically",
        )

    # This test case should be refactored in general, as it is too overly specific and engineered
    def test_alphabetically_sorted_fk_fields_domain_request(self):
        with less_console_noise():
            tested_fields = [
                DomainRequest.authorizing_official.field,
                DomainRequest.submitter.field,
                # DomainRequest.investigator.field,
                DomainRequest.creator.field,
                DomainRequest.requested_domain.field,
            ]

            # Creates multiple domain requests - review status does not matter
            domain_requests = multiple_unalphabetical_domain_objects("domain_request")

            # Create a mock request
            request = self.factory.post("/admin/registrar/domainrequest/{}/change/".format(domain_requests[0].pk))

            model_admin = AuditedAdmin(DomainRequest, self.site)

            sorted_fields = []
            # Typically we wouldn't want two nested for fields,
            # but both fields are of a fixed length.
            # For test case purposes, this should be performant.
            for field in tested_fields:
                with self.subTest(field=field):
                    isNamefield: bool = field == DomainRequest.requested_domain.field
                    if isNamefield:
                        sorted_fields = ["name"]
                    else:
                        sorted_fields = ["first_name", "last_name"]
                    # We want both of these to be lists, as it is richer test wise.

                    desired_order = self.order_by_desired_field_helper(model_admin, request, field.name, *sorted_fields)
                    current_sort_order = list(model_admin.formfield_for_foreignkey(field, request).queryset)

                    # Conforms to the same object structure as desired_order
                    current_sort_order_coerced_type = []

                    # This is necessary as .queryset and get_queryset
                    # return lists of different types/structures.
                    # We need to parse this data and coerce them into the same type.
                    for contact in current_sort_order:
                        if not isNamefield:
                            first = contact.first_name
                            last = contact.last_name
                        else:
                            first = contact.name
                            last = None

                        name_tuple = self.coerced_fk_field_helper(first, last, field.name, ":")
                        if name_tuple is not None:
                            current_sort_order_coerced_type.append(name_tuple)

                    self.assertEqual(
                        desired_order,
                        current_sort_order_coerced_type,
                        "{} is not ordered alphabetically".format(field.name),
                    )

    def test_alphabetically_sorted_fk_fields_domain_information(self):
        with less_console_noise():
            tested_fields = [
                DomainInformation.authorizing_official.field,
                DomainInformation.submitter.field,
                # DomainInformation.creator.field,
                (DomainInformation.domain.field, ["name"]),
                (DomainInformation.domain_request.field, ["requested_domain__name"]),
            ]
            # Creates multiple domain requests - review status does not matter
            domain_requests = multiple_unalphabetical_domain_objects("information")

            # Create a mock request
            request = self.factory.post("/admin/registrar/domaininformation/{}/change/".format(domain_requests[0].pk))

            model_admin = AuditedAdmin(DomainInformation, self.site)

            sorted_fields = []
            # Typically we wouldn't want two nested for fields,
            # but both fields are of a fixed length.
            # For test case purposes, this should be performant.
            for field in tested_fields:
                isOtherOrderfield: bool = isinstance(field, tuple)
                field_obj = None
                if isOtherOrderfield:
                    sorted_fields = field[1]
                    field_obj = field[0]
                else:
                    sorted_fields = ["first_name", "last_name"]
                    field_obj = field
                # We want both of these to be lists, as it is richer test wise.
                desired_order = self.order_by_desired_field_helper(model_admin, request, field_obj.name, *sorted_fields)
                current_sort_order = list(model_admin.formfield_for_foreignkey(field_obj, request).queryset)

                # Conforms to the same object structure as desired_order
                current_sort_order_coerced_type = []

                # This is necessary as .queryset and get_queryset
                # return lists of different types/structures.
                # We need to parse this data and coerce them into the same type.
                for obj in current_sort_order:
                    last = None
                    if not isOtherOrderfield:
                        first = obj.first_name
                        last = obj.last_name
                    elif field_obj == DomainInformation.domain.field:
                        first = obj.name
                    elif field_obj == DomainInformation.domain_request.field:
                        first = obj.requested_domain.name

                    name_tuple = self.coerced_fk_field_helper(first, last, field_obj.name, ":")
                    if name_tuple is not None:
                        current_sort_order_coerced_type.append(name_tuple)

                self.assertEqual(
                    desired_order,
                    current_sort_order_coerced_type,
                    "{} is not ordered alphabetically".format(field_obj.name),
                )

    def test_alphabetically_sorted_fk_fields_domain_invitation(self):
        with less_console_noise():
            tested_fields = [DomainInvitation.domain.field]

            # Creates multiple domain requests - review status does not matter
            domain_requests = multiple_unalphabetical_domain_objects("invitation")

            # Create a mock request
            request = self.factory.post("/admin/registrar/domaininvitation/{}/change/".format(domain_requests[0].pk))

            model_admin = AuditedAdmin(DomainInvitation, self.site)

            sorted_fields = []
            # Typically we wouldn't want two nested for fields,
            # but both fields are of a fixed length.
            # For test case purposes, this should be performant.
            for field in tested_fields:
                sorted_fields = ["name"]
                # We want both of these to be lists, as it is richer test wise.

                desired_order = self.order_by_desired_field_helper(model_admin, request, field.name, *sorted_fields)
                current_sort_order = list(model_admin.formfield_for_foreignkey(field, request).queryset)

                # Conforms to the same object structure as desired_order
                current_sort_order_coerced_type = []

                # This is necessary as .queryset and get_queryset
                # return lists of different types/structures.
                # We need to parse this data and coerce them into the same type.
                for contact in current_sort_order:
                    first = contact.name
                    last = None

                    name_tuple = self.coerced_fk_field_helper(first, last, field.name, ":")
                    if name_tuple is not None:
                        current_sort_order_coerced_type.append(name_tuple)

                self.assertEqual(
                    desired_order,
                    current_sort_order_coerced_type,
                    "{} is not ordered alphabetically".format(field.name),
                )

    def coerced_fk_field_helper(self, first_name, last_name, field_name, queryset_shorthand):
        """Handles edge cases for test cases"""
        if first_name is None:
            raise ValueError("Invalid value for first_name, must be defined")

        returned_tuple = (first_name, last_name)
        # Handles edge case for names - structured strangely
        if last_name is None:
            return (first_name,)

        if first_name.split(queryset_shorthand)[1] == field_name:
            return returned_tuple
        else:
            return None

    def tearDown(self):
        DomainInformation.objects.all().delete()
        DomainRequest.objects.all().delete()
        DomainInvitation.objects.all().delete()


class DomainSessionVariableTest(TestCase):
    """Test cases for session variables in Django Admin"""

    def setUp(self):
        self.factory = RequestFactory()
        self.admin = DomainAdmin(Domain, None)
        self.client = Client(HTTP_HOST="localhost:8080")

    def test_session_vars_set_correctly(self):
        """Checks if session variables are being set correctly"""

        with less_console_noise():
            p = "adminpass"
            self.client.login(username="superuser", password=p)

            dummy_domain_information = generic_domain_object("information", "session")
            request = self.get_factory_post_edit_domain(dummy_domain_information.domain.pk)
            self.populate_session_values(request, dummy_domain_information.domain)
            self.assertEqual(request.session["analyst_action"], "edit")
            self.assertEqual(
                request.session["analyst_action_location"],
                dummy_domain_information.domain.pk,
            )

    def test_session_vars_set_correctly_hardcoded_domain(self):
        """Checks if session variables are being set correctly"""

        with less_console_noise():
            p = "adminpass"
            self.client.login(username="superuser", password=p)

            dummy_domain_information: Domain = generic_domain_object("information", "session")
            dummy_domain_information.domain.pk = 1

            request = self.get_factory_post_edit_domain(dummy_domain_information.domain.pk)
            self.populate_session_values(request, dummy_domain_information.domain)
            self.assertEqual(request.session["analyst_action"], "edit")
            self.assertEqual(request.session["analyst_action_location"], 1)

    def test_session_variables_reset_correctly(self):
        """Checks if incorrect session variables get overridden"""

        with less_console_noise():
            p = "adminpass"
            self.client.login(username="superuser", password=p)

            dummy_domain_information = generic_domain_object("information", "session")
            request = self.get_factory_post_edit_domain(dummy_domain_information.domain.pk)

            self.populate_session_values(request, dummy_domain_information.domain, preload_bad_data=True)

            self.assertEqual(request.session["analyst_action"], "edit")
            self.assertEqual(
                request.session["analyst_action_location"],
                dummy_domain_information.domain.pk,
            )

    def test_session_variables_retain_information(self):
        """Checks to see if session variables retain old information"""

        with less_console_noise():
            p = "adminpass"
            self.client.login(username="superuser", password=p)

            dummy_domain_information_list = multiple_unalphabetical_domain_objects("information")
            for item in dummy_domain_information_list:
                request = self.get_factory_post_edit_domain(item.domain.pk)
                self.populate_session_values(request, item.domain)

                self.assertEqual(request.session["analyst_action"], "edit")
                self.assertEqual(request.session["analyst_action_location"], item.domain.pk)

    def test_session_variables_concurrent_requests(self):
        """Simulates two requests at once"""

        with less_console_noise():
            p = "adminpass"
            self.client.login(username="superuser", password=p)

            info_first = generic_domain_object("information", "session")
            info_second = generic_domain_object("information", "session2")

            request_first = self.get_factory_post_edit_domain(info_first.domain.pk)
            request_second = self.get_factory_post_edit_domain(info_second.domain.pk)

            self.populate_session_values(request_first, info_first.domain, True)
            self.populate_session_values(request_second, info_second.domain, True)

            # Check if anything got nulled out
            self.assertNotEqual(request_first.session["analyst_action"], None)
            self.assertNotEqual(request_second.session["analyst_action"], None)
            self.assertNotEqual(request_first.session["analyst_action_location"], None)
            self.assertNotEqual(request_second.session["analyst_action_location"], None)

            # Check if they are both the same action 'type'
            self.assertEqual(request_first.session["analyst_action"], "edit")
            self.assertEqual(request_second.session["analyst_action"], "edit")

            # Check their locations, and ensure they aren't the same across both
            self.assertNotEqual(
                request_first.session["analyst_action_location"],
                request_second.session["analyst_action_location"],
            )

    def populate_session_values(self, request, domain_object, preload_bad_data=False):
        """Boilerplate for creating mock sessions"""
        request.user = self.client
        request.session = SessionStore()
        request.session.create()
        if preload_bad_data:
            request.session["analyst_action"] = "invalid"
            request.session["analyst_action_location"] = "bad location"
        self.admin.response_change(request, domain_object)

    def get_factory_post_edit_domain(self, primary_key):
        """Posts to registrar domain change
        with the edit domain button 'clicked',
        then returns the factory object"""
        return self.factory.post(
            reverse("admin:registrar_domain_change", args=(primary_key,)),
            {"_edit_domain": "true"},
            follow=True,
        )


class TestContactAdmin(TestCase):
    def setUp(self):
        self.site = AdminSite()
        self.factory = RequestFactory()
        self.client = Client(HTTP_HOST="localhost:8080")
        self.admin = ContactAdmin(model=get_user_model(), admin_site=None)
        self.superuser = create_superuser()
        self.staffuser = create_user()

    @less_console_noise_decorator
    def test_has_model_description(self):
        """Tests if this model has a model description on the table view"""
        p = "adminpass"
        self.client.login(username="superuser", password=p)
        response = self.client.get(
            "/admin/registrar/contact/",
            follow=True,
        )

        # Make sure that the page is loaded correctly
        self.assertEqual(response.status_code, 200)

        # Test for a description snippet
        self.assertContains(response, "Contacts include anyone who has access to the registrar (known as “users”)")
        self.assertContains(response, "Show more")

    def test_readonly_when_restricted_staffuser(self):
        with less_console_noise():
            request = self.factory.get("/")
            request.user = self.staffuser

            readonly_fields = self.admin.get_readonly_fields(request)

            expected_fields = [
                "user",
            ]

            self.assertEqual(readonly_fields, expected_fields)

    def test_readonly_when_restricted_superuser(self):
        with less_console_noise():
            request = self.factory.get("/")
            request.user = self.superuser

            readonly_fields = self.admin.get_readonly_fields(request)

            expected_fields = []

            self.assertEqual(readonly_fields, expected_fields)

    def test_change_view_for_joined_contact_five_or_less(self):
        """Create a contact, join it to 4 domain requests. The 5th join will be a user.
        Assert that the warning on the contact form lists 5 joins."""
        with less_console_noise():
            self.client.force_login(self.superuser)

            # Create an instance of the model
            contact, _ = Contact.objects.get_or_create(user=self.staffuser)

            # join it to 4 domain requests. The 5th join will be a user.
            domain_request1 = completed_domain_request(submitter=contact, name="city1.gov")
            domain_request2 = completed_domain_request(submitter=contact, name="city2.gov")
            domain_request3 = completed_domain_request(submitter=contact, name="city3.gov")
            domain_request4 = completed_domain_request(submitter=contact, name="city4.gov")

            with patch("django.contrib.messages.warning") as mock_warning:
                # Use the test client to simulate the request
                response = self.client.get(reverse("admin:registrar_contact_change", args=[contact.pk]))

                # Assert that the error message was called with the correct argument
                # Note: The 5th join will be a user.
                mock_warning.assert_called_once_with(
                    response.wsgi_request,
                    "<ul class='messagelist_content-list--unstyled'>"
                    "<li>Joined to DomainRequest: <a href='/admin/registrar/"
                    f"domainrequest/{domain_request1.pk}/change/'>city1.gov</a></li>"
                    "<li>Joined to DomainRequest: <a href='/admin/registrar/"
                    f"domainrequest/{domain_request2.pk}/change/'>city2.gov</a></li>"
                    "<li>Joined to DomainRequest: <a href='/admin/registrar/"
                    f"domainrequest/{domain_request3.pk}/change/'>city3.gov</a></li>"
                    "<li>Joined to DomainRequest: <a href='/admin/registrar/"
                    f"domainrequest/{domain_request4.pk}/change/'>city4.gov</a></li>"
                    "<li>Joined to User: <a href='/admin/registrar/"
                    f"user/{self.staffuser.pk}/change/'>staff@example.com</a></li>"
                    "</ul>",
                )

    def test_change_view_for_joined_contact_five_or_more(self):
        """Create a contact, join it to 5 domain requests. The 6th join will be a user.
        Assert that the warning on the contact form lists 5 joins and a '1 more' ellispsis."""
        with less_console_noise():
            self.client.force_login(self.superuser)
            # Create an instance of the model
            # join it to 5 domain requests. The 6th join will be a user.
            contact, _ = Contact.objects.get_or_create(user=self.staffuser)
            domain_request1 = completed_domain_request(submitter=contact, name="city1.gov")
            domain_request2 = completed_domain_request(submitter=contact, name="city2.gov")
            domain_request3 = completed_domain_request(submitter=contact, name="city3.gov")
            domain_request4 = completed_domain_request(submitter=contact, name="city4.gov")
            domain_request5 = completed_domain_request(submitter=contact, name="city5.gov")
            with patch("django.contrib.messages.warning") as mock_warning:
                # Use the test client to simulate the request
                response = self.client.get(reverse("admin:registrar_contact_change", args=[contact.pk]))
                logger.debug(mock_warning)
                # Assert that the error message was called with the correct argument
                # Note: The 6th join will be a user.
                mock_warning.assert_called_once_with(
                    response.wsgi_request,
                    "<ul class='messagelist_content-list--unstyled'>"
                    "<li>Joined to DomainRequest: <a href='/admin/registrar/"
                    f"domainrequest/{domain_request1.pk}/change/'>city1.gov</a></li>"
                    "<li>Joined to DomainRequest: <a href='/admin/registrar/"
                    f"domainrequest/{domain_request2.pk}/change/'>city2.gov</a></li>"
                    "<li>Joined to DomainRequest: <a href='/admin/registrar/"
                    f"domainrequest/{domain_request3.pk}/change/'>city3.gov</a></li>"
                    "<li>Joined to DomainRequest: <a href='/admin/registrar/"
                    f"domainrequest/{domain_request4.pk}/change/'>city4.gov</a></li>"
                    "<li>Joined to DomainRequest: <a href='/admin/registrar/"
                    f"domainrequest/{domain_request5.pk}/change/'>city5.gov</a></li>"
                    "</ul>"
                    "<p class='font-sans-3xs'>And 1 more...</p>",
                )

    def tearDown(self):
        DomainRequest.objects.all().delete()
        Contact.objects.all().delete()
        User.objects.all().delete()


class TestVerifiedByStaffAdmin(TestCase):
    def setUp(self):
        super().setUp()
        self.site = AdminSite()
        self.superuser = create_superuser()
        self.admin = VerifiedByStaffAdmin(model=VerifiedByStaff, admin_site=self.site)
        self.factory = RequestFactory()
        self.client = Client(HTTP_HOST="localhost:8080")
        self.test_helper = GenericTestHelper(admin=self.admin)

    def tearDown(self):
        super().tearDown()
        VerifiedByStaff.objects.all().delete()
        User.objects.all().delete()

    @less_console_noise_decorator
    def test_has_model_description(self):
        """Tests if this model has a model description on the table view"""
        p = "adminpass"
        self.client.login(username="superuser", password=p)
        response = self.client.get(
            "/admin/registrar/verifiedbystaff/",
            follow=True,
        )

        # Make sure that the page is loaded correctly
        self.assertEqual(response.status_code, 200)

        # Test for a description snippet
        self.assertContains(
            response, "This table contains users who have been allowed to bypass " "identity proofing through Login.gov"
        )
        self.assertContains(response, "Show more")

    @less_console_noise_decorator
    def test_helper_text(self):
        """
        Tests for the correct helper text on this page
        """
        vip_instance, _ = VerifiedByStaff.objects.get_or_create(email="test@example.com", notes="Test Notes")

        p = "adminpass"
        self.client.login(username="superuser", password=p)
        response = self.client.get(
            "/admin/registrar/verifiedbystaff/{}/change/".format(vip_instance.pk),
            follow=True,
        )

        # Make sure the page loaded
        self.assertEqual(response.status_code, 200)

        # These should exist in the response
        expected_values = [
            ("requestor", "Person who verified this user"),
        ]
        self.test_helper.assert_response_contains_distinct_values(response, expected_values)

    def test_save_model_sets_user_field(self):
        with less_console_noise():
            self.client.force_login(self.superuser)

            # Create an instance of the admin class
            admin_instance = VerifiedByStaffAdmin(model=VerifiedByStaff, admin_site=None)

            # Create a VerifiedByStaff instance
            vip_instance = VerifiedByStaff(email="test@example.com", notes="Test Notes")

            # Create a request object
            request = self.factory.post("/admin/yourapp/VerifiedByStaff/add/")
            request.user = self.superuser

            # Call the save_model method
            admin_instance.save_model(request, vip_instance, None, None)

            # Check that the user field is set to the request.user
            self.assertEqual(vip_instance.requestor, self.superuser)


class TestWebsiteAdmin(TestCase):
    def setUp(self):
        super().setUp()
        self.site = AdminSite()
        self.superuser = create_superuser()
        self.admin = WebsiteAdmin(model=Website, admin_site=self.site)
        self.factory = RequestFactory()
        self.client = Client(HTTP_HOST="localhost:8080")
        self.test_helper = GenericTestHelper(admin=self.admin)

    def tearDown(self):
        super().tearDown()
        Website.objects.all().delete()
        User.objects.all().delete()

    @less_console_noise_decorator
    def test_has_model_description(self):
        """Tests if this model has a model description on the table view"""
        p = "adminpass"
        self.client.login(username="superuser", password=p)
        response = self.client.get(
            "/admin/registrar/website/",
            follow=True,
        )

        # Make sure that the page is loaded correctly
        self.assertEqual(response.status_code, 200)

        # Test for a description snippet
        self.assertContains(response, "This table lists all the “current websites” and “alternative domains”")
        self.assertContains(response, "Show more")


class TestDraftDomain(TestCase):
    def setUp(self):
        super().setUp()
        self.site = AdminSite()
        self.superuser = create_superuser()
        self.admin = DraftDomainAdmin(model=DraftDomain, admin_site=self.site)
        self.factory = RequestFactory()
        self.client = Client(HTTP_HOST="localhost:8080")
        self.test_helper = GenericTestHelper(admin=self.admin)

    def tearDown(self):
        super().tearDown()
        DraftDomain.objects.all().delete()
        User.objects.all().delete()

    @less_console_noise_decorator
    def test_has_model_description(self):
        """Tests if this model has a model description on the table view"""
        p = "adminpass"
        self.client.login(username="superuser", password=p)
        response = self.client.get(
            "/admin/registrar/draftdomain/",
            follow=True,
        )

        # Make sure that the page is loaded correctly
        self.assertEqual(response.status_code, 200)

        # Test for a description snippet
        self.assertContains(
            response, "This table represents all “requested domains” that have been saved within a domain"
        )
        self.assertContains(response, "Show more")


class TestFederalAgency(TestCase):
    def setUp(self):
        super().setUp()
        self.site = AdminSite()
        self.superuser = create_superuser()
        self.admin = FederalAgencyAdmin(model=FederalAgency, admin_site=self.site)
        self.factory = RequestFactory()
        self.client = Client(HTTP_HOST="localhost:8080")
        self.test_helper = GenericTestHelper(admin=self.admin)

    def tearDown(self):
        super().tearDown()
        FederalAgency.objects.all().delete()
        User.objects.all().delete()

    @less_console_noise_decorator
    def test_has_model_description(self):
        """Tests if this model has a model description on the table view"""
        p = "adminpass"
        self.client.login(username="superuser", password=p)
        response = self.client.get(
            "/admin/registrar/federalagency/",
            follow=True,
        )

        # Make sure that the page is loaded correctly
        self.assertEqual(response.status_code, 200)

        # Test for a description snippet
        self.assertContains(response, "This table does not have a description yet.")
        self.assertContains(response, "Show more")


class TestPublicContact(TestCase):
    def setUp(self):
        super().setUp()
        self.site = AdminSite()
        self.superuser = create_superuser()
        self.admin = PublicContactAdmin(model=PublicContact, admin_site=self.site)
        self.factory = RequestFactory()
        self.client = Client(HTTP_HOST="localhost:8080")
        self.test_helper = GenericTestHelper(admin=self.admin)

    def tearDown(self):
        super().tearDown()
        PublicContact.objects.all().delete()
        User.objects.all().delete()

    @less_console_noise_decorator
    def test_has_model_description(self):
        """Tests if this model has a model description on the table view"""
        p = "adminpass"
        self.client.login(username="superuser", password=p)
        response = self.client.get(
            "/admin/registrar/publiccontact/",
            follow=True,
        )

        # Make sure that the page is loaded correctly
        self.assertEqual(response.status_code, 200)

        # Test for a description snippet
        self.assertContains(response, "Public contacts represent the three registry contact types")
        self.assertContains(response, "Show more")


class TestTransitionDomain(TestCase):
    def setUp(self):
        super().setUp()
        self.site = AdminSite()
        self.superuser = create_superuser()
        self.admin = TransitionDomainAdmin(model=TransitionDomain, admin_site=self.site)
        self.factory = RequestFactory()
        self.client = Client(HTTP_HOST="localhost:8080")
        self.test_helper = GenericTestHelper(admin=self.admin)

    def tearDown(self):
        super().tearDown()
        PublicContact.objects.all().delete()
        User.objects.all().delete()

    @less_console_noise_decorator
    def test_has_model_description(self):
        """Tests if this model has a model description on the table view"""
        p = "adminpass"
        self.client.login(username="superuser", password=p)
        response = self.client.get(
            "/admin/registrar/transitiondomain/",
            follow=True,
        )

        # Make sure that the page is loaded correctly
        self.assertEqual(response.status_code, 200)

        # Test for a description snippet
        self.assertContains(response, "This table represents the domains that were transitioned from the old registry")
        self.assertContains(response, "Show more")


class TestUserGroup(TestCase):
    def setUp(self):
        super().setUp()
        self.site = AdminSite()
        self.superuser = create_superuser()
        self.admin = UserGroupAdmin(model=UserGroup, admin_site=self.site)
        self.factory = RequestFactory()
        self.client = Client(HTTP_HOST="localhost:8080")
        self.test_helper = GenericTestHelper(admin=self.admin)

    def tearDown(self):
        super().tearDown()
        User.objects.all().delete()

    @less_console_noise_decorator
    def test_has_model_description(self):
        """Tests if this model has a model description on the table view"""
        p = "adminpass"
        self.client.login(username="superuser", password=p)
        response = self.client.get(
            "/admin/registrar/usergroup/",
            follow=True,
        )

        # Make sure that the page is loaded correctly
        self.assertEqual(response.status_code, 200)

        # Test for a description snippet
        self.assertContains(
            response, "Groups are a way to bundle admin permissions so they can be easily assigned to multiple users."
        )
        self.assertContains(response, "Show more")<|MERGE_RESOLUTION|>--- conflicted
+++ resolved
@@ -21,16 +21,13 @@
     MyHostAdmin,
     UserDomainRoleAdmin,
     VerifiedByStaffAdmin,
-<<<<<<< HEAD
     FsmModelResource,
-=======
     WebsiteAdmin,
     DraftDomainAdmin,
     FederalAgencyAdmin,
     PublicContactAdmin,
     TransitionDomainAdmin,
     UserGroupAdmin,
->>>>>>> 8f8d565b
 )
 from registrar.models import (
     Domain,
@@ -642,11 +639,7 @@
             response = self.client.get("/admin/registrar/domain/")
             # There are 4 template references to Federal (4) plus four references in the table
             # for our actual domain_request
-<<<<<<< HEAD
             self.assertContains(response, "Federal", count=48)
-=======
-            self.assertContains(response, "Federal", count=42)
->>>>>>> 8f8d565b
             # This may be a bit more robust
             self.assertContains(response, '<td class="field-generic_org_type">Federal</td>', count=1)
             # Now let's make sure the long description does not exist
@@ -1428,11 +1421,7 @@
             response = self.client.get("/admin/registrar/domainrequest/?generic_org_type__exact=federal")
             # There are 2 template references to Federal (4) and two in the results data
             # of the request
-<<<<<<< HEAD
             self.assertContains(response, "Federal", count=46)
-=======
-            self.assertContains(response, "Federal", count=40)
->>>>>>> 8f8d565b
             # This may be a bit more robust
             self.assertContains(response, '<td class="field-generic_org_type">Federal</td>', count=1)
             # Now let's make sure the long description does not exist
