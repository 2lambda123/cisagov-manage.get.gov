--- conflicted
+++ resolved
@@ -319,12 +319,9 @@
         )
 
     def tearDown(self):
-<<<<<<< HEAD
         # delete any applications too
         DomainInformation.objects.all().delete()
         DomainApplication.objects.all().delete()
-=======
->>>>>>> 82b5d435
         User.objects.all().delete()
         self.superuser.delete()
 
