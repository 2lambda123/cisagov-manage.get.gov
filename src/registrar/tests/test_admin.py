--- conflicted
+++ resolved
@@ -1,11 +1,8 @@
 from django.test import TestCase, RequestFactory, Client
 from django.contrib.admin.sites import AdminSite
-<<<<<<< HEAD
 from contextlib import ExitStack
 from django.contrib import messages
-=======
 from django.urls import reverse
->>>>>>> 74ea2e0b
 
 from registrar.admin import (
     DomainAdmin,
