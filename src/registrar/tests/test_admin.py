--- conflicted
+++ resolved
@@ -1213,7 +1213,6 @@
             self.assertEqual(domain_request.requested_domain.name, domain_request.approved_domain.name)
 
     @less_console_noise_decorator
-<<<<<<< HEAD
     def test_sticky_submit_row_shows_requested_domain(self):
         """Test that the change_form template contains a string indicative of the customization
         of the sticky submit bar."""
@@ -1232,9 +1231,12 @@
         # Since we're using client to mock the request, we can only test against
         # non-interpolated values
         expected_content = "<strong>Requested domain:</strong>"
-
+        expected_content2 = '<span class="scroll-indicator"></span>'
+        expected_content3 = '<div class="submit-row-wrapper">'
         self.assertContains(request, expected_content)
-=======
+        self.assertContains(request, expected_content2)
+        self.assertContains(request, expected_content3)
+
     def test_other_contacts_has_readonly_link(self):
         """Tests if the readonly other_contacts field has links"""
 
@@ -1367,7 +1369,6 @@
             ("phone", "(555) 555 5557"),
         ]
         self.test_helper.assert_response_contains_distinct_values(response, expected_other_employees_fields)
->>>>>>> 13b3ed85
 
     def test_save_model_sets_restricted_status_on_user(self):
         with less_console_noise():
