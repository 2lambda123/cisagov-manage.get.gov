from datetime import date
from django.test import TestCase, RequestFactory, Client, override_settings
from django.contrib.admin.sites import AdminSite
from contextlib import ExitStack
from django_webtest import WebTest  # type: ignore
from django.contrib import messages
from django.urls import reverse
from registrar.admin import (
    DomainAdmin,
    DomainApplicationAdmin,
    DomainApplicationAdminForm,
    DomainInvitationAdmin,
    ListHeaderAdmin,
    MyUserAdmin,
    AuditedAdmin,
    ContactAdmin,
    DomainInformationAdmin,
    UserDomainRoleAdmin,
    VerifiedByStaffAdmin,
)
from registrar.models import Domain, DomainApplication, DomainInformation, User, DomainInvitation, Contact, Website
from registrar.models.user_domain_role import UserDomainRole
from registrar.models.verified_by_staff import VerifiedByStaff
from .common import (
    MockSESClient,
    AuditedAdminMockData,
    completed_application,
    generic_domain_object,
    less_console_noise,
    mock_user,
    create_superuser,
    create_user,
    create_ready_domain,
    multiple_unalphabetical_domain_objects,
    MockEppLib,
    GenericTestHelper,
)
from django.contrib.sessions.backends.db import SessionStore
from django.contrib.auth import get_user_model
from unittest.mock import ANY, call, patch
from unittest import skip

from django.conf import settings
import boto3_mocking  # type: ignore
import logging

logger = logging.getLogger(__name__)


class TestDomainAdmin(MockEppLib, WebTest):
    # csrf checks do not work with WebTest.
    # We disable them here. TODO for another ticket.
    csrf_checks = False

    def setUp(self):
        self.site = AdminSite()
        self.admin = DomainAdmin(model=Domain, admin_site=self.site)
        self.client = Client(HTTP_HOST="localhost:8080")
        self.superuser = create_superuser()
        self.staffuser = create_user()
        self.factory = RequestFactory()
        self.app.set_user(self.superuser.username)
        self.client.force_login(self.superuser)
        super().setUp()

    @skip("TODO for another ticket. This test case is grabbing old db data.")
    @patch("registrar.admin.DomainAdmin._get_current_date", return_value=date(2024, 1, 1))
    def test_extend_expiration_date_button(self, mock_date_today):
        """
        Tests if extend_expiration_date button extends correctly
        """

        # Create a ready domain with a preset expiration date
        domain, _ = Domain.objects.get_or_create(name="fake.gov", state=Domain.State.READY)

        response = self.app.get(reverse("admin:registrar_domain_change", args=[domain.pk]))

        # Make sure the ex date is what we expect it to be
        domain_ex_date = Domain.objects.get(id=domain.id).expiration_date
        self.assertEqual(domain_ex_date, date(2023, 5, 25))

        # Make sure that the page is loading as expected
        self.assertEqual(response.status_code, 200)
        self.assertContains(response, domain.name)
        self.assertContains(response, "Extend expiration date")

        # Grab the form to submit
        form = response.forms["domain_form"]

        with patch("django.contrib.messages.add_message") as mock_add_message:
            # Submit the form
            response = form.submit("_extend_expiration_date")

            # Follow the response
            response = response.follow()

        # refresh_from_db() does not work for objects with protected=True.
        # https://github.com/viewflow/django-fsm/issues/89
        new_domain = Domain.objects.get(id=domain.id)

        # Check that the current expiration date is what we expect
        self.assertEqual(new_domain.expiration_date, date(2025, 5, 25))

        # Assert that everything on the page looks correct
        self.assertEqual(response.status_code, 200)
        self.assertContains(response, domain.name)
        self.assertContains(response, "Extend expiration date")

        # Ensure the message we recieve is in line with what we expect
        expected_message = "Successfully extended the expiration date."
        expected_call = call(
            # The WGSI request doesn't need to be tested
            ANY,
            messages.INFO,
            expected_message,
            extra_tags="",
            fail_silently=False,
        )
        mock_add_message.assert_has_calls([expected_call], 1)

    @patch("registrar.admin.DomainAdmin._get_current_date", return_value=date(2024, 1, 1))
    def test_extend_expiration_date_button_epp(self, mock_date_today):
        """
        Tests if extend_expiration_date button sends the right epp command
        """

        # Create a ready domain with a preset expiration date
        domain, _ = Domain.objects.get_or_create(name="fake.gov", state=Domain.State.READY)

        response = self.app.get(reverse("admin:registrar_domain_change", args=[domain.pk]))

        # Make sure that the page is loading as expected
        self.assertEqual(response.status_code, 200)
        self.assertContains(response, domain.name)
        self.assertContains(response, "Extend expiration date")

        # Grab the form to submit
        form = response.forms["domain_form"]

        with patch("django.contrib.messages.add_message") as mock_add_message:
            with patch("registrar.models.Domain.renew_domain") as renew_mock:
                # Submit the form
                response = form.submit("_extend_expiration_date")

                # Follow the response
                response = response.follow()

        # This value is based off of the current year - the expiration date.
        # We "freeze" time to 2024, so 2024 - 2023 will always result in an
        # "extension" of 2, as that will be one year of extension from that date.
        extension_length = 2

        # Assert that it is calling the function with the right extension length.
        # We only need to test the value that EPP sends, as we can assume the other
        # test cases cover the "renew" function.
        renew_mock.assert_has_calls([call(length=extension_length)], any_order=False)

        # We should not make duplicate calls
        self.assertEqual(renew_mock.call_count, 1)

        # Assert that everything on the page looks correct
        self.assertEqual(response.status_code, 200)
        self.assertContains(response, domain.name)
        self.assertContains(response, "Extend expiration date")

        # Ensure the message we recieve is in line with what we expect
        expected_message = "Successfully extended the expiration date."
        expected_call = call(
            # The WGSI request doesn't need to be tested
            ANY,
            messages.INFO,
            expected_message,
            extra_tags="",
            fail_silently=False,
        )
        mock_add_message.assert_has_calls([expected_call], 1)

    @patch("registrar.admin.DomainAdmin._get_current_date", return_value=date(2023, 1, 1))
    def test_extend_expiration_date_button_date_matches_epp(self, mock_date_today):
        """
        Tests if extend_expiration_date button sends the right epp command
        when the current year matches the expiration date
        """

        # Create a ready domain with a preset expiration date
        domain, _ = Domain.objects.get_or_create(name="fake.gov", state=Domain.State.READY)

        response = self.app.get(reverse("admin:registrar_domain_change", args=[domain.pk]))

        # Make sure that the page is loading as expected
        self.assertEqual(response.status_code, 200)
        self.assertContains(response, domain.name)
        self.assertContains(response, "Extend expiration date")

        # Grab the form to submit
        form = response.forms["domain_form"]

        with patch("django.contrib.messages.add_message") as mock_add_message:
            with patch("registrar.models.Domain.renew_domain") as renew_mock:
                # Submit the form
                response = form.submit("_extend_expiration_date")

                # Follow the response
                response = response.follow()

        extension_length = 1

        # Assert that it is calling the function with the right extension length.
        # We only need to test the value that EPP sends, as we can assume the other
        # test cases cover the "renew" function.
        renew_mock.assert_has_calls([call(length=extension_length)], any_order=False)

        # We should not make duplicate calls
        self.assertEqual(renew_mock.call_count, 1)

        # Assert that everything on the page looks correct
        self.assertEqual(response.status_code, 200)
        self.assertContains(response, domain.name)
        self.assertContains(response, "Extend expiration date")

        # Ensure the message we recieve is in line with what we expect
        expected_message = "Successfully extended the expiration date."
        expected_call = call(
            # The WGSI request doesn't need to be tested
            ANY,
            messages.INFO,
            expected_message,
            extra_tags="",
            fail_silently=False,
        )
        mock_add_message.assert_has_calls([expected_call], 1)

    def test_short_org_name_in_domains_list(self):
        """
        Make sure the short name is displaying in admin on the list page
        """
        with less_console_noise():
            self.client.force_login(self.superuser)
            application = completed_application(status=DomainApplication.ApplicationStatus.IN_REVIEW)
            mock_client = MockSESClient()
            with boto3_mocking.clients.handler_for("sesv2", mock_client):
                application.approve()

            response = self.client.get("/admin/registrar/domain/")

            # There are 4 template references to Federal (4) plus four references in the table
            # for our actual application
            self.assertContains(response, "Federal", count=8)
            # This may be a bit more robust
            self.assertContains(response, '<td class="field-organization_type">Federal</td>', count=1)
            # Now let's make sure the long description does not exist
            self.assertNotContains(response, "Federal: an agency of the U.S. government")

    @skip("Why did this test stop working, and is is a good test")
    def test_place_and_remove_hold(self):
        domain = create_ready_domain()
        # get admin page and assert Place Hold button
        p = "userpass"
        self.client.login(username="staffuser", password=p)
        response = self.client.get(
            "/admin/registrar/domain/{}/change/".format(domain.pk),
            follow=True,
        )
        self.assertEqual(response.status_code, 200)
        self.assertContains(response, domain.name)
        self.assertContains(response, "Place hold")
        self.assertNotContains(response, "Remove hold")

        # submit place_client_hold and assert Remove Hold button
        response = self.client.post(
            "/admin/registrar/domain/{}/change/".format(domain.pk),
            {"_place_client_hold": "Place hold", "name": domain.name},
            follow=True,
        )
        self.assertEqual(response.status_code, 200)
        self.assertContains(response, domain.name)
        self.assertContains(response, "Remove hold")
        self.assertNotContains(response, "Place hold")

        # submit remove client hold and assert Place hold button
        response = self.client.post(
            "/admin/registrar/domain/{}/change/".format(domain.pk),
            {"_remove_client_hold": "Remove hold", "name": domain.name},
            follow=True,
        )
        self.assertEqual(response.status_code, 200)
        self.assertContains(response, domain.name)
        self.assertContains(response, "Place hold")
        self.assertNotContains(response, "Remove hold")

    def test_deletion_is_successful(self):
        """
        Scenario: Domain deletion is unsuccessful
            When the domain is deleted
            Then a user-friendly success message is returned for displaying on the web
            And `state` is et to `DELETED`
        """
        with less_console_noise():
            domain = create_ready_domain()
            # Put in client hold
            domain.place_client_hold()
            p = "userpass"
            self.client.login(username="staffuser", password=p)
            # Ensure everything is displaying correctly
            response = self.client.get(
                "/admin/registrar/domain/{}/change/".format(domain.pk),
                follow=True,
            )
            self.assertEqual(response.status_code, 200)
            self.assertContains(response, domain.name)
            self.assertContains(response, "Remove from registry")
            # Test the info dialog
            request = self.factory.post(
                "/admin/registrar/domain/{}/change/".format(domain.pk),
                {"_delete_domain": "Remove from registry", "name": domain.name},
                follow=True,
            )
            request.user = self.client
            with patch("django.contrib.messages.add_message") as mock_add_message:
                self.admin.do_delete_domain(request, domain)
                mock_add_message.assert_called_once_with(
                    request,
                    messages.INFO,
                    "Domain city.gov has been deleted. Thanks!",
                    extra_tags="",
                    fail_silently=False,
                )
            self.assertEqual(domain.state, Domain.State.DELETED)

    def test_deletion_ready_fsm_failure(self):
        """
        Scenario: Domain deletion is unsuccessful
            When an error is returned from epplibwrapper
            Then a user-friendly error message is returned for displaying on the web
            And `state` is not set to `DELETED`
        """
        with less_console_noise():
            domain = create_ready_domain()
            p = "userpass"
            self.client.login(username="staffuser", password=p)
            # Ensure everything is displaying correctly
            response = self.client.get(
                "/admin/registrar/domain/{}/change/".format(domain.pk),
                follow=True,
            )
            self.assertEqual(response.status_code, 200)
            self.assertContains(response, domain.name)
            self.assertContains(response, "Remove from registry")
            # Test the error
            request = self.factory.post(
                "/admin/registrar/domain/{}/change/".format(domain.pk),
                {"_delete_domain": "Remove from registry", "name": domain.name},
                follow=True,
            )
            request.user = self.client
            with patch("django.contrib.messages.add_message") as mock_add_message:
                self.admin.do_delete_domain(request, domain)
                mock_add_message.assert_called_once_with(
                    request,
                    messages.ERROR,
                    "Error deleting this Domain: "
                    "Can't switch from state 'ready' to 'deleted'"
                    ", must be either 'dns_needed' or 'on_hold'",
                    extra_tags="",
                    fail_silently=False,
                )

        self.assertEqual(domain.state, Domain.State.READY)

    def test_analyst_deletes_domain_idempotent(self):
        """
        Scenario: Analyst tries to delete an already deleted domain
            Given `state` is already `DELETED`
            When `domain.deletedInEpp()` is called
            Then `commands.DeleteDomain` is sent to the registry
            And Domain returns normally without an error dialog
        """
        with less_console_noise():
            domain = create_ready_domain()
            # Put in client hold
            domain.place_client_hold()
            p = "userpass"
            self.client.login(username="staffuser", password=p)
            # Ensure everything is displaying correctly
            response = self.client.get(
                "/admin/registrar/domain/{}/change/".format(domain.pk),
                follow=True,
            )
            self.assertEqual(response.status_code, 200)
            self.assertContains(response, domain.name)
            self.assertContains(response, "Remove from registry")
            # Test the info dialog
            request = self.factory.post(
                "/admin/registrar/domain/{}/change/".format(domain.pk),
                {"_delete_domain": "Remove from registry", "name": domain.name},
                follow=True,
            )
            request.user = self.client
            # Delete it once
            with patch("django.contrib.messages.add_message") as mock_add_message:
                self.admin.do_delete_domain(request, domain)
                mock_add_message.assert_called_once_with(
                    request,
                    messages.INFO,
                    "Domain city.gov has been deleted. Thanks!",
                    extra_tags="",
                    fail_silently=False,
                )

            self.assertEqual(domain.state, Domain.State.DELETED)
            # Try to delete it again
            # Test the info dialog
            request = self.factory.post(
                "/admin/registrar/domain/{}/change/".format(domain.pk),
                {"_delete_domain": "Remove from registry", "name": domain.name},
                follow=True,
            )
            request.user = self.client
            with patch("django.contrib.messages.add_message") as mock_add_message:
                self.admin.do_delete_domain(request, domain)
                mock_add_message.assert_called_once_with(
                    request,
                    messages.INFO,
                    "This domain is already deleted",
                    extra_tags="",
                    fail_silently=False,
                )
            self.assertEqual(domain.state, Domain.State.DELETED)

    @skip("Waiting on epp lib to implement")
    def test_place_and_remove_hold_epp(self):
        raise

    def tearDown(self):
        super().tearDown()
        Domain.objects.all().delete()
        DomainInformation.objects.all().delete()
        DomainApplication.objects.all().delete()
        User.objects.all().delete()


class TestDomainApplicationAdminForm(TestCase):
    def setUp(self):
        # Create a test application with an initial state of started
        self.application = completed_application()

    def test_form_choices(self):
        with less_console_noise():
            # Create a form instance with the test application
            form = DomainApplicationAdminForm(instance=self.application)

            # Verify that the form choices match the available transitions for started
            expected_choices = [("started", "Started"), ("submitted", "Submitted")]
            self.assertEqual(form.fields["status"].widget.choices, expected_choices)

    def test_form_choices_when_no_instance(self):
        with less_console_noise():
            # Create a form instance without an instance
            form = DomainApplicationAdminForm()

            # Verify that the form choices show all choices when no instance is provided;
            # this is necessary to show all choices when creating a new domain
            # application in django admin;
            # note that FSM ensures that no domain application exists with invalid status,
            # so don't need to test for invalid status
            self.assertEqual(
                form.fields["status"].widget.choices,
                DomainApplication._meta.get_field("status").choices,
            )

    def test_form_choices_when_ineligible(self):
        with less_console_noise():
            # Create a form instance with a domain application with ineligible status
            ineligible_application = DomainApplication(status="ineligible")

            # Attempt to create a form with the ineligible application
            # The form should not raise an error, but choices should be the
            # full list of possible choices
            form = DomainApplicationAdminForm(instance=ineligible_application)

            self.assertEqual(
                form.fields["status"].widget.choices,
                DomainApplication._meta.get_field("status").choices,
            )


@boto3_mocking.patching
class TestDomainApplicationAdmin(MockEppLib):
    def setUp(self):
        super().setUp()
        self.site = AdminSite()
        self.factory = RequestFactory()
        self.admin = DomainApplicationAdmin(model=DomainApplication, admin_site=self.site)
        self.superuser = create_superuser()
        self.staffuser = create_user()
        self.client = Client(HTTP_HOST="localhost:8080")
        self.test_helper = GenericTestHelper(
            factory=self.factory,
            user=self.superuser,
            admin=self.admin,
            url="/admin/registrar/DomainApplication/",
            model=DomainApplication,
        )
        self.mock_client = MockSESClient()

    def test_domain_sortable(self):
        """Tests if the DomainApplication sorts by domain correctly"""
        with less_console_noise():
            p = "adminpass"
            self.client.login(username="superuser", password=p)

            multiple_unalphabetical_domain_objects("application")

            # Assert that our sort works correctly
            self.test_helper.assert_table_sorted("1", ("requested_domain__name",))

            # Assert that sorting in reverse works correctly
            self.test_helper.assert_table_sorted("-1", ("-requested_domain__name",))

    def test_submitter_sortable(self):
        """Tests if the DomainApplication sorts by domain correctly"""
        with less_console_noise():
            p = "adminpass"
            self.client.login(username="superuser", password=p)

            multiple_unalphabetical_domain_objects("application")

            additional_application = generic_domain_object("application", "Xylophone")
            new_user = User.objects.filter(username=additional_application.investigator.username).get()
            new_user.first_name = "Xylophonic"
            new_user.save()

            # Assert that our sort works correctly
            self.test_helper.assert_table_sorted(
<<<<<<< HEAD
                "11",
=======
                "5",
>>>>>>> ae4d9547
                (
                    "submitter__first_name",
                    "submitter__last_name",
                ),
            )

            # Assert that sorting in reverse works correctly
            self.test_helper.assert_table_sorted(
<<<<<<< HEAD
                "-11",
=======
                "-5",
>>>>>>> ae4d9547
                (
                    "-submitter__first_name",
                    "-submitter__last_name",
                ),
            )

    def test_investigator_sortable(self):
        """Tests if the DomainApplication sorts by domain correctly"""
        with less_console_noise():
            p = "adminpass"
            self.client.login(username="superuser", password=p)

            multiple_unalphabetical_domain_objects("application")
            additional_application = generic_domain_object("application", "Xylophone")
            new_user = User.objects.filter(username=additional_application.investigator.username).get()
            new_user.first_name = "Xylophonic"
            new_user.save()

            # Assert that our sort works correctly
            self.test_helper.assert_table_sorted(
                "6",
                (
                    "investigator__first_name",
                    "investigator__last_name",
                ),
            )

            # Assert that sorting in reverse works correctly
            self.test_helper.assert_table_sorted(
                "-6",
                (
                    "-investigator__first_name",
                    "-investigator__last_name",
                ),
            )

    def test_short_org_name_in_applications_list(self):
        """
        Make sure the short name is displaying in admin on the list page
        """
        with less_console_noise():
            self.client.force_login(self.superuser)
            completed_application()
            response = self.client.get("/admin/registrar/domainapplication/")
<<<<<<< HEAD
            # There are 4 template references to Federal (4) plus two references in the table
            # for our actual application
            self.assertContains(response, "Federal", count=6)
=======
            # There are 3 template references to Federal (3) plus one reference in the table
            # for our actual application
            self.assertContains(response, "Federal", count=4)
>>>>>>> ae4d9547
            # This may be a bit more robust
            self.assertContains(response, '<td class="field-organization_type">Federal</td>', count=1)
            # Now let's make sure the long description does not exist
            self.assertNotContains(response, "Federal: an agency of the U.S. government")

<<<<<<< HEAD
    def transition_state_and_send_email(self, application, status):
=======
    def transition_state_and_send_email(self, application, status, rejection_reason=None):
>>>>>>> ae4d9547
        """Helper method for the email test cases."""

        with boto3_mocking.clients.handler_for("sesv2", self.mock_client):
            with less_console_noise():
                # Create a mock request
                request = self.factory.post("/admin/registrar/domainapplication/{}/change/".format(application.pk))

                # Modify the application's properties
                application.status = status
                application.rejection_reason = rejection_reason

                # Use the model admin's save_model method
                self.admin.save_model(request, application, form=None, change=True)

    def assert_email_is_accurate(
        self, expected_string, email_index, email_address, test_that_no_bcc=False, bcc_email_address=""
    ):
        """Helper method for the email test cases.
        email_index is the index of the email in mock_client."""

        with less_console_noise():
            # Access the arguments passed to send_email
            call_args = self.mock_client.EMAILS_SENT
            kwargs = call_args[email_index]["kwargs"]

            # Retrieve the email details from the arguments
            from_email = kwargs.get("FromEmailAddress")
            to_email = kwargs["Destination"]["ToAddresses"][0]
            email_content = kwargs["Content"]
            email_body = email_content["Simple"]["Body"]["Text"]["Data"]

            # Assert or perform other checks on the email details
            self.assertEqual(from_email, settings.DEFAULT_FROM_EMAIL)
            self.assertEqual(to_email, email_address)
            self.assertIn(expected_string, email_body)

        if test_that_no_bcc:
            _ = ""
            with self.assertRaises(KeyError):
                with less_console_noise():
                    _ = kwargs["Destination"]["BccAddresses"][0]
            self.assertEqual(_, "")

        if bcc_email_address:
            bcc_email = kwargs["Destination"]["BccAddresses"][0]
            self.assertEqual(bcc_email, bcc_email_address)

    def test_save_model_sends_submitted_email(self):
        """When transitioning to submitted from started or withdrawn on a domain request,
        an email is sent out.

        When transitioning to submitted from dns needed or in review on a domain request,
        no email is sent out.

        Also test that the default email set in settings is NOT BCCd on non-prod whenever
        an email does go out."""

        with less_console_noise():
            # Ensure there is no user with this email
            EMAIL = "mayor@igorville.gov"
            User.objects.filter(email=EMAIL).delete()

            # Create a sample application
            application = completed_application()

            # Test Submitted Status from started
            self.transition_state_and_send_email(application, DomainApplication.ApplicationStatus.SUBMITTED)
            self.assert_email_is_accurate("We received your .gov domain request.", 0, EMAIL, True)
            self.assertEqual(len(self.mock_client.EMAILS_SENT), 1)

            # Test Withdrawn Status
            self.transition_state_and_send_email(application, DomainApplication.ApplicationStatus.WITHDRAWN)
            self.assert_email_is_accurate(
                "Your .gov domain request has been withdrawn and will not be reviewed by our team.", 1, EMAIL, True
            )
            self.assertEqual(len(self.mock_client.EMAILS_SENT), 2)

            # Test Submitted Status Again (from withdrawn)
            self.transition_state_and_send_email(application, DomainApplication.ApplicationStatus.SUBMITTED)
            self.assertEqual(len(self.mock_client.EMAILS_SENT), 3)

            # Move it to IN_REVIEW
            self.transition_state_and_send_email(application, DomainApplication.ApplicationStatus.IN_REVIEW)
            self.assertEqual(len(self.mock_client.EMAILS_SENT), 3)

            # Test Submitted Status Again from in IN_REVIEW, no new email should be sent
            self.transition_state_and_send_email(application, DomainApplication.ApplicationStatus.SUBMITTED)
            self.assertEqual(len(self.mock_client.EMAILS_SENT), 3)

            # Move it to IN_REVIEW
            self.transition_state_and_send_email(application, DomainApplication.ApplicationStatus.IN_REVIEW)
            self.assertEqual(len(self.mock_client.EMAILS_SENT), 3)

            # Move it to ACTION_NEEDED
            self.transition_state_and_send_email(application, DomainApplication.ApplicationStatus.ACTION_NEEDED)
            self.assertEqual(len(self.mock_client.EMAILS_SENT), 3)

            # Test Submitted Status Again from in ACTION_NEEDED, no new email should be sent
            self.transition_state_and_send_email(application, DomainApplication.ApplicationStatus.SUBMITTED)
            self.assertEqual(len(self.mock_client.EMAILS_SENT), 3)

    @override_settings(IS_PRODUCTION=True)
    def test_save_model_sends_submitted_email_with_bcc_on_prod(self):
        """When transitioning to submitted from started or withdrawn on a domain request,
        an email is sent out.

        When transitioning to submitted from dns needed or in review on a domain request,
        no email is sent out.

        Also test that the default email set in settings IS BCCd on prod whenever
        an email does go out."""

        with less_console_noise():
            # Ensure there is no user with this email
            EMAIL = "mayor@igorville.gov"
            User.objects.filter(email=EMAIL).delete()

            BCC_EMAIL = settings.DEFAULT_FROM_EMAIL

            # Create a sample application
            application = completed_application()

            # Test Submitted Status from started
            self.transition_state_and_send_email(application, DomainApplication.ApplicationStatus.SUBMITTED)
            self.assert_email_is_accurate("We received your .gov domain request.", 0, EMAIL, False, BCC_EMAIL)
            self.assertEqual(len(self.mock_client.EMAILS_SENT), 1)

            # Test Withdrawn Status
            self.transition_state_and_send_email(application, DomainApplication.ApplicationStatus.WITHDRAWN)
            self.assert_email_is_accurate(
                "Your .gov domain request has been withdrawn and will not be reviewed by our team.", 1, EMAIL
            )
            self.assertEqual(len(self.mock_client.EMAILS_SENT), 2)

            # Test Submitted Status Again (from withdrawn)
            self.transition_state_and_send_email(application, DomainApplication.ApplicationStatus.SUBMITTED)
            self.assert_email_is_accurate("We received your .gov domain request.", 0, EMAIL, False, BCC_EMAIL)
            self.assertEqual(len(self.mock_client.EMAILS_SENT), 3)

            # Move it to IN_REVIEW
            self.transition_state_and_send_email(application, DomainApplication.ApplicationStatus.IN_REVIEW)
            self.assertEqual(len(self.mock_client.EMAILS_SENT), 3)

            # Test Submitted Status Again from in IN_REVIEW, no new email should be sent
            self.transition_state_and_send_email(application, DomainApplication.ApplicationStatus.SUBMITTED)
            self.assertEqual(len(self.mock_client.EMAILS_SENT), 3)

            # Move it to IN_REVIEW
            self.transition_state_and_send_email(application, DomainApplication.ApplicationStatus.IN_REVIEW)
            self.assertEqual(len(self.mock_client.EMAILS_SENT), 3)

            # Move it to ACTION_NEEDED
            self.transition_state_and_send_email(application, DomainApplication.ApplicationStatus.ACTION_NEEDED)
            self.assertEqual(len(self.mock_client.EMAILS_SENT), 3)

            # Test Submitted Status Again from in ACTION_NEEDED, no new email should be sent
            self.transition_state_and_send_email(application, DomainApplication.ApplicationStatus.SUBMITTED)
            self.assertEqual(len(self.mock_client.EMAILS_SENT), 3)

    def test_save_model_sends_approved_email(self):
        """When transitioning to approved on a domain request,
        an email is sent out every time."""

        with less_console_noise():
            # Ensure there is no user with this email
            EMAIL = "mayor@igorville.gov"
            User.objects.filter(email=EMAIL).delete()
<<<<<<< HEAD

            # Create a sample application
            application = completed_application(status=DomainApplication.ApplicationStatus.IN_REVIEW)

            # Test Submitted Status
            self.transition_state_and_send_email(application, DomainApplication.ApplicationStatus.APPROVED)
            self.assert_email_is_accurate("Congratulations! Your .gov domain request has been approved.", 0, EMAIL)
            self.assertEqual(len(self.mock_client.EMAILS_SENT), 1)

            # Test Withdrawn Status
            self.transition_state_and_send_email(application, DomainApplication.ApplicationStatus.REJECTED)
            self.assert_email_is_accurate("Your .gov domain request has been rejected.", 1, EMAIL)
            self.assertEqual(len(self.mock_client.EMAILS_SENT), 2)

            # Test Submitted Status Again (No new email should be sent)
            self.transition_state_and_send_email(application, DomainApplication.ApplicationStatus.APPROVED)
            self.assertEqual(len(self.mock_client.EMAILS_SENT), 3)
=======

            # Create a sample application
            application = completed_application(status=DomainApplication.ApplicationStatus.IN_REVIEW)

            # Test Submitted Status
            self.transition_state_and_send_email(application, DomainApplication.ApplicationStatus.APPROVED)
            self.assert_email_is_accurate("Congratulations! Your .gov domain request has been approved.", 0, EMAIL)
            self.assertEqual(len(self.mock_client.EMAILS_SENT), 1)

            # Test Withdrawn Status
            self.transition_state_and_send_email(
                application,
                DomainApplication.ApplicationStatus.REJECTED,
                DomainApplication.RejectionReasons.DOMAIN_PURPOSE,
            )
            self.assert_email_is_accurate("Your .gov domain request has been rejected.", 1, EMAIL)
            self.assertEqual(len(self.mock_client.EMAILS_SENT), 2)

            # Test Submitted Status Again (No new email should be sent)
            self.transition_state_and_send_email(application, DomainApplication.ApplicationStatus.APPROVED)
            self.assertEqual(len(self.mock_client.EMAILS_SENT), 3)

    def test_save_model_sends_rejected_email_purpose_not_met(self):
        """When transitioning to rejected on a domain request, an email is sent
        explaining why when the reason is domain purpose."""

        with less_console_noise():
            # Ensure there is no user with this email
            EMAIL = "mayor@igorville.gov"
            User.objects.filter(email=EMAIL).delete()
>>>>>>> ae4d9547

            # Create a sample application
            application = completed_application(status=DomainApplication.ApplicationStatus.IN_REVIEW)

            # Reject for reason DOMAIN_PURPOSE and test email
            self.transition_state_and_send_email(
                application,
                DomainApplication.ApplicationStatus.REJECTED,
                DomainApplication.RejectionReasons.DOMAIN_PURPOSE,
            )
            self.assert_email_is_accurate(
                "Your domain request was rejected because the purpose you provided did not meet our \nrequirements.",
                0,
                EMAIL,
            )
            self.assertEqual(len(self.mock_client.EMAILS_SENT), 1)

<<<<<<< HEAD
        with less_console_noise():
            # Ensure there is no user with this email
            EMAIL = "mayor@igorville.gov"
            User.objects.filter(email=EMAIL).delete()

            # Create a sample application
            application = completed_application(status=DomainApplication.ApplicationStatus.IN_REVIEW)

            # Test Submitted Status
            self.transition_state_and_send_email(application, DomainApplication.ApplicationStatus.REJECTED)
            self.assert_email_is_accurate("Your .gov domain request has been rejected.", 0, EMAIL)
            self.assertEqual(len(self.mock_client.EMAILS_SENT), 1)

            # Test Withdrawn Status
            self.transition_state_and_send_email(application, DomainApplication.ApplicationStatus.APPROVED)
            self.assert_email_is_accurate("Congratulations! Your .gov domain request has been approved.", 1, EMAIL)
            self.assertEqual(len(self.mock_client.EMAILS_SENT), 2)

            # Test Submitted Status Again (No new email should be sent)
            self.transition_state_and_send_email(application, DomainApplication.ApplicationStatus.REJECTED)
            self.assertEqual(len(self.mock_client.EMAILS_SENT), 3)
=======
            # Approve
            self.transition_state_and_send_email(application, DomainApplication.ApplicationStatus.APPROVED)
            self.assert_email_is_accurate("Congratulations! Your .gov domain request has been approved.", 1, EMAIL)
            self.assertEqual(len(self.mock_client.EMAILS_SENT), 2)

    def test_save_model_sends_rejected_email_requestor(self):
        """When transitioning to rejected on a domain request, an email is sent
        explaining why when the reason is requestor."""

        with less_console_noise():
            # Ensure there is no user with this email
            EMAIL = "mayor@igorville.gov"
            User.objects.filter(email=EMAIL).delete()

            # Create a sample application
            application = completed_application(status=DomainApplication.ApplicationStatus.IN_REVIEW)

            # Reject for reason REQUESTOR and test email including dynamic organization name
            self.transition_state_and_send_email(
                application, DomainApplication.ApplicationStatus.REJECTED, DomainApplication.RejectionReasons.REQUESTOR
            )
            self.assert_email_is_accurate(
                "Your domain request was rejected because we don’t believe you’re eligible to request a \n.gov "
                "domain on behalf of Testorg",
                0,
                EMAIL,
            )
            self.assertEqual(len(self.mock_client.EMAILS_SENT), 1)

            # Approve
            self.transition_state_and_send_email(application, DomainApplication.ApplicationStatus.APPROVED)
            self.assert_email_is_accurate("Congratulations! Your .gov domain request has been approved.", 1, EMAIL)
            self.assertEqual(len(self.mock_client.EMAILS_SENT), 2)

    def test_save_model_sends_rejected_email_org_has_domain(self):
        """When transitioning to rejected on a domain request, an email is sent
        explaining why when the reason is second domain."""

        with less_console_noise():
            # Ensure there is no user with this email
            EMAIL = "mayor@igorville.gov"
            User.objects.filter(email=EMAIL).delete()

            # Create a sample application
            application = completed_application(status=DomainApplication.ApplicationStatus.IN_REVIEW)

            # Reject for reason SECOND_DOMAIN_REASONING and test email including dynamic organization name
            self.transition_state_and_send_email(
                application,
                DomainApplication.ApplicationStatus.REJECTED,
                DomainApplication.RejectionReasons.SECOND_DOMAIN_REASONING,
            )
            self.assert_email_is_accurate(
                "Your domain request was rejected because Testorg has a .gov domain.", 0, EMAIL
            )
            self.assertEqual(len(self.mock_client.EMAILS_SENT), 1)

            # Approve
            self.transition_state_and_send_email(application, DomainApplication.ApplicationStatus.APPROVED)
            self.assert_email_is_accurate("Congratulations! Your .gov domain request has been approved.", 1, EMAIL)
            self.assertEqual(len(self.mock_client.EMAILS_SENT), 2)

    def test_save_model_sends_rejected_email_contacts_or_org_legitimacy(self):
        """When transitioning to rejected on a domain request, an email is sent
        explaining why when the reason is contacts or org legitimacy."""

        with less_console_noise():
            # Ensure there is no user with this email
            EMAIL = "mayor@igorville.gov"
            User.objects.filter(email=EMAIL).delete()

            # Create a sample application
            application = completed_application(status=DomainApplication.ApplicationStatus.IN_REVIEW)

            # Reject for reason CONTACTS_OR_ORGANIZATION_LEGITIMACY and test email including dynamic organization name
            self.transition_state_and_send_email(
                application,
                DomainApplication.ApplicationStatus.REJECTED,
                DomainApplication.RejectionReasons.CONTACTS_OR_ORGANIZATION_LEGITIMACY,
            )
            self.assert_email_is_accurate(
                "Your domain request was rejected because we could not verify the organizational \n"
                "contacts you provided. If you have questions or comments, reply to this email.",
                0,
                EMAIL,
            )
            self.assertEqual(len(self.mock_client.EMAILS_SENT), 1)

            # Approve
            self.transition_state_and_send_email(application, DomainApplication.ApplicationStatus.APPROVED)
            self.assert_email_is_accurate("Congratulations! Your .gov domain request has been approved.", 1, EMAIL)
            self.assertEqual(len(self.mock_client.EMAILS_SENT), 2)

    def test_save_model_sends_rejected_email_org_eligibility(self):
        """When transitioning to rejected on a domain request, an email is sent
        explaining why when the reason is org eligibility."""

        with less_console_noise():
            # Ensure there is no user with this email
            EMAIL = "mayor@igorville.gov"
            User.objects.filter(email=EMAIL).delete()

            # Create a sample application
            application = completed_application(status=DomainApplication.ApplicationStatus.IN_REVIEW)

            # Reject for reason ORGANIZATION_ELIGIBILITY and test email including dynamic organization name
            self.transition_state_and_send_email(
                application,
                DomainApplication.ApplicationStatus.REJECTED,
                DomainApplication.RejectionReasons.ORGANIZATION_ELIGIBILITY,
            )
            self.assert_email_is_accurate(
                "Your domain request was rejected because we determined that Testorg is not \neligible for "
                "a .gov domain.",
                0,
                EMAIL,
            )
            self.assertEqual(len(self.mock_client.EMAILS_SENT), 1)

            # Approve
            self.transition_state_and_send_email(application, DomainApplication.ApplicationStatus.APPROVED)
            self.assert_email_is_accurate("Congratulations! Your .gov domain request has been approved.", 1, EMAIL)
            self.assertEqual(len(self.mock_client.EMAILS_SENT), 2)

    def test_save_model_sends_rejected_email_naming(self):
        """When transitioning to rejected on a domain request, an email is sent
        explaining why when the reason is naming."""

        with less_console_noise():
            # Ensure there is no user with this email
            EMAIL = "mayor@igorville.gov"
            User.objects.filter(email=EMAIL).delete()

            # Create a sample application
            application = completed_application(status=DomainApplication.ApplicationStatus.IN_REVIEW)

            # Reject for reason NAMING_REQUIREMENTS and test email including dynamic organization name
            self.transition_state_and_send_email(
                application,
                DomainApplication.ApplicationStatus.REJECTED,
                DomainApplication.RejectionReasons.NAMING_REQUIREMENTS,
            )
            self.assert_email_is_accurate(
                "Your domain request was rejected because it does not meet our naming requirements.", 0, EMAIL
            )
            self.assertEqual(len(self.mock_client.EMAILS_SENT), 1)

            # Approve
            self.transition_state_and_send_email(application, DomainApplication.ApplicationStatus.APPROVED)
            self.assert_email_is_accurate("Congratulations! Your .gov domain request has been approved.", 1, EMAIL)
            self.assertEqual(len(self.mock_client.EMAILS_SENT), 2)

    def test_save_model_sends_rejected_email_other(self):
        """When transitioning to rejected on a domain request, an email is sent
        explaining why when the reason is other."""

        with less_console_noise():
            # Ensure there is no user with this email
            EMAIL = "mayor@igorville.gov"
            User.objects.filter(email=EMAIL).delete()

            # Create a sample application
            application = completed_application(status=DomainApplication.ApplicationStatus.IN_REVIEW)

            # Reject for reason NAMING_REQUIREMENTS and test email including dynamic organization name
            self.transition_state_and_send_email(
                application,
                DomainApplication.ApplicationStatus.REJECTED,
                DomainApplication.RejectionReasons.OTHER,
            )
            self.assert_email_is_accurate("Choosing a .gov domain name", 0, EMAIL)
            self.assertEqual(len(self.mock_client.EMAILS_SENT), 1)

            # Approve
            self.transition_state_and_send_email(application, DomainApplication.ApplicationStatus.APPROVED)
            self.assert_email_is_accurate("Congratulations! Your .gov domain request has been approved.", 1, EMAIL)
            self.assertEqual(len(self.mock_client.EMAILS_SENT), 2)

    def test_transition_to_rejected_without_rejection_reason_does_trigger_error(self):
        """
        When transitioning to rejected without a rejection reason, admin throws a user friendly message.

        The transition fails.
        """

        with less_console_noise():
            application = completed_application(status=DomainApplication.ApplicationStatus.APPROVED)

            # Create a request object with a superuser
            request = self.factory.post("/admin/registrar/domainapplication/{}/change/".format(application.pk))
            request.user = self.superuser

            with ExitStack() as stack:
                stack.enter_context(patch.object(messages, "error"))
                application.status = DomainApplication.ApplicationStatus.REJECTED

                self.admin.save_model(request, application, None, True)

                messages.error.assert_called_once_with(
                    request,
                    "A rejection reason is required.",
                )

            application.refresh_from_db()
            self.assertEqual(application.status, DomainApplication.ApplicationStatus.APPROVED)

    def test_transition_to_rejected_with_rejection_reason_does_not_trigger_error(self):
        """
        When transitioning to rejected with a rejection reason, admin does not throw an error alert.

        The transition is successful.
        """

        with less_console_noise():
            application = completed_application(status=DomainApplication.ApplicationStatus.APPROVED)

            # Create a request object with a superuser
            request = self.factory.post("/admin/registrar/domainapplication/{}/change/".format(application.pk))
            request.user = self.superuser

            with ExitStack() as stack:
                stack.enter_context(patch.object(messages, "error"))
                application.status = DomainApplication.ApplicationStatus.REJECTED
                application.rejection_reason = DomainApplication.RejectionReasons.CONTACTS_OR_ORGANIZATION_LEGITIMACY

                self.admin.save_model(request, application, None, True)

                messages.error.assert_not_called()

            application.refresh_from_db()
            self.assertEqual(application.status, DomainApplication.ApplicationStatus.REJECTED)
>>>>>>> ae4d9547

    def test_save_model_sends_withdrawn_email(self):
        """When transitioning to withdrawn on a domain request,
        an email is sent out every time."""

        with less_console_noise():
            # Ensure there is no user with this email
            EMAIL = "mayor@igorville.gov"
            User.objects.filter(email=EMAIL).delete()

            # Create a sample application
            application = completed_application(status=DomainApplication.ApplicationStatus.IN_REVIEW)

            # Test Submitted Status
            self.transition_state_and_send_email(application, DomainApplication.ApplicationStatus.WITHDRAWN)
            self.assert_email_is_accurate(
                "Your .gov domain request has been withdrawn and will not be reviewed by our team.", 0, EMAIL
            )
            self.assertEqual(len(self.mock_client.EMAILS_SENT), 1)

            # Test Withdrawn Status
            self.transition_state_and_send_email(application, DomainApplication.ApplicationStatus.SUBMITTED)
            self.assert_email_is_accurate("We received your .gov domain request.", 1, EMAIL)
            self.assertEqual(len(self.mock_client.EMAILS_SENT), 2)

            # Test Submitted Status Again (No new email should be sent)
            self.transition_state_and_send_email(application, DomainApplication.ApplicationStatus.WITHDRAWN)
            self.assertEqual(len(self.mock_client.EMAILS_SENT), 3)

    def test_save_model_sets_approved_domain(self):
<<<<<<< HEAD
        with less_console_noise():
            # make sure there is no user with this email
=======
        # make sure there is no user with this email
        with less_console_noise():
>>>>>>> ae4d9547
            EMAIL = "mayor@igorville.gov"
            User.objects.filter(email=EMAIL).delete()

            # Create a sample application
            application = completed_application(status=DomainApplication.ApplicationStatus.IN_REVIEW)

            # Create a mock request
            request = self.factory.post("/admin/registrar/domainapplication/{}/change/".format(application.pk))

            with boto3_mocking.clients.handler_for("sesv2", self.mock_client):
<<<<<<< HEAD
                # Modify the application's property
                application.status = DomainApplication.ApplicationStatus.APPROVED
=======
                with less_console_noise():
                    # Modify the application's property
                    application.status = DomainApplication.ApplicationStatus.APPROVED
>>>>>>> ae4d9547

                    # Use the model admin's save_model method
                    self.admin.save_model(request, application, form=None, change=True)

            # Test that approved domain exists and equals requested domain
            self.assertEqual(application.requested_domain.name, application.approved_domain.name)

    def test_save_model_sets_restricted_status_on_user(self):
        with less_console_noise():
            # make sure there is no user with this email
            EMAIL = "mayor@igorville.gov"
            User.objects.filter(email=EMAIL).delete()

            # Create a sample application
            application = completed_application(status=DomainApplication.ApplicationStatus.IN_REVIEW)

            # Create a mock request
            request = self.factory.post("/admin/registrar/domainapplication/{}/change/".format(application.pk))

            with boto3_mocking.clients.handler_for("sesv2", self.mock_client):
                # Modify the application's property
                application.status = DomainApplication.ApplicationStatus.INELIGIBLE

                # Use the model admin's save_model method
                self.admin.save_model(request, application, form=None, change=True)

            # Test that approved domain exists and equals requested domain
            self.assertEqual(application.creator.status, "restricted")

    def test_readonly_when_restricted_creator(self):
        with less_console_noise():
            application = completed_application(status=DomainApplication.ApplicationStatus.IN_REVIEW)
            with boto3_mocking.clients.handler_for("sesv2", self.mock_client):
                application.creator.status = User.RESTRICTED
                application.creator.save()

            request = self.factory.get("/")
            request.user = self.superuser

            readonly_fields = self.admin.get_readonly_fields(request, application)

            expected_fields = [
                "id",
                "created_at",
                "updated_at",
                "status",
<<<<<<< HEAD
=======
                "rejection_reason",
>>>>>>> ae4d9547
                "creator",
                "investigator",
                "organization_type",
                "federally_recognized_tribe",
                "state_recognized_tribe",
                "tribe_name",
                "federal_agency",
                "federal_type",
                "is_election_board",
                "organization_name",
                "address_line1",
                "address_line2",
                "city",
                "state_territory",
                "zipcode",
                "urbanization",
                "about_your_organization",
                "authorizing_official",
                "approved_domain",
                "requested_domain",
                "submitter",
                "purpose",
                "no_other_contacts_rationale",
                "anything_else",
                "is_policy_acknowledged",
                "submission_date",
                "notes",
                "current_websites",
                "other_contacts",
                "alternative_domains",
            ]

            self.assertEqual(readonly_fields, expected_fields)

    def test_readonly_fields_for_analyst(self):
        with less_console_noise():
            request = self.factory.get("/")  # Use the correct method and path
            request.user = self.staffuser

            readonly_fields = self.admin.get_readonly_fields(request)

            expected_fields = [
                "creator",
                "about_your_organization",
                "requested_domain",
                "approved_domain",
                "alternative_domains",
                "purpose",
                "submitter",
                "no_other_contacts_rationale",
                "anything_else",
                "is_policy_acknowledged",
            ]

            self.assertEqual(readonly_fields, expected_fields)

    def test_readonly_fields_for_superuser(self):
        with less_console_noise():
            request = self.factory.get("/")  # Use the correct method and path
            request.user = self.superuser

            readonly_fields = self.admin.get_readonly_fields(request)

            expected_fields = []

            self.assertEqual(readonly_fields, expected_fields)

    def test_saving_when_restricted_creator(self):
        with less_console_noise():
            # Create an instance of the model
            application = completed_application(status=DomainApplication.ApplicationStatus.IN_REVIEW)
            with boto3_mocking.clients.handler_for("sesv2", self.mock_client):
                application.creator.status = User.RESTRICTED
                application.creator.save()

            # Create a request object with a superuser
            request = self.factory.get("/")
            request.user = self.superuser

            with patch("django.contrib.messages.error") as mock_error:
                # Simulate saving the model
                self.admin.save_model(request, application, None, False)

                # Assert that the error message was called with the correct argument
                mock_error.assert_called_once_with(
                    request,
                    "This action is not permitted for applications with a restricted creator.",
                )

            # Assert that the status has not changed
            self.assertEqual(application.status, DomainApplication.ApplicationStatus.IN_REVIEW)

    def test_change_view_with_restricted_creator(self):
        with less_console_noise():
            # Create an instance of the model
            application = completed_application(status=DomainApplication.ApplicationStatus.IN_REVIEW)
            with boto3_mocking.clients.handler_for("sesv2", self.mock_client):
                application.creator.status = User.RESTRICTED
                application.creator.save()

            with patch("django.contrib.messages.warning") as mock_warning:
                # Create a request object with a superuser
                request = self.factory.get("/admin/your_app/domainapplication/{}/change/".format(application.pk))
                request.user = self.superuser

                self.admin.display_restricted_warning(request, application)

                # Assert that the error message was called with the correct argument
                mock_warning.assert_called_once_with(
                    request,
                    "Cannot edit an application with a restricted creator.",
                )

    def trigger_saving_approved_to_another_state(self, domain_is_active, another_state, rejection_reason=None):
        """Helper method that triggers domain request state changes from approved to another state,
        with an associated domain that can be either active (READY) or not.

        Used to test errors when saving a change with an active domain, also used to test side effects
        when saving a change goes through."""

        with less_console_noise():
            # Create an instance of the model
            application = completed_application(status=DomainApplication.ApplicationStatus.APPROVED)
            domain = Domain.objects.create(name=application.requested_domain.name)
            domain_information = DomainInformation.objects.create(creator=self.superuser, domain=domain)
            application.approved_domain = domain
            application.save()

            # Create a request object with a superuser
            request = self.factory.post("/admin/registrar/domainapplication/{}/change/".format(application.pk))
            request.user = self.superuser

            # Define a custom implementation for is_active
            def custom_is_active(self):
                return domain_is_active  # Override to return True

            # Use ExitStack to combine patch contexts
            with ExitStack() as stack:
                # Patch Domain.is_active and django.contrib.messages.error simultaneously
                stack.enter_context(patch.object(Domain, "is_active", custom_is_active))
                stack.enter_context(patch.object(messages, "error"))

                application.status = another_state
<<<<<<< HEAD
=======
                application.rejection_reason = rejection_reason

>>>>>>> ae4d9547
                self.admin.save_model(request, application, None, True)

                # Assert that the error message was called with the correct argument
                if domain_is_active:
                    messages.error.assert_called_once_with(
                        request,
                        "This action is not permitted. The domain " + "is already active.",
                    )
                else:
                    # Assert that the error message was never called
                    messages.error.assert_not_called()

                    self.assertEqual(application.approved_domain, None)

                    # Assert that Domain got Deleted
                    with self.assertRaises(Domain.DoesNotExist):
                        domain.refresh_from_db()

                    # Assert that DomainInformation got Deleted
                    with self.assertRaises(DomainInformation.DoesNotExist):
                        domain_information.refresh_from_db()

    def test_error_when_saving_approved_to_in_review_and_domain_is_active(self):
        self.trigger_saving_approved_to_another_state(True, DomainApplication.ApplicationStatus.IN_REVIEW)

    def test_error_when_saving_approved_to_action_needed_and_domain_is_active(self):
        self.trigger_saving_approved_to_another_state(True, DomainApplication.ApplicationStatus.ACTION_NEEDED)

    def test_error_when_saving_approved_to_rejected_and_domain_is_active(self):
        self.trigger_saving_approved_to_another_state(True, DomainApplication.ApplicationStatus.REJECTED)

    def test_error_when_saving_approved_to_ineligible_and_domain_is_active(self):
        self.trigger_saving_approved_to_another_state(True, DomainApplication.ApplicationStatus.INELIGIBLE)

    def test_side_effects_when_saving_approved_to_in_review(self):
        self.trigger_saving_approved_to_another_state(False, DomainApplication.ApplicationStatus.IN_REVIEW)

    def test_side_effects_when_saving_approved_to_action_needed(self):
        self.trigger_saving_approved_to_another_state(False, DomainApplication.ApplicationStatus.ACTION_NEEDED)

    def test_side_effects_when_saving_approved_to_rejected(self):
        self.trigger_saving_approved_to_another_state(
            False,
            DomainApplication.ApplicationStatus.REJECTED,
            DomainApplication.RejectionReasons.CONTACTS_OR_ORGANIZATION_LEGITIMACY,
        )

    def test_side_effects_when_saving_approved_to_ineligible(self):
        self.trigger_saving_approved_to_another_state(False, DomainApplication.ApplicationStatus.INELIGIBLE)

    def test_has_correct_filters(self):
        """
        This test verifies that DomainApplicationAdmin has the correct filters set up.

        It retrieves the current list of filters from DomainApplicationAdmin
        and checks that it matches the expected list of filters.
        """
        with less_console_noise():
            request = self.factory.get("/")
            request.user = self.superuser

            # Grab the current list of table filters
            readonly_fields = self.admin.get_list_filter(request)
            expected_fields = (
                "status",
                "organization_type",
<<<<<<< HEAD
                "federal_type",
                DomainApplicationAdmin.ElectionOfficeFilter,
=======
                "rejection_reason",
>>>>>>> ae4d9547
                DomainApplicationAdmin.InvestigatorFilter,
            )

            self.assertEqual(readonly_fields, expected_fields)

    def test_table_sorted_alphabetically(self):
        """
        This test verifies that the DomainApplicationAdmin table is sorted alphabetically
        by the 'requested_domain__name' field.

        It creates a list of DomainApplication instances in a non-alphabetical order,
        then retrieves the queryset from the DomainApplicationAdmin and checks
        that it matches the expected queryset,
        which is sorted alphabetically by the 'requested_domain__name' field.
        """
        with less_console_noise():
            # Creates a list of DomainApplications in scrambled order
            multiple_unalphabetical_domain_objects("application")

            request = self.factory.get("/")
            request.user = self.superuser

            # Get the expected list of alphabetically sorted DomainApplications
            expected_order = DomainApplication.objects.order_by("requested_domain__name")

            # Get the returned queryset
            queryset = self.admin.get_queryset(request)

            # Check the order
            self.assertEqual(
                list(queryset),
                list(expected_order),
            )

    def test_displays_investigator_filter(self):
        """
        This test verifies that the investigator filter in the admin interface for
        the DomainApplication model displays correctly.

        It creates two DomainApplication instances, each with a different investigator.
        It then simulates a staff user logging in and applying the investigator filter
        on the DomainApplication admin page.

        We then test if the page displays the filter we expect, but we do not test
        if we get back the correct response in the table. This is to isolate if
        the filter displays correctly, when the filter isn't filtering correctly.
        """

        with less_console_noise():
            # Create a mock DomainApplication object, with a fake investigator
            application: DomainApplication = generic_domain_object("application", "SomeGuy")
            investigator_user = User.objects.filter(username=application.investigator.username).get()
            investigator_user.is_staff = True
            investigator_user.save()

            p = "userpass"
            self.client.login(username="staffuser", password=p)
            response = self.client.get(
                "/admin/registrar/domainapplication/",
                {
                    "investigator__id__exact": investigator_user.id,
                },
                follow=True,
            )

            # Then, test if the filter actually exists
            self.assertIn("filters", response.context)

            # Assert the content of filters and search_query
            filters = response.context["filters"]

            self.assertEqual(
                filters,
                [
                    {
                        "parameter_name": "investigator",
                        "parameter_value": "SomeGuy first_name:investigator SomeGuy last_name:investigator",
                    },
                ],
            )

    def test_investigator_dropdown_displays_only_staff(self):
        """
        This test verifies that the dropdown for the 'investigator' field in the DomainApplicationAdmin
        interface only displays users who are marked as staff.

        It creates two DomainApplication instances, one with an investigator
        who is a staff user and another with an investigator who is not a staff user.

        It then retrieves the queryset for the 'investigator' dropdown from DomainApplicationAdmin
        and checks that it matches the expected queryset, which only includes staff users.
        """
<<<<<<< HEAD
        with less_console_noise():
            # Create a mock DomainApplication object, with a fake investigator
            application: DomainApplication = generic_domain_object("application", "SomeGuy")
            investigator_user = User.objects.filter(username=application.investigator.username).get()
            investigator_user.is_staff = True
            investigator_user.save()

            # Create a mock DomainApplication object, with a user that is not staff
            application_2: DomainApplication = generic_domain_object("application", "SomeOtherGuy")
            investigator_user_2 = User.objects.filter(username=application_2.investigator.username).get()
            investigator_user_2.is_staff = False
            investigator_user_2.save()

            p = "userpass"
            self.client.login(username="staffuser", password=p)

            request = self.factory.post("/admin/registrar/domainapplication/{}/change/".format(application.pk))

            # Get the actual field from the model's meta information
            investigator_field = DomainApplication._meta.get_field("investigator")

            # We should only be displaying staff users, in alphabetical order
            sorted_fields = ["first_name", "last_name", "email"]
            expected_dropdown = list(User.objects.filter(is_staff=True).order_by(*sorted_fields))

=======

        with less_console_noise():
            # Create a mock DomainApplication object, with a fake investigator
            application: DomainApplication = generic_domain_object("application", "SomeGuy")
            investigator_user = User.objects.filter(username=application.investigator.username).get()
            investigator_user.is_staff = True
            investigator_user.save()

            # Create a mock DomainApplication object, with a user that is not staff
            application_2: DomainApplication = generic_domain_object("application", "SomeOtherGuy")
            investigator_user_2 = User.objects.filter(username=application_2.investigator.username).get()
            investigator_user_2.is_staff = False
            investigator_user_2.save()

            p = "userpass"
            self.client.login(username="staffuser", password=p)

            request = self.factory.post("/admin/registrar/domainapplication/{}/change/".format(application.pk))

            # Get the actual field from the model's meta information
            investigator_field = DomainApplication._meta.get_field("investigator")

            # We should only be displaying staff users, in alphabetical order
            sorted_fields = ["first_name", "last_name", "email"]
            expected_dropdown = list(User.objects.filter(is_staff=True).order_by(*sorted_fields))

>>>>>>> ae4d9547
            # Grab the current dropdown. We do an API call to autocomplete to get this info.
            application_queryset = self.admin.formfield_for_foreignkey(investigator_field, request).queryset
            user_request = self.factory.post(
                "/admin/autocomplete/?app_label=registrar&model_name=domainapplication&field_name=investigator"
            )
            user_admin = MyUserAdmin(User, self.site)
            user_queryset = user_admin.get_search_results(user_request, application_queryset, None)[0]
            current_dropdown = list(user_queryset)

            self.assertEqual(expected_dropdown, current_dropdown)

            # Non staff users should not be in the list
            self.assertNotIn(application_2, current_dropdown)

    def test_investigator_list_is_alphabetically_sorted(self):
        """
        This test verifies that filter list for the 'investigator'
        is displayed alphabetically
        """
        with less_console_noise():
            # Create a mock DomainApplication object, with a fake investigator
            application: DomainApplication = generic_domain_object("application", "SomeGuy")
            investigator_user = User.objects.filter(username=application.investigator.username).get()
            investigator_user.is_staff = True
            investigator_user.save()

            application_2: DomainApplication = generic_domain_object("application", "AGuy")
            investigator_user_2 = User.objects.filter(username=application_2.investigator.username).get()
            investigator_user_2.first_name = "AGuy"
            investigator_user_2.is_staff = True
            investigator_user_2.save()

            application_3: DomainApplication = generic_domain_object("application", "FinalGuy")
            investigator_user_3 = User.objects.filter(username=application_3.investigator.username).get()
            investigator_user_3.first_name = "FinalGuy"
            investigator_user_3.is_staff = True
            investigator_user_3.save()

            p = "userpass"
            self.client.login(username="staffuser", password=p)
            request = RequestFactory().get("/")

            # These names have metadata embedded in them. :investigator implicitly tests if
            # these are actually from the attribute "investigator".
            expected_list = [
                "AGuy AGuy last_name:investigator",
                "FinalGuy FinalGuy last_name:investigator",
                "SomeGuy first_name:investigator SomeGuy last_name:investigator",
            ]

            # Get the actual sorted list of investigators from the lookups method
            actual_list = [item for _, item in self.admin.InvestigatorFilter.lookups(self, request, self.admin)]

            self.assertEqual(expected_list, actual_list)

    def tearDown(self):
        super().tearDown()
        Domain.objects.all().delete()
        DomainInformation.objects.all().delete()
        DomainApplication.objects.all().delete()
        User.objects.all().delete()
        Contact.objects.all().delete()
        Website.objects.all().delete()
        self.mock_client.EMAILS_SENT.clear()


class DomainInvitationAdminTest(TestCase):
    """Tests for the DomainInvitation page"""

    def setUp(self):
        """Create a client object"""
        self.client = Client(HTTP_HOST="localhost:8080")
        self.factory = RequestFactory()
        self.admin = ListHeaderAdmin(model=DomainInvitationAdmin, admin_site=AdminSite())
        self.superuser = create_superuser()

    def tearDown(self):
        """Delete all DomainInvitation objects"""
        DomainInvitation.objects.all().delete()

    def test_get_filters(self):
        """Ensures that our filters are displaying correctly"""
        with less_console_noise():
            # Have to get creative to get past linter
            p = "adminpass"
            self.client.login(username="superuser", password=p)

            response = self.client.get(
                "/admin/registrar/domaininvitation/",
                {},
                follow=True,
            )

            # Assert that the filters are added
            self.assertContains(response, "invited", count=2)
            self.assertContains(response, "Invited", count=2)
            self.assertContains(response, "retrieved", count=2)
            self.assertContains(response, "Retrieved", count=2)

            # Check for the HTML context specificially
            invited_html = '<a href="?status__exact=invited">Invited</a>'
            retrieved_html = '<a href="?status__exact=retrieved">Retrieved</a>'

            self.assertContains(response, invited_html, count=1)
            self.assertContains(response, retrieved_html, count=1)


class TestDomainInformationAdmin(TestCase):
    def setUp(self):
        """Setup environment for a mock admin user"""
        self.site = AdminSite()
        self.factory = RequestFactory()
        self.admin = DomainInformationAdmin(model=DomainInformation, admin_site=self.site)
        self.client = Client(HTTP_HOST="localhost:8080")
        self.superuser = create_superuser()
        self.staffuser = create_user()
        self.mock_data_generator = AuditedAdminMockData()

        self.test_helper = GenericTestHelper(
            factory=self.factory,
            user=self.superuser,
            admin=self.admin,
            url="/admin/registrar/DomainInformation/",
            model=DomainInformation,
        )

        # Create fake DomainInformation objects
        DomainInformation.objects.create(
            creator=self.mock_data_generator.dummy_user("fake", "creator"),
            domain=self.mock_data_generator.dummy_domain("Apple"),
            submitter=self.mock_data_generator.dummy_contact("Zebra", "submitter"),
        )

        DomainInformation.objects.create(
            creator=self.mock_data_generator.dummy_user("fake", "creator"),
            domain=self.mock_data_generator.dummy_domain("Zebra"),
            submitter=self.mock_data_generator.dummy_contact("Apple", "submitter"),
        )

        DomainInformation.objects.create(
            creator=self.mock_data_generator.dummy_user("fake", "creator"),
            domain=self.mock_data_generator.dummy_domain("Circus"),
            submitter=self.mock_data_generator.dummy_contact("Xylophone", "submitter"),
        )

        DomainInformation.objects.create(
            creator=self.mock_data_generator.dummy_user("fake", "creator"),
            domain=self.mock_data_generator.dummy_domain("Xylophone"),
            submitter=self.mock_data_generator.dummy_contact("Circus", "submitter"),
        )

    def tearDown(self):
        """Delete all Users, Domains, and UserDomainRoles"""
        DomainInformation.objects.all().delete()
        DomainApplication.objects.all().delete()
        Domain.objects.all().delete()
        Contact.objects.all().delete()
        User.objects.all().delete()

    def test_readonly_fields_for_analyst(self):
<<<<<<< HEAD
        """Ensures that analysts have their permissions setup correctly"""
        with less_console_noise():
=======
        with less_console_noise():
            """Ensures that analysts have their permissions setup correctly"""
>>>>>>> ae4d9547
            request = self.factory.get("/")
            request.user = self.staffuser

            readonly_fields = self.admin.get_readonly_fields(request)

            expected_fields = [
                "creator",
                "type_of_work",
                "more_organization_information",
                "domain",
                "domain_application",
                "submitter",
                "no_other_contacts_rationale",
                "anything_else",
                "is_policy_acknowledged",
            ]

            self.assertEqual(readonly_fields, expected_fields)

    def test_domain_sortable(self):
        """Tests if DomainInformation sorts by domain correctly"""
        with less_console_noise():
            p = "adminpass"
            self.client.login(username="superuser", password=p)

            # Assert that our sort works correctly
            self.test_helper.assert_table_sorted("1", ("domain__name",))

            # Assert that sorting in reverse works correctly
            self.test_helper.assert_table_sorted("-1", ("-domain__name",))

    def test_submitter_sortable(self):
        """Tests if DomainInformation sorts by submitter correctly"""
        with less_console_noise():
            p = "adminpass"
            self.client.login(username="superuser", password=p)

            # Assert that our sort works correctly
            self.test_helper.assert_table_sorted(
                "4",
                ("submitter__first_name", "submitter__last_name"),
            )

            # Assert that sorting in reverse works correctly
            self.test_helper.assert_table_sorted("-4", ("-submitter__first_name", "-submitter__last_name"))


class UserDomainRoleAdminTest(TestCase):
    def setUp(self):
        """Setup environment for a mock admin user"""
        self.site = AdminSite()
        self.factory = RequestFactory()
        self.admin = UserDomainRoleAdmin(model=UserDomainRole, admin_site=self.site)
        self.client = Client(HTTP_HOST="localhost:8080")
        self.superuser = create_superuser()
        self.test_helper = GenericTestHelper(
            factory=self.factory,
            user=self.superuser,
            admin=self.admin,
            url="/admin/registrar/UserDomainRole/",
            model=UserDomainRole,
        )

    def tearDown(self):
        """Delete all Users, Domains, and UserDomainRoles"""
        User.objects.all().delete()
        Domain.objects.all().delete()
        UserDomainRole.objects.all().delete()

    def test_domain_sortable(self):
        """Tests if the UserDomainrole sorts by domain correctly"""
        with less_console_noise():
            p = "adminpass"
            self.client.login(username="superuser", password=p)

            fake_user = User.objects.create(
                username="dummyuser", first_name="Stewart", last_name="Jones", email="AntarcticPolarBears@example.com"
            )

            # Create a list of UserDomainRoles that are in random order
            mocks_to_create = ["jkl.gov", "ghi.gov", "abc.gov", "def.gov"]
            for name in mocks_to_create:
                fake_domain = Domain.objects.create(name=name)
                UserDomainRole.objects.create(user=fake_user, domain=fake_domain, role="manager")

            # Assert that our sort works correctly
            self.test_helper.assert_table_sorted("2", ("domain__name",))

            # Assert that sorting in reverse works correctly
            self.test_helper.assert_table_sorted("-2", ("-domain__name",))

    def test_user_sortable(self):
        """Tests if the UserDomainrole sorts by user correctly"""
        with less_console_noise():
            p = "adminpass"
            self.client.login(username="superuser", password=p)

            mock_data_generator = AuditedAdminMockData()

            fake_domain = Domain.objects.create(name="igorville.gov")
            # Create a list of UserDomainRoles that are in random order
            mocks_to_create = ["jkl", "ghi", "abc", "def"]
            for name in mocks_to_create:
                # Creates a fake "User" object
                fake_user = mock_data_generator.dummy_user(name, "user")
                UserDomainRole.objects.create(user=fake_user, domain=fake_domain, role="manager")

            # Assert that our sort works correctly
            self.test_helper.assert_table_sorted("1", ("user__first_name", "user__last_name"))

            # Assert that sorting in reverse works correctly
            self.test_helper.assert_table_sorted("-1", ("-user__first_name", "-user__last_name"))

    def test_email_not_in_search(self):
        """Tests the search bar in Django Admin for UserDomainRoleAdmin.
        Should return no results for an invalid email."""
        with less_console_noise():
            # Have to get creative to get past linter
            p = "adminpass"
            self.client.login(username="superuser", password=p)

            fake_user = User.objects.create(
                username="dummyuser", first_name="Stewart", last_name="Jones", email="AntarcticPolarBears@example.com"
            )
            fake_domain = Domain.objects.create(name="test123")
            UserDomainRole.objects.create(user=fake_user, domain=fake_domain, role="manager")
            # Make the request using the Client class
            # which handles CSRF
            # Follow=True handles the redirect
            response = self.client.get(
                "/admin/registrar/userdomainrole/",
                {
                    "q": "testmail@igorville.com",
                },
                follow=True,
            )

            # Assert that the query is added to the extra_context
            self.assertIn("search_query", response.context)
            # Assert the content of filters and search_query
            search_query = response.context["search_query"]
            self.assertEqual(search_query, "testmail@igorville.com")

            # We only need to check for the end of the HTML string
            self.assertNotContains(response, "Stewart Jones AntarcticPolarBears@example.com</a></th>")

    def test_email_in_search(self):
        """Tests the search bar in Django Admin for UserDomainRoleAdmin.
        Should return results for an valid email."""
        with less_console_noise():
            # Have to get creative to get past linter
            p = "adminpass"
            self.client.login(username="superuser", password=p)

            fake_user = User.objects.create(
                username="dummyuser", first_name="Joe", last_name="Jones", email="AntarcticPolarBears@example.com"
            )
            fake_domain = Domain.objects.create(name="fake")
            UserDomainRole.objects.create(user=fake_user, domain=fake_domain, role="manager")
            # Make the request using the Client class
            # which handles CSRF
            # Follow=True handles the redirect
            response = self.client.get(
                "/admin/registrar/userdomainrole/",
                {
                    "q": "AntarcticPolarBears@example.com",
                },
                follow=True,
            )

            # Assert that the query is added to the extra_context
            self.assertIn("search_query", response.context)

            search_query = response.context["search_query"]
            self.assertEqual(search_query, "AntarcticPolarBears@example.com")

            # We only need to check for the end of the HTML string
            self.assertContains(response, "Joe Jones AntarcticPolarBears@example.com</a></th>", count=1)


class ListHeaderAdminTest(TestCase):
    def setUp(self):
        self.site = AdminSite()
        self.factory = RequestFactory()
        self.admin = ListHeaderAdmin(model=DomainApplication, admin_site=None)
        self.client = Client(HTTP_HOST="localhost:8080")
        self.superuser = create_superuser()

    def test_changelist_view(self):
        with less_console_noise():
            # Have to get creative to get past linter
            p = "adminpass"
            self.client.login(username="superuser", password=p)
            # Mock a user
            user = mock_user()
            # Make the request using the Client class
            # which handles CSRF
            # Follow=True handles the redirect
            response = self.client.get(
                "/admin/registrar/domainapplication/",
                {
                    "status__exact": "started",
                    "investigator__id__exact": user.id,
                    "q": "Hello",
                },
                follow=True,
            )
            # Assert that the filters and search_query are added to the extra_context
            self.assertIn("filters", response.context)
            self.assertIn("search_query", response.context)
            # Assert the content of filters and search_query
            filters = response.context["filters"]
            search_query = response.context["search_query"]
            self.assertEqual(search_query, "Hello")
            self.assertEqual(
                filters,
                [
                    {"parameter_name": "status", "parameter_value": "started"},
                    {
                        "parameter_name": "investigator",
                        "parameter_value": user.first_name + " " + user.last_name,
                    },
                ],
            )

    def test_get_filters(self):
        with less_console_noise():
            # Create a mock request object
            request = self.factory.get("/admin/yourmodel/")
            # Set the GET parameters for testing
            request.GET = {
                "status": "started",
                "investigator": "Jeff Lebowski",
                "q": "search_value",
            }
            # Call the get_filters method
            filters = self.admin.get_filters(request)
            # Assert the filters extracted from the request GET
            self.assertEqual(
                filters,
                [
                    {"parameter_name": "status", "parameter_value": "started"},
                    {"parameter_name": "investigator", "parameter_value": "Jeff Lebowski"},
                ],
            )

    def tearDown(self):
        # delete any applications too
        DomainInformation.objects.all().delete()
        DomainApplication.objects.all().delete()
        User.objects.all().delete()


class MyUserAdminTest(TestCase):
    def setUp(self):
        admin_site = AdminSite()
        self.admin = MyUserAdmin(model=get_user_model(), admin_site=admin_site)

    def test_list_display_without_username(self):
        with less_console_noise():
            request = self.client.request().wsgi_request
            request.user = create_user()

            list_display = self.admin.get_list_display(request)
            expected_list_display = [
                "email",
                "first_name",
                "last_name",
                "group",
                "status",
            ]

            self.assertEqual(list_display, expected_list_display)
            self.assertNotIn("username", list_display)

    def test_get_fieldsets_superuser(self):
        with less_console_noise():
            request = self.client.request().wsgi_request
            request.user = create_superuser()
            fieldsets = self.admin.get_fieldsets(request)
            expected_fieldsets = super(MyUserAdmin, self.admin).get_fieldsets(request)
            self.assertEqual(fieldsets, expected_fieldsets)

    def test_get_fieldsets_cisa_analyst(self):
        with less_console_noise():
            request = self.client.request().wsgi_request
            request.user = create_user()
            fieldsets = self.admin.get_fieldsets(request)
            expected_fieldsets = (
                (None, {"fields": ("password", "status")}),
                ("Personal Info", {"fields": ("first_name", "last_name", "email")}),
                ("Permissions", {"fields": ("is_active", "groups")}),
                ("Important dates", {"fields": ("last_login", "date_joined")}),
            )
            self.assertEqual(fieldsets, expected_fieldsets)

    def tearDown(self):
        User.objects.all().delete()


class AuditedAdminTest(TestCase):
    def setUp(self):
        self.site = AdminSite()
        self.factory = RequestFactory()
        self.client = Client(HTTP_HOST="localhost:8080")

    def order_by_desired_field_helper(self, obj_to_sort: AuditedAdmin, request, field_name, *obj_names):
        with less_console_noise():
            formatted_sort_fields = []
            for obj in obj_names:
                formatted_sort_fields.append("{}__{}".format(field_name, obj))

            ordered_list = list(
                obj_to_sort.get_queryset(request).order_by(*formatted_sort_fields).values_list(*formatted_sort_fields)
            )

            return ordered_list

    def test_alphabetically_sorted_domain_application_investigator(self):
        """Tests if the investigator field is alphabetically sorted by mimicking
        the call event flow"""
        # Creates multiple domain applications - review status does not matter
        applications = multiple_unalphabetical_domain_objects("application")

        # Create a mock request
        application_request = self.factory.post(
            "/admin/registrar/domainapplication/{}/change/".format(applications[0].pk)
        )

        # Get the formfield data from the application page
        application_admin = AuditedAdmin(DomainApplication, self.site)
        field = DomainApplication.investigator.field
        application_queryset = application_admin.formfield_for_foreignkey(field, application_request).queryset

        request = self.factory.post(
            "/admin/autocomplete/?app_label=registrar&model_name=domainapplication&field_name=investigator"
        )

        sorted_fields = ["first_name", "last_name", "email"]
        desired_sort_order = list(User.objects.filter(is_staff=True).order_by(*sorted_fields))

        # Grab the data returned from get search results
        admin = MyUserAdmin(User, self.site)
        search_queryset = admin.get_search_results(request, application_queryset, None)[0]
        current_sort_order = list(search_queryset)

        self.assertEqual(
            desired_sort_order,
            current_sort_order,
            "Investigator is not ordered alphabetically",
        )

    # This test case should be refactored in general, as it is too overly specific and engineered
    def test_alphabetically_sorted_fk_fields_domain_application(self):
        with less_console_noise():
            tested_fields = [
                DomainApplication.authorizing_official.field,
                DomainApplication.submitter.field,
                # DomainApplication.investigator.field,
                DomainApplication.creator.field,
                DomainApplication.requested_domain.field,
            ]

            # Creates multiple domain applications - review status does not matter
            applications = multiple_unalphabetical_domain_objects("application")

            # Create a mock request
            request = self.factory.post("/admin/registrar/domainapplication/{}/change/".format(applications[0].pk))

            model_admin = AuditedAdmin(DomainApplication, self.site)

            sorted_fields = []
            # Typically we wouldn't want two nested for fields,
            # but both fields are of a fixed length.
            # For test case purposes, this should be performant.
            for field in tested_fields:
                with self.subTest(field=field):
                    isNamefield: bool = field == DomainApplication.requested_domain.field
                    if isNamefield:
                        sorted_fields = ["name"]
<<<<<<< HEAD
=======
                    else:
                        sorted_fields = ["first_name", "last_name"]
                    # We want both of these to be lists, as it is richer test wise.

                desired_order = self.order_by_desired_field_helper(model_admin, request, field.name, *sorted_fields)
                current_sort_order = list(model_admin.formfield_for_foreignkey(field, request).queryset)

                # Conforms to the same object structure as desired_order
                current_sort_order_coerced_type = []

                # This is necessary as .queryset and get_queryset
                # return lists of different types/structures.
                # We need to parse this data and coerce them into the same type.
                for contact in current_sort_order:
                    if not isNamefield:
                        first = contact.first_name
                        last = contact.last_name
>>>>>>> ae4d9547
                    else:
                        sorted_fields = ["first_name", "last_name"]
                    # We want both of these to be lists, as it is richer test wise.

                    desired_order = self.order_by_desired_field_helper(model_admin, request, field.name, *sorted_fields)
                    current_sort_order = list(model_admin.formfield_for_foreignkey(field, request).queryset)

                    # Conforms to the same object structure as desired_order
                    current_sort_order_coerced_type = []

                    # This is necessary as .queryset and get_queryset
                    # return lists of different types/structures.
                    # We need to parse this data and coerce them into the same type.
                    for contact in current_sort_order:
                        if not isNamefield:
                            first = contact.first_name
                            last = contact.last_name
                        else:
                            first = contact.name
                            last = None

                        name_tuple = self.coerced_fk_field_helper(first, last, field.name, ":")
                        if name_tuple is not None:
                            current_sort_order_coerced_type.append(name_tuple)

                    self.assertEqual(
                        desired_order,
                        current_sort_order_coerced_type,
                        "{} is not ordered alphabetically".format(field.name),
                    )

    def test_alphabetically_sorted_fk_fields_domain_information(self):
        with less_console_noise():
            tested_fields = [
                DomainInformation.authorizing_official.field,
                DomainInformation.submitter.field,
                # DomainInformation.creator.field,
                (DomainInformation.domain.field, ["name"]),
                (DomainInformation.domain_application.field, ["requested_domain__name"]),
            ]
            # Creates multiple domain applications - review status does not matter
            applications = multiple_unalphabetical_domain_objects("information")

            # Create a mock request
            request = self.factory.post("/admin/registrar/domaininformation/{}/change/".format(applications[0].pk))

            model_admin = AuditedAdmin(DomainInformation, self.site)

            sorted_fields = []
            # Typically we wouldn't want two nested for fields,
            # but both fields are of a fixed length.
            # For test case purposes, this should be performant.
            for field in tested_fields:
                isOtherOrderfield: bool = isinstance(field, tuple)
                field_obj = None
                if isOtherOrderfield:
                    sorted_fields = field[1]
                    field_obj = field[0]
                else:
                    sorted_fields = ["first_name", "last_name"]
                    field_obj = field
                # We want both of these to be lists, as it is richer test wise.
                desired_order = self.order_by_desired_field_helper(model_admin, request, field_obj.name, *sorted_fields)
                current_sort_order = list(model_admin.formfield_for_foreignkey(field_obj, request).queryset)

                # Conforms to the same object structure as desired_order
                current_sort_order_coerced_type = []

                # This is necessary as .queryset and get_queryset
                # return lists of different types/structures.
                # We need to parse this data and coerce them into the same type.
                for obj in current_sort_order:
                    last = None
                    if not isOtherOrderfield:
                        first = obj.first_name
                        last = obj.last_name
                    elif field_obj == DomainInformation.domain.field:
                        first = obj.name
                    elif field_obj == DomainInformation.domain_application.field:
                        first = obj.requested_domain.name

                    name_tuple = self.coerced_fk_field_helper(first, last, field_obj.name, ":")
                    if name_tuple is not None:
                        current_sort_order_coerced_type.append(name_tuple)

                self.assertEqual(
                    desired_order,
                    current_sort_order_coerced_type,
                    "{} is not ordered alphabetically".format(field_obj.name),
                )

    def test_alphabetically_sorted_fk_fields_domain_invitation(self):
        with less_console_noise():
            tested_fields = [DomainInvitation.domain.field]

            # Creates multiple domain applications - review status does not matter
            applications = multiple_unalphabetical_domain_objects("invitation")

            # Create a mock request
            request = self.factory.post("/admin/registrar/domaininvitation/{}/change/".format(applications[0].pk))

            model_admin = AuditedAdmin(DomainInvitation, self.site)

            sorted_fields = []
            # Typically we wouldn't want two nested for fields,
            # but both fields are of a fixed length.
            # For test case purposes, this should be performant.
            for field in tested_fields:
                sorted_fields = ["name"]
                # We want both of these to be lists, as it is richer test wise.

                desired_order = self.order_by_desired_field_helper(model_admin, request, field.name, *sorted_fields)
                current_sort_order = list(model_admin.formfield_for_foreignkey(field, request).queryset)

                # Conforms to the same object structure as desired_order
                current_sort_order_coerced_type = []

                # This is necessary as .queryset and get_queryset
                # return lists of different types/structures.
                # We need to parse this data and coerce them into the same type.
                for contact in current_sort_order:
                    first = contact.name
                    last = None

                    name_tuple = self.coerced_fk_field_helper(first, last, field.name, ":")
                    if name_tuple is not None:
                        current_sort_order_coerced_type.append(name_tuple)

                self.assertEqual(
                    desired_order,
                    current_sort_order_coerced_type,
                    "{} is not ordered alphabetically".format(field.name),
                )

    def coerced_fk_field_helper(self, first_name, last_name, field_name, queryset_shorthand):
        """Handles edge cases for test cases"""
        if first_name is None:
            raise ValueError("Invalid value for first_name, must be defined")

        returned_tuple = (first_name, last_name)
        # Handles edge case for names - structured strangely
        if last_name is None:
            return (first_name,)

        if first_name.split(queryset_shorthand)[1] == field_name:
            return returned_tuple
        else:
            return None

    def tearDown(self):
        DomainInformation.objects.all().delete()
        DomainApplication.objects.all().delete()
        DomainInvitation.objects.all().delete()


class DomainSessionVariableTest(TestCase):
    """Test cases for session variables in Django Admin"""

    def setUp(self):
        self.factory = RequestFactory()
        self.admin = DomainAdmin(Domain, None)
        self.client = Client(HTTP_HOST="localhost:8080")

    def test_session_vars_set_correctly(self):
        """Checks if session variables are being set correctly"""

        with less_console_noise():
            p = "adminpass"
            self.client.login(username="superuser", password=p)

            dummy_domain_information = generic_domain_object("information", "session")
            request = self.get_factory_post_edit_domain(dummy_domain_information.domain.pk)
            self.populate_session_values(request, dummy_domain_information.domain)
            self.assertEqual(request.session["analyst_action"], "edit")
            self.assertEqual(
                request.session["analyst_action_location"],
                dummy_domain_information.domain.pk,
            )

    def test_session_vars_set_correctly_hardcoded_domain(self):
        """Checks if session variables are being set correctly"""

        with less_console_noise():
            p = "adminpass"
            self.client.login(username="superuser", password=p)

            dummy_domain_information: Domain = generic_domain_object("information", "session")
            dummy_domain_information.domain.pk = 1

            request = self.get_factory_post_edit_domain(dummy_domain_information.domain.pk)
            self.populate_session_values(request, dummy_domain_information.domain)
            self.assertEqual(request.session["analyst_action"], "edit")
            self.assertEqual(request.session["analyst_action_location"], 1)

    def test_session_variables_reset_correctly(self):
        """Checks if incorrect session variables get overridden"""

        with less_console_noise():
            p = "adminpass"
            self.client.login(username="superuser", password=p)

            dummy_domain_information = generic_domain_object("information", "session")
            request = self.get_factory_post_edit_domain(dummy_domain_information.domain.pk)

            self.populate_session_values(request, dummy_domain_information.domain, preload_bad_data=True)

            self.assertEqual(request.session["analyst_action"], "edit")
            self.assertEqual(
                request.session["analyst_action_location"],
                dummy_domain_information.domain.pk,
            )

    def test_session_variables_retain_information(self):
        """Checks to see if session variables retain old information"""

        with less_console_noise():
            p = "adminpass"
            self.client.login(username="superuser", password=p)

            dummy_domain_information_list = multiple_unalphabetical_domain_objects("information")
            for item in dummy_domain_information_list:
                request = self.get_factory_post_edit_domain(item.domain.pk)
                self.populate_session_values(request, item.domain)

                self.assertEqual(request.session["analyst_action"], "edit")
                self.assertEqual(request.session["analyst_action_location"], item.domain.pk)

    def test_session_variables_concurrent_requests(self):
        """Simulates two requests at once"""

        with less_console_noise():
            p = "adminpass"
            self.client.login(username="superuser", password=p)

            info_first = generic_domain_object("information", "session")
            info_second = generic_domain_object("information", "session2")

            request_first = self.get_factory_post_edit_domain(info_first.domain.pk)
            request_second = self.get_factory_post_edit_domain(info_second.domain.pk)

            self.populate_session_values(request_first, info_first.domain, True)
            self.populate_session_values(request_second, info_second.domain, True)

            # Check if anything got nulled out
            self.assertNotEqual(request_first.session["analyst_action"], None)
            self.assertNotEqual(request_second.session["analyst_action"], None)
            self.assertNotEqual(request_first.session["analyst_action_location"], None)
            self.assertNotEqual(request_second.session["analyst_action_location"], None)

            # Check if they are both the same action 'type'
            self.assertEqual(request_first.session["analyst_action"], "edit")
            self.assertEqual(request_second.session["analyst_action"], "edit")

            # Check their locations, and ensure they aren't the same across both
            self.assertNotEqual(
                request_first.session["analyst_action_location"],
                request_second.session["analyst_action_location"],
            )

    def populate_session_values(self, request, domain_object, preload_bad_data=False):
        """Boilerplate for creating mock sessions"""
        request.user = self.client
        request.session = SessionStore()
        request.session.create()
        if preload_bad_data:
            request.session["analyst_action"] = "invalid"
            request.session["analyst_action_location"] = "bad location"
        self.admin.response_change(request, domain_object)

    def get_factory_post_edit_domain(self, primary_key):
        """Posts to registrar domain change
        with the edit domain button 'clicked',
        then returns the factory object"""
        return self.factory.post(
            reverse("admin:registrar_domain_change", args=(primary_key,)),
            {"_edit_domain": "true"},
            follow=True,
        )


class ContactAdminTest(TestCase):
    def setUp(self):
        self.site = AdminSite()
        self.factory = RequestFactory()
        self.client = Client(HTTP_HOST="localhost:8080")
        self.admin = ContactAdmin(model=get_user_model(), admin_site=None)
        self.superuser = create_superuser()
        self.staffuser = create_user()

    def test_readonly_when_restricted_staffuser(self):
        with less_console_noise():
            request = self.factory.get("/")
            request.user = self.staffuser

            readonly_fields = self.admin.get_readonly_fields(request)

            expected_fields = [
                "user",
            ]

            self.assertEqual(readonly_fields, expected_fields)

    def test_readonly_when_restricted_superuser(self):
        with less_console_noise():
            request = self.factory.get("/")
            request.user = self.superuser

            readonly_fields = self.admin.get_readonly_fields(request)

            expected_fields = []

            self.assertEqual(readonly_fields, expected_fields)

    def test_change_view_for_joined_contact_five_or_less(self):
        """Create a contact, join it to 4 domain requests. The 5th join will be a user.
        Assert that the warning on the contact form lists 5 joins."""
        with less_console_noise():
            self.client.force_login(self.superuser)

<<<<<<< HEAD
            # Create an instance of the model
            contact, _ = Contact.objects.get_or_create(user=self.staffuser)

=======
        with less_console_noise():
            self.client.force_login(self.superuser)

            # Create an instance of the model
            contact, _ = Contact.objects.get_or_create(user=self.staffuser)

>>>>>>> ae4d9547
            # join it to 4 domain requests. The 5th join will be a user.
            application1 = completed_application(submitter=contact, name="city1.gov")
            application2 = completed_application(submitter=contact, name="city2.gov")
            application3 = completed_application(submitter=contact, name="city3.gov")
            application4 = completed_application(submitter=contact, name="city4.gov")

            with patch("django.contrib.messages.warning") as mock_warning:
                # Use the test client to simulate the request
                response = self.client.get(reverse("admin:registrar_contact_change", args=[contact.pk]))

                # Assert that the error message was called with the correct argument
                # Note: The 5th join will be a user.
                mock_warning.assert_called_once_with(
                    response.wsgi_request,
                    "<ul class='messagelist_content-list--unstyled'>"
                    "<li>Joined to DomainApplication: <a href='/admin/registrar/"
                    f"domainapplication/{application1.pk}/change/'>city1.gov</a></li>"
                    "<li>Joined to DomainApplication: <a href='/admin/registrar/"
                    f"domainapplication/{application2.pk}/change/'>city2.gov</a></li>"
                    "<li>Joined to DomainApplication: <a href='/admin/registrar/"
                    f"domainapplication/{application3.pk}/change/'>city3.gov</a></li>"
                    "<li>Joined to DomainApplication: <a href='/admin/registrar/"
                    f"domainapplication/{application4.pk}/change/'>city4.gov</a></li>"
                    "<li>Joined to User: <a href='/admin/registrar/"
                    f"user/{self.staffuser.pk}/change/'>staff@example.com</a></li>"
                    "</ul>",
                )

    def test_change_view_for_joined_contact_five_or_more(self):
        """Create a contact, join it to 5 domain requests. The 6th join will be a user.
        Assert that the warning on the contact form lists 5 joins and a '1 more' ellispsis."""
        with less_console_noise():
            self.client.force_login(self.superuser)
            # Create an instance of the model
            # join it to 5 domain requests. The 6th join will be a user.
            contact, _ = Contact.objects.get_or_create(user=self.staffuser)
            application1 = completed_application(submitter=contact, name="city1.gov")
            application2 = completed_application(submitter=contact, name="city2.gov")
            application3 = completed_application(submitter=contact, name="city3.gov")
            application4 = completed_application(submitter=contact, name="city4.gov")
            application5 = completed_application(submitter=contact, name="city5.gov")
            with patch("django.contrib.messages.warning") as mock_warning:
                # Use the test client to simulate the request
                response = self.client.get(reverse("admin:registrar_contact_change", args=[contact.pk]))
                logger.debug(mock_warning)
                # Assert that the error message was called with the correct argument
                # Note: The 6th join will be a user.
                mock_warning.assert_called_once_with(
                    response.wsgi_request,
                    "<ul class='messagelist_content-list--unstyled'>"
                    "<li>Joined to DomainApplication: <a href='/admin/registrar/"
                    f"domainapplication/{application1.pk}/change/'>city1.gov</a></li>"
                    "<li>Joined to DomainApplication: <a href='/admin/registrar/"
                    f"domainapplication/{application2.pk}/change/'>city2.gov</a></li>"
                    "<li>Joined to DomainApplication: <a href='/admin/registrar/"
                    f"domainapplication/{application3.pk}/change/'>city3.gov</a></li>"
                    "<li>Joined to DomainApplication: <a href='/admin/registrar/"
                    f"domainapplication/{application4.pk}/change/'>city4.gov</a></li>"
                    "<li>Joined to DomainApplication: <a href='/admin/registrar/"
                    f"domainapplication/{application5.pk}/change/'>city5.gov</a></li>"
                    "</ul>"
                    "<p class='font-sans-3xs'>And 1 more...</p>",
                )

    def tearDown(self):
        DomainApplication.objects.all().delete()
        Contact.objects.all().delete()
        User.objects.all().delete()


class VerifiedByStaffAdminTestCase(TestCase):
    def setUp(self):
        self.superuser = create_superuser()
        self.factory = RequestFactory()

    def test_save_model_sets_user_field(self):
        with less_console_noise():
            self.client.force_login(self.superuser)

            # Create an instance of the admin class
            admin_instance = VerifiedByStaffAdmin(model=VerifiedByStaff, admin_site=None)

            # Create a VerifiedByStaff instance
            vip_instance = VerifiedByStaff(email="test@example.com", notes="Test Notes")

            # Create a request object
            request = self.factory.post("/admin/yourapp/VerifiedByStaff/add/")
            request.user = self.superuser

            # Call the save_model method
            admin_instance.save_model(request, vip_instance, None, None)

            # Check that the user field is set to the request.user
            self.assertEqual(vip_instance.requestor, self.superuser)<|MERGE_RESOLUTION|>--- conflicted
+++ resolved
@@ -532,11 +532,7 @@
 
             # Assert that our sort works correctly
             self.test_helper.assert_table_sorted(
-<<<<<<< HEAD
                 "11",
-=======
-                "5",
->>>>>>> ae4d9547
                 (
                     "submitter__first_name",
                     "submitter__last_name",
@@ -545,11 +541,7 @@
 
             # Assert that sorting in reverse works correctly
             self.test_helper.assert_table_sorted(
-<<<<<<< HEAD
                 "-11",
-=======
-                "-5",
->>>>>>> ae4d9547
                 (
                     "-submitter__first_name",
                     "-submitter__last_name",
@@ -594,25 +586,15 @@
             self.client.force_login(self.superuser)
             completed_application()
             response = self.client.get("/admin/registrar/domainapplication/")
-<<<<<<< HEAD
             # There are 4 template references to Federal (4) plus two references in the table
             # for our actual application
             self.assertContains(response, "Federal", count=6)
-=======
-            # There are 3 template references to Federal (3) plus one reference in the table
-            # for our actual application
-            self.assertContains(response, "Federal", count=4)
->>>>>>> ae4d9547
             # This may be a bit more robust
             self.assertContains(response, '<td class="field-organization_type">Federal</td>', count=1)
             # Now let's make sure the long description does not exist
             self.assertNotContains(response, "Federal: an agency of the U.S. government")
 
-<<<<<<< HEAD
-    def transition_state_and_send_email(self, application, status):
-=======
     def transition_state_and_send_email(self, application, status, rejection_reason=None):
->>>>>>> ae4d9547
         """Helper method for the email test cases."""
 
         with boto3_mocking.clients.handler_for("sesv2", self.mock_client):
@@ -780,25 +762,6 @@
             # Ensure there is no user with this email
             EMAIL = "mayor@igorville.gov"
             User.objects.filter(email=EMAIL).delete()
-<<<<<<< HEAD
-
-            # Create a sample application
-            application = completed_application(status=DomainApplication.ApplicationStatus.IN_REVIEW)
-
-            # Test Submitted Status
-            self.transition_state_and_send_email(application, DomainApplication.ApplicationStatus.APPROVED)
-            self.assert_email_is_accurate("Congratulations! Your .gov domain request has been approved.", 0, EMAIL)
-            self.assertEqual(len(self.mock_client.EMAILS_SENT), 1)
-
-            # Test Withdrawn Status
-            self.transition_state_and_send_email(application, DomainApplication.ApplicationStatus.REJECTED)
-            self.assert_email_is_accurate("Your .gov domain request has been rejected.", 1, EMAIL)
-            self.assertEqual(len(self.mock_client.EMAILS_SENT), 2)
-
-            # Test Submitted Status Again (No new email should be sent)
-            self.transition_state_and_send_email(application, DomainApplication.ApplicationStatus.APPROVED)
-            self.assertEqual(len(self.mock_client.EMAILS_SENT), 3)
-=======
 
             # Create a sample application
             application = completed_application(status=DomainApplication.ApplicationStatus.IN_REVIEW)
@@ -829,7 +792,6 @@
             # Ensure there is no user with this email
             EMAIL = "mayor@igorville.gov"
             User.objects.filter(email=EMAIL).delete()
->>>>>>> ae4d9547
 
             # Create a sample application
             application = completed_application(status=DomainApplication.ApplicationStatus.IN_REVIEW)
@@ -847,29 +809,6 @@
             )
             self.assertEqual(len(self.mock_client.EMAILS_SENT), 1)
 
-<<<<<<< HEAD
-        with less_console_noise():
-            # Ensure there is no user with this email
-            EMAIL = "mayor@igorville.gov"
-            User.objects.filter(email=EMAIL).delete()
-
-            # Create a sample application
-            application = completed_application(status=DomainApplication.ApplicationStatus.IN_REVIEW)
-
-            # Test Submitted Status
-            self.transition_state_and_send_email(application, DomainApplication.ApplicationStatus.REJECTED)
-            self.assert_email_is_accurate("Your .gov domain request has been rejected.", 0, EMAIL)
-            self.assertEqual(len(self.mock_client.EMAILS_SENT), 1)
-
-            # Test Withdrawn Status
-            self.transition_state_and_send_email(application, DomainApplication.ApplicationStatus.APPROVED)
-            self.assert_email_is_accurate("Congratulations! Your .gov domain request has been approved.", 1, EMAIL)
-            self.assertEqual(len(self.mock_client.EMAILS_SENT), 2)
-
-            # Test Submitted Status Again (No new email should be sent)
-            self.transition_state_and_send_email(application, DomainApplication.ApplicationStatus.REJECTED)
-            self.assertEqual(len(self.mock_client.EMAILS_SENT), 3)
-=======
             # Approve
             self.transition_state_and_send_email(application, DomainApplication.ApplicationStatus.APPROVED)
             self.assert_email_is_accurate("Congratulations! Your .gov domain request has been approved.", 1, EMAIL)
@@ -1101,7 +1040,6 @@
 
             application.refresh_from_db()
             self.assertEqual(application.status, DomainApplication.ApplicationStatus.REJECTED)
->>>>>>> ae4d9547
 
     def test_save_model_sends_withdrawn_email(self):
         """When transitioning to withdrawn on a domain request,
@@ -1132,13 +1070,8 @@
             self.assertEqual(len(self.mock_client.EMAILS_SENT), 3)
 
     def test_save_model_sets_approved_domain(self):
-<<<<<<< HEAD
         with less_console_noise():
             # make sure there is no user with this email
-=======
-        # make sure there is no user with this email
-        with less_console_noise():
->>>>>>> ae4d9547
             EMAIL = "mayor@igorville.gov"
             User.objects.filter(email=EMAIL).delete()
 
@@ -1149,17 +1082,11 @@
             request = self.factory.post("/admin/registrar/domainapplication/{}/change/".format(application.pk))
 
             with boto3_mocking.clients.handler_for("sesv2", self.mock_client):
-<<<<<<< HEAD
                 # Modify the application's property
                 application.status = DomainApplication.ApplicationStatus.APPROVED
-=======
-                with less_console_noise():
-                    # Modify the application's property
-                    application.status = DomainApplication.ApplicationStatus.APPROVED
->>>>>>> ae4d9547
-
-                    # Use the model admin's save_model method
-                    self.admin.save_model(request, application, form=None, change=True)
+
+                # Use the model admin's save_model method
+                self.admin.save_model(request, application, form=None, change=True)
 
             # Test that approved domain exists and equals requested domain
             self.assertEqual(application.requested_domain.name, application.approved_domain.name)
@@ -1203,10 +1130,7 @@
                 "created_at",
                 "updated_at",
                 "status",
-<<<<<<< HEAD
-=======
                 "rejection_reason",
->>>>>>> ae4d9547
                 "creator",
                 "investigator",
                 "organization_type",
@@ -1320,6 +1244,87 @@
                     "Cannot edit an application with a restricted creator.",
                 )
 
+            self.assertEqual(readonly_fields, expected_fields)
+
+    def test_readonly_fields_for_analyst(self):
+        with less_console_noise():
+            request = self.factory.get("/")  # Use the correct method and path
+            request.user = self.staffuser
+
+            readonly_fields = self.admin.get_readonly_fields(request)
+
+            expected_fields = [
+                "creator",
+                "about_your_organization",
+                "requested_domain",
+                "approved_domain",
+                "alternative_domains",
+                "purpose",
+                "submitter",
+                "no_other_contacts_rationale",
+                "anything_else",
+                "is_policy_acknowledged",
+            ]
+
+            self.assertEqual(readonly_fields, expected_fields)
+
+    def test_readonly_fields_for_superuser(self):
+        with less_console_noise():
+            request = self.factory.get("/")  # Use the correct method and path
+            request.user = self.superuser
+
+            readonly_fields = self.admin.get_readonly_fields(request)
+
+            expected_fields = []
+
+            self.assertEqual(readonly_fields, expected_fields)
+
+    def test_saving_when_restricted_creator(self):
+        with less_console_noise():
+            # Create an instance of the model
+            application = completed_application(status=DomainApplication.ApplicationStatus.IN_REVIEW)
+            with boto3_mocking.clients.handler_for("sesv2", self.mock_client):
+                application.creator.status = User.RESTRICTED
+                application.creator.save()
+
+            # Create a request object with a superuser
+            request = self.factory.get("/")
+            request.user = self.superuser
+
+            with patch("django.contrib.messages.error") as mock_error:
+                # Simulate saving the model
+                self.admin.save_model(request, application, None, False)
+
+                # Assert that the error message was called with the correct argument
+                mock_error.assert_called_once_with(
+                    request,
+                    "This action is not permitted for applications with a restricted creator.",
+                )
+
+            # Assert that the status has not changed
+            self.assertEqual(application.status, DomainApplication.ApplicationStatus.IN_REVIEW)
+
+    def test_change_view_with_restricted_creator(self):
+        with less_console_noise():
+            # Create an instance of the model
+            application = completed_application(status=DomainApplication.ApplicationStatus.IN_REVIEW)
+            with boto3_mocking.clients.handler_for("sesv2", self.mock_client):
+                application.creator.status = User.RESTRICTED
+                application.creator.save()
+
+            with patch("django.contrib.messages.warning") as mock_warning:
+                # Create a request object with a superuser
+                request = self.factory.get("/admin/your_app/domainapplication/{}/change/".format(application.pk))
+                request.user = self.superuser
+
+                self.admin.display_restricted_warning(request, application)
+
+                # Assert that the error message was called with the correct argument
+                mock_warning.assert_called_once_with(
+                    request,
+                    "Cannot edit an application with a restricted creator.",
+                )
+
     def trigger_saving_approved_to_another_state(self, domain_is_active, another_state, rejection_reason=None):
         """Helper method that triggers domain request state changes from approved to another state,
         with an associated domain that can be either active (READY) or not.
@@ -1350,11 +1355,8 @@
                 stack.enter_context(patch.object(messages, "error"))
 
                 application.status = another_state
-<<<<<<< HEAD
-=======
                 application.rejection_reason = rejection_reason
 
->>>>>>> ae4d9547
                 self.admin.save_model(request, application, None, True)
 
                 # Assert that the error message was called with the correct argument
@@ -1421,12 +1423,9 @@
             expected_fields = (
                 "status",
                 "organization_type",
-<<<<<<< HEAD
                 "federal_type",
                 DomainApplicationAdmin.ElectionOfficeFilter,
-=======
                 "rejection_reason",
->>>>>>> ae4d9547
                 DomainApplicationAdmin.InvestigatorFilter,
             )
 
@@ -1519,7 +1518,7 @@
         It then retrieves the queryset for the 'investigator' dropdown from DomainApplicationAdmin
         and checks that it matches the expected queryset, which only includes staff users.
         """
-<<<<<<< HEAD
+
         with less_console_noise():
             # Create a mock DomainApplication object, with a fake investigator
             application: DomainApplication = generic_domain_object("application", "SomeGuy")
@@ -1545,34 +1544,6 @@
             sorted_fields = ["first_name", "last_name", "email"]
             expected_dropdown = list(User.objects.filter(is_staff=True).order_by(*sorted_fields))
 
-=======
-
-        with less_console_noise():
-            # Create a mock DomainApplication object, with a fake investigator
-            application: DomainApplication = generic_domain_object("application", "SomeGuy")
-            investigator_user = User.objects.filter(username=application.investigator.username).get()
-            investigator_user.is_staff = True
-            investigator_user.save()
-
-            # Create a mock DomainApplication object, with a user that is not staff
-            application_2: DomainApplication = generic_domain_object("application", "SomeOtherGuy")
-            investigator_user_2 = User.objects.filter(username=application_2.investigator.username).get()
-            investigator_user_2.is_staff = False
-            investigator_user_2.save()
-
-            p = "userpass"
-            self.client.login(username="staffuser", password=p)
-
-            request = self.factory.post("/admin/registrar/domainapplication/{}/change/".format(application.pk))
-
-            # Get the actual field from the model's meta information
-            investigator_field = DomainApplication._meta.get_field("investigator")
-
-            # We should only be displaying staff users, in alphabetical order
-            sorted_fields = ["first_name", "last_name", "email"]
-            expected_dropdown = list(User.objects.filter(is_staff=True).order_by(*sorted_fields))
-
->>>>>>> ae4d9547
             # Grab the current dropdown. We do an API call to autocomplete to get this info.
             application_queryset = self.admin.formfield_for_foreignkey(investigator_field, request).queryset
             user_request = self.factory.post(
@@ -1733,13 +1704,8 @@
         User.objects.all().delete()
 
     def test_readonly_fields_for_analyst(self):
-<<<<<<< HEAD
         """Ensures that analysts have their permissions setup correctly"""
         with less_console_noise():
-=======
-        with less_console_noise():
-            """Ensures that analysts have their permissions setup correctly"""
->>>>>>> ae4d9547
             request = self.factory.get("/")
             request.user = self.staffuser
 
@@ -2120,26 +2086,6 @@
                     isNamefield: bool = field == DomainApplication.requested_domain.field
                     if isNamefield:
                         sorted_fields = ["name"]
-<<<<<<< HEAD
-=======
-                    else:
-                        sorted_fields = ["first_name", "last_name"]
-                    # We want both of these to be lists, as it is richer test wise.
-
-                desired_order = self.order_by_desired_field_helper(model_admin, request, field.name, *sorted_fields)
-                current_sort_order = list(model_admin.formfield_for_foreignkey(field, request).queryset)
-
-                # Conforms to the same object structure as desired_order
-                current_sort_order_coerced_type = []
-
-                # This is necessary as .queryset and get_queryset
-                # return lists of different types/structures.
-                # We need to parse this data and coerce them into the same type.
-                for contact in current_sort_order:
-                    if not isNamefield:
-                        first = contact.first_name
-                        last = contact.last_name
->>>>>>> ae4d9547
                     else:
                         sorted_fields = ["first_name", "last_name"]
                     # We want both of these to be lists, as it is richer test wise.
@@ -2459,18 +2405,9 @@
         with less_console_noise():
             self.client.force_login(self.superuser)
 
-<<<<<<< HEAD
             # Create an instance of the model
             contact, _ = Contact.objects.get_or_create(user=self.staffuser)
 
-=======
-        with less_console_noise():
-            self.client.force_login(self.superuser)
-
-            # Create an instance of the model
-            contact, _ = Contact.objects.get_or_create(user=self.staffuser)
-
->>>>>>> ae4d9547
             # join it to 4 domain requests. The 5th join will be a user.
             application1 = completed_application(submitter=contact, name="city1.gov")
             application2 = completed_application(submitter=contact, name="city2.gov")
