from itertools import zip_longest
import logging
import ipaddress
from datetime import date
from string import digits
from django_fsm import FSMField, transition, TransitionNotAllowed  # type: ignore

from django.db import models
from typing import Any
from epplibwrapper import (
    CLIENT as registry,
    commands,
    common as epp,
    extensions,
    info as eppInfo,
    RegistryError,
    ErrorCode,
)
<<<<<<< HEAD
from registrar.utility.errors import (
    ActionNotAllowed,
    NameserverError,
    NameserverErrorCodes as nsErrorCodes,
)
from registrar.models.utility.contact_error import ContactError
=======
from registrar.models.utility.contact_error import ContactError, ContactErrorCodes
>>>>>>> 1550fde8

from .utility.domain_field import DomainField
from .utility.domain_helper import DomainHelper
from .utility.time_stamped_model import TimeStampedModel

from .public_contact import PublicContact

logger = logging.getLogger(__name__)


class Domain(TimeStampedModel, DomainHelper):
    """
    Manage the lifecycle of domain names.

    The registry is the source of truth for this data and this model exists:
        1. To tie ownership information in the registrar to
           DNS entries in the registry

    ~~~ HOW TO USE THIS CLASS ~~~

    A) You can create a Domain object with just a name. `Domain(name="something.gov")`.
    B) Saving the Domain object will not contact the registry, as it may be useful
       to have Domain objects in an `UNKNOWN` pre-created state.
    C) Domain properties are lazily loaded. Accessing `my_domain.expiration_date` will
       contact the registry, if a cached copy does not exist.
    D) Domain creation is lazy. If `my_domain.expiration_date` finds that `my_domain`
       does not exist in the registry, it will ask the registry to create it.
    F) Created is _not_ the same as active aka live on the internet.
    G) Activation is controlled by the registry. It will happen automatically when the
       domain meets the required checks.
    """

    def __init__(self, *args, **kwargs):
        self._cache = {}
        super(Domain, self).__init__(*args, **kwargs)

    class Status(models.TextChoices):
        """
        The status codes we can receive from the registry.

        These are detailed in RFC 5731 in section 2.3.
        https://www.rfc-editor.org/std/std69.txt
        """

        # Requests to delete the object MUST be rejected.
        CLIENT_DELETE_PROHIBITED = "clientDeleteProhibited"
        SERVER_DELETE_PROHIBITED = "serverDeleteProhibited"

        # DNS delegation information MUST NOT be published for the object.
        CLIENT_HOLD = "clientHold"
        SERVER_HOLD = "serverHold"

        # Requests to renew the object MUST be rejected.
        CLIENT_RENEW_PROHIBITED = "clientRenewProhibited"
        SERVER_RENEW_PROHIBITED = "serverRenewProhibited"

        # Requests to transfer the object MUST be rejected.
        CLIENT_TRANSFER_PROHIBITED = "clientTransferProhibited"
        SERVER_TRANSFER_PROHIBITED = "serverTransferProhibited"

        # Requests to update the object (other than to remove this status)
        # MUST be rejected.
        CLIENT_UPDATE_PROHIBITED = "clientUpdateProhibited"
        SERVER_UPDATE_PROHIBITED = "serverUpdateProhibited"

        # Delegation information has not been associated with the object.
        # This is the default status when a domain object is first created
        # and there are no associated host objects for the DNS delegation.
        # This status can also be set by the server when all host-object
        # associations are removed.
        INACTIVE = "inactive"

        # This is the normal status value for an object that has no pending
        # operations or prohibitions.  This value is set and removed by the
        # server as other status values are added or removed.
        OK = "ok"

        # A transform command has been processed for the object, but the
        # action has not been completed by the server.  Server operators can
        # delay action completion for a variety of reasons, such as to allow
        # for human review or third-party action.  A transform command that
        # is processed, but whose requested action is pending, is noted with
        # response code 1001.
        PENDING_CREATE = "pendingCreate"
        PENDING_DELETE = "pendingDelete"
        PENDING_RENEW = "pendingRenew"
        PENDING_TRANSFER = "pendingTransfer"
        PENDING_UPDATE = "pendingUpdate"

    class State(models.TextChoices):
        """These capture (some of) the states a domain object can be in."""

        # the state is indeterminate
        UNKNOWN = "unknown"

        # The domain object exists in the registry
        # but nameservers don't exist for it yet
        DNS_NEEDED = "dns needed"

        # Domain has had nameservers set, may or may not be active
        READY = "ready"

        # Registrar manually changed state to client hold
        ON_HOLD = "on hold"

        # previously existed but has been deleted from the registry
        DELETED = "deleted"

    class Cache(property):
        """
        Python descriptor to turn class methods into properties.

        The purpose of subclassing `property` rather than using it directly
        as a decorator (`@Cache`) is to insert generic code to run
        before or after _all_ properties are accessed, modified, or deleted.

        As an example:

                domain = Domain(name="example.gov")
                domain.save()
                                      <--- insert code here
                date = domain.creation_date
                                      <--- or here
                (...other stuff...)
        """

        def __get__(self, obj, objtype=None):
            """Called during get. Example: `r = domain.registrant`."""
            return super().__get__(obj, objtype)

        def __set__(self, obj, value):
            """Called during set. Example: `domain.registrant = 'abc123'`."""
            super().__set__(obj, value)
            # always invalidate cache after sending updates to the registry
            obj._invalidate_cache()

        def __delete__(self, obj):
            """Called during delete. Example: `del domain.registrant`."""
            super().__delete__(obj)

    @classmethod
    def available(cls, domain: str) -> bool:
        """Check if a domain is available."""
        if not cls.string_could_be_domain(domain):
            raise ValueError("Not a valid domain: %s" % str(domain))
        req = commands.CheckDomain([domain])
        return registry.send(req, cleaned=True).res_data[0].avail

    @classmethod
    def registered(cls, domain: str) -> bool:
        """Check if a domain is _not_ available."""
        return not cls.available(domain)

    @Cache
    def contacts(self) -> dict[str, str]:
        """
        Get a dictionary of registry IDs for the contacts for this domain.

        IDs are provided as strings, e.g.

            { PublicContact.ContactTypeChoices.REGISTRANT: "jd1234",
              PublicContact.ContactTypeChoices.ADMINISTRATIVE: "sh8013",...}
        """
        raise NotImplementedError()

    @Cache
    def creation_date(self) -> date:
        """Get the `cr_date` element from the registry."""
        return self._get_property("cr_date")

    @Cache
    def last_transferred_date(self) -> date:
        """Get the `tr_date` element from the registry."""
        raise NotImplementedError()

    @Cache
    def last_updated_date(self) -> date:
        """Get the `up_date` element from the registry."""
        return self._get_property("up_date")

    @Cache
    def expiration_date(self) -> date:
        """Get or set the `ex_date` element from the registry."""
        return self._get_property("ex_date")

    @expiration_date.setter  # type: ignore
    def expiration_date(self, ex_date: date):
        pass

    @Cache
    def password(self) -> str:
        """
        Get the `auth_info.pw` element from the registry. Not a real password.

        This `auth_info` element is required by the EPP protocol, but the registry is
        using a different mechanism to ensure unauthorized clients cannot perform
        actions on domains they do not own. This field provides no security features.
        It is not a secret.
        """
        raise NotImplementedError()

    @Cache
    def nameservers(self) -> list[tuple[str, list]]:
        """
        Get or set a complete list of nameservers for this domain.

        Hosts are provided as a list of tuples, e.g.

            [("ns1.example.com",), ("ns1.example.gov", ["0.0.0.0"])]

        Subordinate hosts (something.your-domain.gov) MUST have IP addresses,
        while non-subordinate hosts MUST NOT.
        """
        try:
            hosts = self._get_property("hosts")
        except Exception as err:
            # Do not raise error when missing nameservers
            # this is a standard occurence when a domain
            # is first created
            logger.info("Domain is missing nameservers %s" % err)
            return []

        # TODO-687 fix this return value
        hostList = []
        for host in hosts:
            hostList.append((host["name"], host["addrs"]))

        return hostList

    def _create_host(self, host, addrs):
        """Creates the host object in the registry
        doesn't add the created host to the domain
        returns ErrorCode (int)"""
        logger.info("Creating host")
        if addrs is not None:
            addresses = [epp.Ip(addr=addr) for addr in addrs]
            request = commands.CreateHost(name=host, addrs=addresses)
        else:
            request = commands.CreateHost(name=host)

        try:
            logger.info("_create_host()-> sending req as %s" % request)
            response = registry.send(request, cleaned=True)
            return response.code
        except RegistryError as e:
            logger.error("Error _create_host, code was %s error was %s" % (e.code, e))
            return e.code

    def _convert_list_to_dict(self, listToConvert: list[tuple[str, list]]):
        """converts a list of hosts into a dictionary
        Args:
            list[tuple[str, list]]: such as [("123",["1","2","3"])]
            This is the list of hosts to convert

        returns:
            convertDict (dict(str,list))- such as{"123":["1","2","3"]}"""
        newDict: dict[str, Any] = {}

        for tup in listToConvert:
            if len(tup) == 1:
                newDict[tup[0]] = None
            elif len(tup) == 2:
                newDict[tup[0]] = tup[1]
        return newDict

    def isSubdomain(self, nameserver: str):
        """Returns boolean if the domain name is found in the argument passed"""
        return self.name in nameserver

    def checkHostIPCombo(self, nameserver: str, ip: list[str]):
        """Checks the parameters past for a valid combination
        raises error if:
            - nameserver is a subdomain but is missing ip
            - nameserver is not a subdomain but has ip
            - nameserver is a subdomain but an ip passed is invalid

        Args:
            hostname (str)- nameserver or subdomain
            ip (list[str])-list of ip strings
        Throws:
            NameserverError (if exception hit)
        Returns:
            None"""
        if self.isSubdomain(nameserver) and (ip is None or ip == []):
            raise NameserverError(code=nsErrorCodes.MISSING_IP, nameserver=nameserver)

        elif not self.isSubdomain(nameserver) and (ip is not None and ip != []):
            raise NameserverError(
                code=nsErrorCodes.GLUE_RECORD_NOT_ALLOWED, nameserver=nameserver, ip=ip
            )
        elif ip is not None and ip != []:
            for addr in ip:
                if not self._valid_ip_addr(addr):
                    raise NameserverError(
                        code=nsErrorCodes.INVALID_IP, nameserver=nameserver, ip=ip
                    )
        return None

    def _valid_ip_addr(self, ipToTest: str):
        """returns boolean if valid ip address string
        We currently only accept v4 or v6 ips
        returns:
            isValid (boolean)-True for valid ip address"""
        try:
            ip = ipaddress.ip_address(ipToTest)
            return ip.version == 6 or ip.version == 4

        except ValueError:
            return False

    def getNameserverChanges(
        self, hosts: list[tuple[str, list]]
    ) -> tuple[list, list, dict, dict]:
        """
        calls self.nameserver, it should pull from cache but may result
        in an epp call
        Args:
            hosts: list[tuple[str, list]] such as [("123",["1","2","3"])]
        Throws:
            NameserverError (if exception hit)
        Returns:
            tuple[list, list, dict, dict]
                These four tuple values as follows:
                deleted_values: list[str]
                updated_values: list[str]
                new_values: dict(str,list)
                prevHostDict: dict(str,list)"""

        oldNameservers = self.nameservers

        previousHostDict = self._convert_list_to_dict(oldNameservers)

        newHostDict = self._convert_list_to_dict(hosts)
        deleted_values = []
        # TODO-currently a list of tuples, why not dict? for consistency
        updated_values = []
        new_values = {}

        for prevHost in previousHostDict:
            addrs = previousHostDict[prevHost]
            # get deleted values-which are values in previous nameserver list
            # but are not in the list of new host values
            if prevHost not in newHostDict:
                deleted_values.append(prevHost)
            # if the host exists in both, check if the addresses changed
            else:
                # TODO - host is being updated when previous was None+new is empty list
                # add check here
                if newHostDict[prevHost] is not None and set(
                    newHostDict[prevHost]
                ) != set(addrs):
                    self.checkHostIPCombo(nameserver=prevHost, ip=newHostDict[prevHost])
                    updated_values.append((prevHost, newHostDict[prevHost]))

        new_values = {
            key: newHostDict.get(key)
            for key in newHostDict
            if key not in previousHostDict and key.strip() != ""
        }

        for nameserver, ip in new_values.items():
            self.checkHostIPCombo(nameserver=nameserver, ip=ip)

        return (deleted_values, updated_values, new_values, previousHostDict)

    def _update_host_values(self, updated_values, oldNameservers):
        for hostTuple in updated_values:
            updated_response_code = self._update_host(
                hostTuple[0], hostTuple[1], oldNameservers.get(hostTuple[0])
            )
            if updated_response_code not in [
                ErrorCode.COMMAND_COMPLETED_SUCCESSFULLY,
                ErrorCode.OBJECT_EXISTS,
            ]:
                logger.warning(
                    "Could not update host %s. Error code was: %s "
                    % (hostTuple[0], updated_response_code)
                )

    def createNewHostList(self, new_values: dict):
        """convert the dictionary of new values to a list of HostObjSet
        for use in the UpdateDomain epp message
        Args:
            new_values: dict(str,list)- dict of {nameserver:ips} to add to domain
        Returns:
            tuple [list[epp.HostObjSet], int]
            list[epp.HostObjSet]-epp object  for use in the UpdateDomain epp message
                defaults to empty list
            int-number of items being created default 0
        """

        hostStringList = []
        for key, value in new_values.items():
            createdCode = self._create_host(
                host=key, addrs=value
            )  # creates in registry
            if (
                createdCode == ErrorCode.COMMAND_COMPLETED_SUCCESSFULLY
                or createdCode == ErrorCode.OBJECT_EXISTS
            ):
                hostStringList.append(key)
        if hostStringList == []:
            return [], 0

        addToDomainObject = epp.HostObjSet(hosts=hostStringList)
        return [addToDomainObject], len(hostStringList)

    def createDeleteHostList(self, hostsToDelete: list[str]):
        """
        Args:
            hostsToDelete (list[str])- list of nameserver/host names to remove
        Returns:
            tuple [list[epp.HostObjSet], int]
            list[epp.HostObjSet]-epp object  for use in the UpdateDomain epp message
                defaults to empty list
            int-number of items being created default 0
        """
        deleteStrList = []
        for nameserver in hostsToDelete:
            deleteStrList.append(nameserver)
        if deleteStrList == []:
            return [], 0
        deleteObj = epp.HostObjSet(hosts=hostsToDelete)

        return [deleteObj], len(deleteStrList)

    @Cache
    def dnssecdata(self) -> extensions.DNSSECExtension:
        return self._get_property("dnssecdata")

    @dnssecdata.setter  # type: ignore
    def dnssecdata(self, _dnssecdata: extensions.DNSSECExtension):
        updateParams = {
            "maxSigLife": _dnssecdata.get("maxSigLife", None),
            "dsData": _dnssecdata.get("dsData", None),
            "keyData": _dnssecdata.get("keyData", None),
            "remAllDsKeyData": True,
        }
        request = commands.UpdateDomain(name=self.name)
        extension = commands.UpdateDomainDNSSECExtension(**updateParams)
        request.add_extension(extension)
        try:
            registry.send(request, cleaned=True)
        except RegistryError as e:
            logger.error("Error adding DNSSEC, code was %s error was %s" % (e.code, e))
            raise e

    @nameservers.setter  # type: ignore
    def nameservers(self, hosts: list[tuple[str, list]]):
        """Host should be a tuple of type str, str,... where the elements are
        Fully qualified host name, addresses associated with the host
        example: [(ns1.okay.gov, [127.0.0.1, others ips])]"""

        if len(hosts) > 13:
            raise NameserverError(code=nsErrorCodes.TOO_MANY_HOSTS)

        if self.state not in [self.State.DNS_NEEDED, self.State.READY]:
            raise ActionNotAllowed("Nameservers can not be " "set in the current state")

        logger.info("Setting nameservers")
        logger.info(hosts)

        # get the changes made by user and old nameserver values
        (
            deleted_values,
            updated_values,
            new_values,
            oldNameservers,
        ) = self.getNameserverChanges(hosts=hosts)

        _ = self._update_host_values(
            updated_values, oldNameservers
        )  # returns nothing, just need to be run and errors
        addToDomainList, addToDomainCount = self.createNewHostList(new_values)
        deleteHostList, deleteCount = self.createDeleteHostList(deleted_values)
        responseCode = self.addAndRemoveHostsFromDomain(
            hostsToAdd=addToDomainList, hostsToDelete=deleteHostList
        )

        # if unable to update domain raise error and stop
        if responseCode != ErrorCode.COMMAND_COMPLETED_SUCCESSFULLY:
            raise NameserverError(code=nsErrorCodes.UNABLE_TO_UPDATE_DOMAIN)

        successTotalNameservers = len(oldNameservers) - deleteCount + addToDomainCount

        self._delete_hosts_if_not_used(hostsToDelete=deleted_values)
        if successTotalNameservers < 2:
            try:
                self.dns_needed()
                self.save()
            except Exception as err:
                logger.info(
                    "nameserver setter checked for dns_needed state "
                    "and it did not succeed. Warning: %s" % err
                )
        elif successTotalNameservers >= 2 and successTotalNameservers <= 13:
            try:
                self.ready()
                self.save()
            except Exception as err:
                logger.info(
                    "nameserver setter checked for create state "
                    "and it did not succeed. Warning: %s" % err
                )

    @Cache
    def statuses(self) -> list[str]:
        """
        Get the domain `status` elements from the registry.

        A domain's status indicates various properties. See Domain.Status.
        """
        try:
            return self._get_property("statuses")
        except KeyError:
            logger.error("Can't retrieve status from domain info")
            return []

    @statuses.setter  # type: ignore
    def statuses(self, statuses: list[str]):
        """
        We will not implement this. Statuses are set by the registry
        when we run delete and client hold, and these are the only statuses
        we will be triggering.
        """
        raise NotImplementedError()

    @Cache
    def registrant_contact(self) -> PublicContact | None:
        registrant = PublicContact.ContactTypeChoices.REGISTRANT
        return self.generic_contact_getter(registrant)

    @registrant_contact.setter  # type: ignore
    def registrant_contact(self, contact: PublicContact):
        """Registrant is set when a domain is created,
        so follow on additions will update the current registrant"""

        logger.info("making registrant contact")
        self._set_singleton_contact(
            contact=contact, expectedType=contact.ContactTypeChoices.REGISTRANT
        )

    @Cache
    def administrative_contact(self) -> PublicContact | None:
        """Get the admin contact for this domain."""
        admin = PublicContact.ContactTypeChoices.ADMINISTRATIVE
        return self.generic_contact_getter(admin)

    @administrative_contact.setter  # type: ignore
    def administrative_contact(self, contact: PublicContact):
        logger.info("making admin contact")
        if contact.contact_type != contact.ContactTypeChoices.ADMINISTRATIVE:
            raise ValueError(
                "Cannot set a registrant contact with a different contact type"
            )
        self._make_contact_in_registry(contact=contact)
        self._update_domain_with_contact(contact, rem=False)

    def _update_epp_contact(self, contact: PublicContact):
        """Sends UpdateContact to update the actual contact object,
        domain object remains unaffected
        should be used when changing email address
        or other contact info on an existing domain
        """
        updateContact = commands.UpdateContact(
            id=contact.registry_id,
            # type: ignore
            postal_info=self._make_epp_contact_postal_info(contact=contact),
            email=contact.email,
            voice=contact.voice,
            fax=contact.fax,
        )  # type: ignore

        try:
            registry.send(updateContact, cleaned=True)
        except RegistryError as e:
            logger.error(
                "Error updating contact, code was %s error was %s" % (e.code, e)
            )
            # TODO - ticket 433 human readable error handling here

    def _update_domain_with_contact(self, contact: PublicContact, rem=False):
        """adds or removes a contact from a domain
        rem being true indicates the contact will be removed from registry"""
        logger.info(
            "_update_domain_with_contact() received type %s " % contact.contact_type
        )
        domainContact = epp.DomainContact(
            contact=contact.registry_id, type=contact.contact_type
        )

        updateDomain = commands.UpdateDomain(name=self.name, add=[domainContact])
        if rem:
            updateDomain = commands.UpdateDomain(name=self.name, rem=[domainContact])

        try:
            registry.send(updateDomain, cleaned=True)
        except RegistryError as e:
            logger.error(
                "Error changing contact on a domain. Error code is %s error was %s"
                % (e.code, e)
            )
            action = "add"
            if rem:
                action = "remove"

            raise Exception(
                "Can't %s the contact of type %s" % (action, contact.contact_type)
            )

    @Cache
    def security_contact(self) -> PublicContact | None:
        """Get or set the security contact for this domain."""
        security = PublicContact.ContactTypeChoices.SECURITY
        return self.generic_contact_getter(security)

    def _add_registrant_to_existing_domain(self, contact: PublicContact):
        """Used to change the registrant contact on an existing domain"""
        updateDomain = commands.UpdateDomain(
            name=self.name, registrant=contact.registry_id
        )
        try:
            registry.send(updateDomain, cleaned=True)
        except RegistryError as e:
            logger.error(
                "Error changing to new registrant error code is %s, error is %s"
                % (e.code, e)
            )
            # TODO-error handling better here?

    def _set_singleton_contact(self, contact: PublicContact, expectedType: str):  # noqa
        """Sets the contacts by adding them to the registry as new contacts,
        updates the contact if it is already in epp,
        deletes any additional contacts of the matching type for this domain
        does not create the PublicContact object, this should be made beforehand
        (call save() on a public contact to trigger the contact setters
        which inturn call this function)
        Will throw error if contact type is not the same as expectType
        Raises ValueError if expected type doesn't match the contact type"""
        if expectedType != contact.contact_type:
            raise ValueError(
                "Cannot set a contact with a different contact type,"
                " expected type was %s" % expectedType
            )

        isRegistrant = contact.contact_type == contact.ContactTypeChoices.REGISTRANT
        isEmptySecurity = (
            contact.contact_type == contact.ContactTypeChoices.SECURITY
            and contact.email == ""
        )

        # get publicContact objects that have the matching
        # domain and type but a different id
        # like in highlander we there can only be one
        hasOtherContact = (
            PublicContact.objects.exclude(registry_id=contact.registry_id)
            .filter(domain=self, contact_type=contact.contact_type)
            .exists()
        )

        # if no record exists with this contact type
        # make contact in registry, duplicate and errors handled there
        errorCode = self._make_contact_in_registry(contact)

        # contact is already added to the domain, but something may have changed on it
        alreadyExistsInRegistry = errorCode == ErrorCode.OBJECT_EXISTS
        # if an error occured besides duplication, stop
        if (
            not alreadyExistsInRegistry
            and errorCode != ErrorCode.COMMAND_COMPLETED_SUCCESSFULLY
        ):
            # TODO- ticket #433 look here for error handling
            raise Exception("Unable to add contact to registry")

        # contact doesn't exist on the domain yet
        logger.info("_set_singleton_contact()-> contact has been added to the registry")

        # if has conflicting contacts in our db remove them
        if hasOtherContact:
            logger.info(
                "_set_singleton_contact()-> updating domain, removing old contact"
            )

            existing_contact = (
                PublicContact.objects.exclude(registry_id=contact.registry_id)
                .filter(domain=self, contact_type=contact.contact_type)
                .get()
            )

            if isRegistrant:
                # send update domain only for registant contacts
                existing_contact.delete()
                self._add_registrant_to_existing_domain(contact)
            else:
                # remove the old contact and add a new one
                try:
                    self._update_domain_with_contact(contact=existing_contact, rem=True)
                    existing_contact.delete()
                except Exception as err:
                    logger.error(
                        "Raising error after removing and adding a new contact"
                    )
                    raise (err)

        # update domain with contact or update the contact itself
        if not isEmptySecurity:
            if not alreadyExistsInRegistry and not isRegistrant:
                self._update_domain_with_contact(contact=contact, rem=False)
            # if already exists just update
            elif alreadyExistsInRegistry:
                current_contact = PublicContact.objects.filter(
                    registry_id=contact.registry_id
                ).get()

                if current_contact.email != contact.email:
                    self._update_epp_contact(contact=contact)
        else:
            logger.info("removing security contact and setting default again")

            # get the current contact registry id for security
            current_contact = PublicContact.objects.filter(
                registry_id=contact.registry_id
            ).get()

            # don't let user delete the default without adding a new email
            if current_contact.email != PublicContact.get_default_security().email:
                # remove the contact
                self._update_domain_with_contact(contact=current_contact, rem=True)
                current_contact.delete()
                # add new contact
                security_contact = self.get_default_security_contact()
                security_contact.save()

    @security_contact.setter  # type: ignore
    def security_contact(self, contact: PublicContact):
        """makes the contact in the registry,
        for security the public contact should have the org or registrant information
        from domain information (not domain application)
        and should have the security email from DomainApplication"""
        logger.info("making security contact in registry")
        self._set_singleton_contact(
            contact, expectedType=contact.ContactTypeChoices.SECURITY
        )

    @Cache
    def technical_contact(self) -> PublicContact | None:
        """Get or set the tech contact for this domain."""
        tech = PublicContact.ContactTypeChoices.TECHNICAL
        return self.generic_contact_getter(tech)

    @technical_contact.setter  # type: ignore
    def technical_contact(self, contact: PublicContact):
        logger.info("making technical contact")
        self._set_singleton_contact(
            contact, expectedType=contact.ContactTypeChoices.TECHNICAL
        )

    def is_active(self) -> bool:
        """Currently just returns if the state is created,
        because then it should be live, theoretically.
        Post mvp this should indicate
        Is the domain live on the inter webs?
        could be replaced with request to see if ok status is set
        """
        return self.state == self.State.READY

    def transfer(self):
        """Going somewhere. Not implemented."""
        raise NotImplementedError()

    def renew(self):
        """Time to renew. Not implemented."""
        raise NotImplementedError()

    def get_security_email(self):
        logger.info("get_security_email-> getting the contact ")
        secContact = self.security_contact
        if secContact is not None:
            return secContact.email
        else:
            return None

    def clientHoldStatus(self):
        return epp.Status(state=self.Status.CLIENT_HOLD, description="", lang="en")

    def _place_client_hold(self):
        """This domain should not be active.
        may raises RegistryError, should be caught or handled correctly by caller"""
        request = commands.UpdateDomain(name=self.name, add=[self.clientHoldStatus()])
        try:
            registry.send(request, cleaned=True)
            self._invalidate_cache()
        except RegistryError as err:
            # if registry error occurs, log the error, and raise it as well
            logger.error(f"registry error placing client hold: {err}")
            raise (err)

    def _remove_client_hold(self):
        """This domain is okay to be active.
        may raises RegistryError, should be caught or handled correctly by caller"""
        request = commands.UpdateDomain(name=self.name, rem=[self.clientHoldStatus()])
        try:
            registry.send(request, cleaned=True)
            self._invalidate_cache()
        except RegistryError as err:
            # if registry error occurs, log the error, and raise it as well
            logger.error(f"registry error removing client hold: {err}")
            raise (err)

    def _delete_domain(self):
        """This domain should be deleted from the registry
        may raises RegistryError, should be caught or handled correctly by caller"""
        request = commands.DeleteDomain(name=self.name)
        registry.send(request, cleaned=True)

    def __str__(self) -> str:
        return self.name

    name = DomainField(
        max_length=253,
        blank=False,
        default=None,  # prevent saving without a value
        unique=True,
        help_text="Fully qualified domain name",
    )

    state = FSMField(
        max_length=21,
        choices=State.choices,
        default=State.UNKNOWN,
        protected=True,  # cannot change state directly, particularly in Django admin
        help_text="Very basic info about the lifecycle of this domain object",
    )

    def isActive(self):
        return self.state == Domain.State.CREATED

    def map_epp_contact_to_public_contact(
        self, contact: eppInfo.InfoContactResultData, contact_id, contact_type
    ):
        """Maps the Epp contact representation to a PublicContact object.

        contact -> eppInfo.InfoContactResultData: The converted contact object

        contact_id -> str: The given registry_id of the object (i.e "cheese@cia.gov")

        contact_type -> str: The given contact type, (i.e. "tech" or "registrant")
        """

        if contact is None:
            return None

        if contact_type is None:
            raise ContactError(code=ContactErrorCodes.CONTACT_TYPE_NONE)

        if contact_id is None:
            raise ContactError(code=ContactErrorCodes.CONTACT_ID_NONE)

        # Since contact_id is registry_id,
        # check that its the right length
        contact_id_length = len(contact_id)
        if (
            contact_id_length > PublicContact.get_max_id_length()
            or contact_id_length < 1
        ):
            raise ContactError(code=ContactErrorCodes.CONTACT_ID_INVALID_LENGTH)

        if not isinstance(contact, eppInfo.InfoContactResultData):
            raise ContactError(code=ContactErrorCodes.CONTACT_INVALID_TYPE)

        auth_info = contact.auth_info
        postal_info = contact.postal_info
        addr = postal_info.addr
        streets = None
        if addr is not None:
            streets = addr.street
        streets_kwargs = self._convert_streets_to_dict(streets)
        desired_contact = PublicContact(
            domain=self,
            contact_type=contact_type,
            registry_id=contact_id,
            email=contact.email or "",
            voice=contact.voice or "",
            fax=contact.fax,
            name=postal_info.name or "",
            org=postal_info.org,
            # For linter - default to "" instead of None
            pw=getattr(auth_info, "pw", ""),
            city=getattr(addr, "city", ""),
            pc=getattr(addr, "pc", ""),
            cc=getattr(addr, "cc", ""),
            sp=getattr(addr, "sp", ""),
            **streets_kwargs,
        )  # type: ignore

        return desired_contact

    def _convert_streets_to_dict(self, streets):
        """
        Converts EPPLibs street representation
        to PublicContacts.

        Args:
            streets (Sequence[str]): Streets from EPPLib.

        Returns:
            dict: {
                "street1": str or "",

                "street2": str or None,

                "street3": str or None,
            }

        EPPLib returns 'street' as an sequence of strings.
        Meanwhile, PublicContact has this split into three
        seperate properties: street1, street2, street3.

        Handles this disparity.
        """
        # 'zips' two lists together.
        # For instance, (('street1', 'some_value_here'),
        # ('street2', 'some_value_here'))
        # Dict then converts this to a useable kwarg which we can pass in
        street_dict = dict(
            zip_longest(
                ["street1", "street2", "street3"],
                streets if streets is not None else [""],
                fillvalue=None,
            )
        )
        return street_dict

    def _request_contact_info(self, contact: PublicContact):
        try:
            req = commands.InfoContact(id=contact.registry_id)
            return registry.send(req, cleaned=True).res_data[0]
        except RegistryError as error:
            logger.error(
                "Registry threw error for contact id %s contact type is %s, error code is\n %s full error is %s",  # noqa
                contact.registry_id,
                contact.contact_type,
                error.code,
                error,
            )
            raise error

    def generic_contact_getter(
        self, contact_type_choice: PublicContact.ContactTypeChoices
    ) -> PublicContact | None:
        """Retrieves the desired PublicContact from the registry.
        This abstracts the caching and EPP retrieval for
        all contact items and thus may result in EPP calls being sent.

        contact_type_choice is a literal in PublicContact.ContactTypeChoices,
        for instance: PublicContact.ContactTypeChoices.SECURITY.

        If you wanted to setup getter logic for Security, you would call:
        cache_contact_helper(PublicContact.ContactTypeChoices.SECURITY),
        or cache_contact_helper("security").

        """
        # registrant_contact(s) are an edge case. They exist on
        # the "registrant" property as opposed to contacts.
        desired_property = "contacts"
        if contact_type_choice == PublicContact.ContactTypeChoices.REGISTRANT:
            desired_property = "registrant"

        try:
            # Grab from cache
            contacts = self._get_property(desired_property)
        except KeyError as error:
            logger.error(f"Could not find {contact_type_choice}: {error}")
            return None
        else:
            cached_contact = self.get_contact_in_keys(contacts, contact_type_choice)
            if cached_contact is None:
                # TODO - #1103
                raise ContactError("No contact was found in cache or the registry")

            return cached_contact

    def get_default_security_contact(self):
        """Gets the default security contact."""
        contact = PublicContact.get_default_security()
        contact.domain = self
        return contact

    def get_default_administrative_contact(self):
        """Gets the default administrative contact."""
        contact = PublicContact.get_default_administrative()
        contact.domain = self
        return contact

    def get_default_technical_contact(self):
        """Gets the default technical contact."""
        contact = PublicContact.get_default_technical()
        contact.domain = self
        return contact

    def get_default_registrant_contact(self):
        """Gets the default registrant contact."""
        contact = PublicContact.get_default_registrant()
        contact.domain = self
        return contact

    def get_contact_in_keys(self, contacts, contact_type):
        """Gets a contact object.

        Args:
            contacts ([PublicContact]): List of PublicContacts
            contact_type (literal): Which PublicContact to get
        Returns:
            PublicContact | None
        """
        # Registrant doesn't exist as an array, and is of
        # a special data type, so we need to handle that.
        if contact_type == PublicContact.ContactTypeChoices.REGISTRANT:
            desired_contact = None
            if isinstance(contacts, str):
                desired_contact = self._registrant_to_public_contact(
                    self._cache["registrant"]
                )
                # Set the cache with the updated object
                # for performance reasons.
                if "registrant" in self._cache:
                    self._cache["registrant"] = desired_contact
            elif isinstance(contacts, PublicContact):
                desired_contact = contacts

            return self._handle_registrant_contact(desired_contact)

        _registry_id: str = ""
        if contacts is not None and contact_type in contacts:
            _registry_id = contacts.get(contact_type)

        desired = PublicContact.objects.filter(
            registry_id=_registry_id, domain=self, contact_type=contact_type
        )

        if desired.count() == 1:
            return desired.get()

        logger.info(f"Requested contact {_registry_id} does not exist in cache.")
        return None

    def _handle_registrant_contact(self, contact):
        if (
            contact.contact_type is not None
            and contact.contact_type == PublicContact.ContactTypeChoices.REGISTRANT
        ):
            return contact
        else:
            raise ValueError("Invalid contact object for registrant_contact")

    # ForeignKey on UserDomainRole creates a "permissions" member for
    # all of the user-roles that are in place for this domain

    # ManyToManyField on User creates a "users" member for all of the
    # users who have some role on this domain

    # ForeignKey on DomainInvitation creates an "invitations" member for
    # all of the invitations that have been sent for this domain

    def _validate_host_tuples(self, hosts: list[tuple[str]]):
        """
        Helper function. Validate hostnames and IP addresses.

        Raises:
            ValueError if hostname or IP address appears invalid or mismatched.
        """
        for host in hosts:
            hostname = host[0].lower()
            addresses: tuple[str] = host[1:]  # type: ignore
            if not bool(Domain.HOST_REGEX.match(hostname)):
                raise ValueError("Invalid hostname: %s." % hostname)
            if len(hostname) > Domain.MAX_LENGTH:
                raise ValueError("Too long hostname: %s" % hostname)

            is_subordinate = hostname.split(".", 1)[-1] == self.name
            if is_subordinate and len(addresses) == 0:
                raise ValueError(
                    "Must supply IP addresses for subordinate host %s" % hostname
                )
            if not is_subordinate and len(addresses) > 0:
                raise ValueError("Must not supply IP addresses for %s" % hostname)

            for address in addresses:
                allow = set(":." + digits)
                if any(c not in allow for c in address):
                    raise ValueError("Invalid IP address: %s." % address)

    def _get_or_create_domain(self):
        """Try to fetch info about this domain. Create it if it does not exist."""
        already_tried_to_create = False
        exitEarly = False
        count = 0
        while not exitEarly and count < 3:
            try:
                logger.info("Getting domain info from epp")
                req = commands.InfoDomain(name=self.name)
                domainInfoResponse = registry.send(req, cleaned=True)
                exitEarly = True
                return domainInfoResponse
            except RegistryError as e:
                count += 1

                if already_tried_to_create:
                    logger.error("Already tried to create")
                    logger.error(e)
                    logger.error(e.code)
                    raise e
                if e.code == ErrorCode.OBJECT_DOES_NOT_EXIST:
                    # avoid infinite loop
                    already_tried_to_create = True
                    self.dns_needed_from_unknown()
                    self.save()
                else:
                    logger.error(e)
                    logger.error(e.code)
                    raise e

    def addRegistrant(self):
        registrant = PublicContact.get_default_registrant()
        registrant.domain = self
        registrant.save()  # calls the registrant_contact.setter
        return registrant.registry_id

    @transition(field="state", source=State.UNKNOWN, target=State.DNS_NEEDED)
    def dns_needed_from_unknown(self):
        logger.info("Changing to dns_needed")

        registrantID = self.addRegistrant()

        req = commands.CreateDomain(
            name=self.name,
            registrant=registrantID,
            auth_info=epp.DomainAuthInfo(pw="2fooBAR123fooBaz"),  # not a password
        )

        try:
            registry.send(req, cleaned=True)

        except RegistryError as err:
            if err.code != ErrorCode.OBJECT_EXISTS:
                raise err

        self.addAllDefaults()

    def addAllDefaults(self):
        security_contact = self.get_default_security_contact()
        security_contact.save()

        technical_contact = self.get_default_technical_contact()
        technical_contact.save()

        administrative_contact = self.get_default_administrative_contact()
        administrative_contact.save()

    @transition(
        field="state", source=[State.READY, State.ON_HOLD], target=State.ON_HOLD
    )
    def place_client_hold(self):
        """place a clienthold on a domain (no longer should resolve)"""
        # TODO - ensure all requirements for client hold are made here
        # (check prohibited statuses)
        logger.info("clientHold()-> inside clientHold")
        self._place_client_hold()
        # TODO -on the client hold ticket any additional error handling here

    @transition(field="state", source=[State.READY, State.ON_HOLD], target=State.READY)
    def revert_client_hold(self):
        """undo a clienthold placed on a domain"""

        logger.info("clientHold()-> inside clientHold")
        self._remove_client_hold()
        # TODO -on the client hold ticket any additional error handling here

    @transition(
        field="state", source=[State.ON_HOLD, State.DNS_NEEDED], target=State.DELETED
    )
    def deletedInEpp(self):
        """Domain is deleted in epp but is saved in our database.
        Error handling should be provided by the caller."""
        # While we want to log errors, we want to preserve
        # that information when this function is called.
        # Human-readable errors are introduced at the admin.py level,
        # as doing everything here would reduce reliablity.
        try:
            logger.info("deletedInEpp()-> inside _delete_domain")
            self._delete_domain()
        except RegistryError as err:
            logger.error(f"Could not delete domain. Registry returned error: {err}")
            raise err
        except TransitionNotAllowed as err:
            logger.error("Could not delete domain. FSM failure: {err}")
            raise err
        except Exception as err:
            logger.error(
                f"Could not delete domain. An unspecified error occured: {err}"
            )
            raise err
        else:
            self._invalidate_cache()

    # def is_dns_needed(self):
    #     """Commented out and kept in the codebase
    #     as this call should be made, but adds
    #     a lot of processing time
    #     when EPP calling is made more efficient
    #     this should be added back in

    #     The goal is to double check that
    #     the nameservers we set are in fact
    #     on the registry
    #     """
    #     self._invalidate_cache()
    #     nameserverList = self.nameservers
    #     return len(nameserverList) < 2

    # def dns_not_needed(self):
    #     return not self.is_dns_needed()

    @transition(
        field="state",
        source=[State.DNS_NEEDED],
        target=State.READY,
        # conditions=[dns_not_needed]
    )
    def ready(self):
        """Transition to the ready state
        domain should have nameservers and all contacts
        and now should be considered live on a domain
        """
        logger.info("Changing to ready state")
        logger.info("able to transition to ready state")

    @transition(
        field="state",
        source=[State.READY],
        target=State.DNS_NEEDED,
        # conditions=[is_dns_needed]
    )
    def dns_needed(self):
        """Transition to the DNS_NEEDED state
        domain should NOT have nameservers but
        SHOULD have all contacts
        Going to check nameservers and will
        result in an EPP call
        """
        logger.info("Changing to DNS_NEEDED state")
        logger.info("able to transition to DNS_NEEDED state")

    def _disclose_fields(self, contact: PublicContact):
        """creates a disclose object that can be added to a contact Create using
        .disclose= <this function> on the command before sending.
        if item is security email then make sure email is visable"""
        isSecurity = contact.contact_type == contact.ContactTypeChoices.SECURITY
        DF = epp.DiscloseField
        fields = {DF.FAX, DF.VOICE, DF.ADDR}

        if not isSecurity or (
            isSecurity and contact.email == PublicContact.get_default_security().email
        ):
            fields.add(DF.EMAIL)
        return epp.Disclose(
            flag=False,
            fields=fields,
            types={DF.ADDR: "loc"},
        )

    def _make_epp_contact_postal_info(self, contact: PublicContact):  # type: ignore
        return epp.PostalInfo(  # type: ignore
            name=contact.name,
            addr=epp.ContactAddr(
                street=[
                    getattr(contact, street)
                    for street in ["street1", "street2", "street3"]
                    if hasattr(contact, street)
                ],  # type: ignore
                city=contact.city,
                pc=contact.pc,
                cc=contact.cc,
                sp=contact.sp,
            ),
            org=contact.org,
            type="loc",
        )

    def _make_contact_in_registry(self, contact: PublicContact):
        """Create the contact in the registry, ignore duplicate contact errors
        returns int corresponding to ErrorCode values"""

        create = commands.CreateContact(
            id=contact.registry_id,
            postal_info=self._make_epp_contact_postal_info(contact=contact),
            email=contact.email,
            voice=contact.voice,
            fax=contact.fax,
            auth_info=epp.ContactAuthInfo(pw="2fooBAR123fooBaz"),
        )  # type: ignore
        # security contacts should only show email addresses, for now
        create.disclose = self._disclose_fields(contact=contact)
        try:
            registry.send(create, cleaned=True)
            return ErrorCode.COMMAND_COMPLETED_SUCCESSFULLY
        except RegistryError as err:
            # don't throw an error if it is just saying this is a duplicate contact
            if err.code != ErrorCode.OBJECT_EXISTS:
                logger.error(
                    "Registry threw error for contact id %s"
                    " contact type is %s,"
                    " error code is\n %s"
                    " full error is %s",
                    contact.registry_id,
                    contact.contact_type,
                    err.code,
                    err,
                )
                # TODO - 433 Error handling here

            else:
                logger.warning(
                    "Registrar tried to create duplicate contact for id %s",
                    contact.registry_id,
                )
            return err.code

    def _fetch_contacts(self, contact_data):
        """Fetch contact info."""
        choices = PublicContact.ContactTypeChoices
        # We expect that all these fields get populated,
        # so we can create these early, rather than waiting.
        contacts_dict = {
            choices.ADMINISTRATIVE: None,
            choices.SECURITY: None,
            choices.TECHNICAL: None,
        }
        for domainContact in contact_data:
            req = commands.InfoContact(id=domainContact.contact)
            data = registry.send(req, cleaned=True).res_data[0]

            # Map the object we recieved from EPP to a PublicContact
            mapped_object = self.map_epp_contact_to_public_contact(
                data, domainContact.contact, domainContact.type
            )

            # Find/create it in the DB
            in_db = self._get_or_create_public_contact(mapped_object)
            contacts_dict[in_db.contact_type] = in_db.registry_id
        return contacts_dict

    def _get_or_create_contact(self, contact: PublicContact):
        """Try to fetch info about a contact. Create it if it does not exist."""
        try:
            return self._request_contact_info(contact)
        except RegistryError as e:
            if e.code == ErrorCode.OBJECT_DOES_NOT_EXIST:
                logger.info(
                    "_get_or_create_contact()-> contact doesn't exist so making it"
                )
                contact.domain = self
                contact.save()  # this will call the function based on type of contact
                return self._request_contact_info(contact=contact)
            else:
                logger.error(
                    "Registry threw error for contact id %s"
                    " contact type is %s,"
                    " error code is\n %s"
                    " full error is %s",
                    contact.registry_id,
                    contact.contact_type,
                    e.code,
                    e,
                )

                raise e

    def is_ipv6(self, ip: str):
        ip_addr = ipaddress.ip_address(ip)
        return ip_addr.version == 6

    def _fetch_hosts(self, host_data):
        """Fetch host info."""
        hosts = []
        for name in host_data:
            req = commands.InfoHost(name=name)
            data = registry.send(req, cleaned=True).res_data[0]
            host = {
                "name": name,
                "addrs": getattr(data, "addrs", ...),
                "cr_date": getattr(data, "cr_date", ...),
                "statuses": getattr(data, "statuses", ...),
                "tr_date": getattr(data, "tr_date", ...),
                "up_date": getattr(data, "up_date", ...),
            }
            hosts.append({k: v for k, v in host.items() if v is not ...})
        return hosts

    def _convert_ips(self, ip_list: list[str]):
        """Convert Ips to a list of epp.Ip objects
        use when sending update host command.
        if there are no ips an empty list will be returned

        Args:
            ip_list (list[str]): the new list of ips, may be empty
        Returns:
            edited_ip_list (list[epp.Ip]): list of epp.ip objects ready to
            be sent to the registry
        """
        edited_ip_list = []
        if ip_list is None:
            return []

        for ip_addr in ip_list:
            if self.is_ipv6(ip_addr):
                edited_ip_list.append(epp.Ip(addr=ip_addr, ip="v6"))
            else:  # default ip addr is v4
                edited_ip_list.append(epp.Ip(addr=ip_addr))

        return edited_ip_list

    def _update_host(self, nameserver: str, ip_list: list[str], old_ip_list: list[str]):
        """Update an existing host object in EPP. Sends the update host command
        can result in a RegistryError
        Args:
            nameserver (str): nameserver or subdomain
            ip_list (list[str]): the new list of ips, may be empty
            old_ip_list  (list[str]): the old ip list, may also be empty

        Returns:
            errorCode (int): one of ErrorCode enum type values

        """
        try:
            if (
                ip_list is None
                or len(ip_list) == 0
                and isinstance(old_ip_list, list)
                and len(old_ip_list) != 0
            ):
                return ErrorCode.COMMAND_COMPLETED_SUCCESSFULLY

            added_ip_list = set(ip_list).difference(old_ip_list)
            removed_ip_list = set(old_ip_list).difference(ip_list)

            request = commands.UpdateHost(
                name=nameserver,
                add=self._convert_ips(list(added_ip_list)),
                rem=self._convert_ips(list(removed_ip_list)),
            )
            response = registry.send(request, cleaned=True)
            logger.info("_update_host()-> sending req as %s" % request)
            return response.code
        except RegistryError as e:
            logger.error("Error _update_host, code was %s error was %s" % (e.code, e))
            return e.code

    def addAndRemoveHostsFromDomain(
        self, hostsToAdd: list[str], hostsToDelete: list[str]
    ):
        """sends an UpdateDomain message to the registry with the hosts provided
        Args:
            hostsToDelete (list[epp.HostObjSet])- list of host objects to delete
            hostsToAdd (list[epp.HostObjSet])- list of host objects to add
        Returns:
            response code (int)- RegistryErrorCode integer value
            defaults to return COMMAND_COMPLETED_SUCCESSFULLY
            if there is nothing to add or delete
        """

        if hostsToAdd == [] and hostsToDelete == []:
            return ErrorCode.COMMAND_COMPLETED_SUCCESSFULLY

        try:
            updateReq = commands.UpdateDomain(
                name=self.name, rem=hostsToDelete, add=hostsToAdd
            )

            logger.info(
                "addAndRemoveHostsFromDomain()-> sending update domain req as %s"
                % updateReq
            )
            response = registry.send(updateReq, cleaned=True)

            return response.code
        except RegistryError as e:
            logger.error(
                "Error addAndRemoveHostsFromDomain, code was %s error was %s"
                % (e.code, e)
            )
            return e.code

    def _delete_hosts_if_not_used(self, hostsToDelete: list[str]):
        """delete the host object in registry,
        will only delete the host object, if it's not being used by another domain
        Performs just the DeleteHost epp call
        Supresses regstry error, as registry can disallow delete for various reasons
        Args:
            hostsToDelete (list[str])- list of nameserver/host names to remove
        Returns:
            None

        """
        try:
            for nameserver in hostsToDelete:
                deleteHostReq = commands.DeleteHost(name=nameserver)
                registry.send(deleteHostReq, cleaned=True)
                logger.info(
                    "_delete_hosts_if_not_used()-> sending delete host req as %s"
                    % deleteHostReq
                )

        except RegistryError as e:
            if e.code == ErrorCode.OBJECT_ASSOCIATION_PROHIBITS_OPERATION:
                logger.info(
                    "Did not remove host %s because it is in use on another domain."
                    % nameserver
                )
            else:
                logger.error(
                    "Error _delete_hosts_if_not_used, code was %s error was %s"
                    % (e.code, e)
                )

    def _fetch_cache(self, fetch_hosts=False, fetch_contacts=False):
        """Contact registry for info about a domain."""
        try:
            # get info from registry
            dataResponse = self._get_or_create_domain()
            data = dataResponse.res_data[0]
            # extract properties from response
            # (Ellipsis is used to mean "null")
            cache = {
                "auth_info": getattr(data, "auth_info", ...),
                "_contacts": getattr(data, "contacts", ...),
                "cr_date": getattr(data, "cr_date", ...),
                "ex_date": getattr(data, "ex_date", ...),
                "_hosts": getattr(data, "hosts", ...),
                "name": getattr(data, "name", ...),
                "registrant": getattr(data, "registrant", ...),
                "statuses": getattr(data, "statuses", ...),
                "tr_date": getattr(data, "tr_date", ...),
                "up_date": getattr(data, "up_date", ...),
            }
            # remove null properties (to distinguish between "a value of None" and null)
            cleaned = {k: v for k, v in cache.items() if v is not ...}

            # statuses can just be a list no need to keep the epp object
            if "statuses" in cleaned:
                cleaned["statuses"] = [status.state for status in cleaned["statuses"]]

            # get extensions info, if there is any
            # DNSSECExtension is one possible extension, make sure to handle
            # only DNSSECExtension and not other type extensions
            returned_extensions = dataResponse.extensions
            cleaned["dnssecdata"] = None
            for extension in returned_extensions:
                if isinstance(extension, extensions.DNSSECExtension):
                    cleaned["dnssecdata"] = extension
            # Capture and store old hosts and contacts from cache if they exist
            old_cache_hosts = self._cache.get("hosts")
            old_cache_contacts = self._cache.get("contacts")

            # get contact info, if there are any
            if (
                fetch_contacts
                and "_contacts" in cleaned
                and isinstance(cleaned["_contacts"], list)
                and len(cleaned["_contacts"]) > 0
            ):
                cleaned["contacts"] = self._fetch_contacts(cleaned["_contacts"])
                # We're only getting contacts, so retain the old
                # hosts that existed in cache (if they existed)
                # and pass them along.
                if old_cache_hosts is not None:
                    cleaned["hosts"] = old_cache_hosts

            # get nameserver info, if there are any
            if (
                fetch_hosts
                and "_hosts" in cleaned
                and isinstance(cleaned["_hosts"], list)
                and len(cleaned["_hosts"])
            ):
                cleaned["hosts"] = self._fetch_hosts(cleaned["_hosts"])
                # We're only getting hosts, so retain the old
                # contacts that existed in cache (if they existed)
                # and pass them along.
                if old_cache_contacts is not None:
                    cleaned["contacts"] = old_cache_contacts
            # replace the prior cache with new data
            self._cache = cleaned

        except RegistryError as e:
            logger.error(e)

    def _get_or_create_public_contact(self, public_contact: PublicContact):
        """Tries to find a PublicContact object in our DB.
        If it can't, it'll create it. Returns PublicContact"""
        db_contact = PublicContact.objects.filter(
            registry_id=public_contact.registry_id,
            contact_type=public_contact.contact_type,
            domain=self,
        )

        # Raise an error if we find duplicates.
        # This should not occur
        if db_contact.count() > 1:
            raise Exception(
                f"Multiple contacts found for {public_contact.contact_type}"
            )

        # Save to DB if it doesn't exist already.
        if db_contact.count() == 0:
            # Doesn't run custom save logic, just saves to DB
            public_contact.save(skip_epp_save=True)
            logger.info(f"Created a new PublicContact: {public_contact}")
            # Append the item we just created
            return public_contact

        existing_contact = db_contact.get()

        # Does the item we're grabbing match
        # what we have in our DB?
        if (
            existing_contact.email != public_contact.email
            or existing_contact.registry_id != public_contact.registry_id
        ):
            existing_contact.delete()
            public_contact.save()
            logger.warning("Requested PublicContact is out of sync " "with DB.")
            return public_contact
        # If it already exists, we can
        # assume that the DB instance was updated
        # during set, so we should just use that.
        return existing_contact

    def _registrant_to_public_contact(self, registry_id: str):
        """EPPLib returns the registrant as a string,
        which is the registrants associated registry_id. This function is used to
        convert that id to a useable object by calling commands.InfoContact
        on that ID, then mapping that object to type PublicContact."""
        contact = PublicContact(
            registry_id=registry_id,
            contact_type=PublicContact.ContactTypeChoices.REGISTRANT,
        )
        # Grabs the expanded contact
        full_object = self._request_contact_info(contact)
        # Maps it to type PublicContact
        mapped_object = self.map_epp_contact_to_public_contact(
            full_object, contact.registry_id, contact.contact_type
        )
        return self._get_or_create_public_contact(mapped_object)

    def _invalidate_cache(self):
        """Remove cache data when updates are made."""
        self._cache = {}

    def _get_property(self, property):
        """Get some piece of info about a domain."""
        if property not in self._cache:
            self._fetch_cache(
                fetch_hosts=(property == "hosts"),
                fetch_contacts=(property == "contacts"),
            )

        if property in self._cache:
            return self._cache[property]
        else:
            raise KeyError(
                "Requested key %s was not found in registry cache." % str(property)
            )<|MERGE_RESOLUTION|>--- conflicted
+++ resolved
@@ -16,16 +16,15 @@
     RegistryError,
     ErrorCode,
 )
-<<<<<<< HEAD
+
 from registrar.utility.errors import (
     ActionNotAllowed,
     NameserverError,
     NameserverErrorCodes as nsErrorCodes,
 )
-from registrar.models.utility.contact_error import ContactError
-=======
+
 from registrar.models.utility.contact_error import ContactError, ContactErrorCodes
->>>>>>> 1550fde8
+
 
 from .utility.domain_field import DomainField
 from .utility.domain_helper import DomainHelper
