import logging

from datetime import date
from string import digits
from django_fsm import FSMField, transition  # type: ignore

from django.db import models

from epplibwrapper import (
    CLIENT as registry,
    commands,
    common as epp,
    RegistryError,
    ErrorCode
)

from .utility.domain_field import DomainField
from .utility.domain_helper import DomainHelper
from .utility.time_stamped_model import TimeStampedModel

from .public_contact import PublicContact

logger = logging.getLogger(__name__)


class Domain(TimeStampedModel, DomainHelper):
    """
    Manage the lifecycle of domain names.

    The registry is the source of truth for this data and this model exists:
        1. To tie ownership information in the registrar to
           DNS entries in the registry

    ~~~ HOW TO USE THIS CLASS ~~~

    A) You can create a Domain object with just a name. `Domain(name="something.gov")`.
    B) Saving the Domain object will not contact the registry, as it may be useful
       to have Domain objects in an `UNKNOWN` pre-created state.
    C) Domain properties are lazily loaded. Accessing `my_domain.expiration_date` will
       contact the registry, if a cached copy does not exist.
    D) Domain creation is lazy. If `my_domain.expiration_date` finds that `my_domain`
       does not exist in the registry, it will ask the registry to create it.
    F) Created is _not_ the same as active aka live on the internet.
    G) Activation is controlled by the registry. It will happen automatically when the
       domain meets the required checks.
    """

    def __init__(self, *args, **kwargs):
        self._cache = {}
        super(Domain, self).__init__(*args, **kwargs)

    class Status(models.TextChoices):
        """
        The status codes we can receive from the registry.

        These are detailed in RFC 5731 in section 2.3.
        https://www.rfc-editor.org/std/std69.txt
        """

        # Requests to delete the object MUST be rejected.
        CLIENT_DELETE_PROHIBITED = "clientDeleteProhibited"
        SERVER_DELETE_PROHIBITED = "serverDeleteProhibited"

        # DNS delegation information MUST NOT be published for the object.
        CLIENT_HOLD = "clientHold"
        SERVER_HOLD = "serverHold"

        # Requests to renew the object MUST be rejected.
        CLIENT_RENEW_PROHIBITED = "clientRenewProhibited"
        SERVER_RENEW_PROHIBITED = "serverRenewProhibited"

        # Requests to transfer the object MUST be rejected.
        CLIENT_TRANSFER_PROHIBITED = "clientTransferProhibited"
        SERVER_TRANSFER_PROHIBITED = "serverTransferProhibited"

        # Requests to update the object (other than to remove this status)
        # MUST be rejected.
        CLIENT_UPDATE_PROHIBITED = "clientUpdateProhibited"
        SERVER_UPDATE_PROHIBITED = "serverUpdateProhibited"

        # Delegation information has not been associated with the object.
        # This is the default status when a domain object is first created
        # and there are no associated host objects for the DNS delegation.
        # This status can also be set by the server when all host-object
        # associations are removed.
        INACTIVE = "inactive"

        # This is the normal status value for an object that has no pending
        # operations or prohibitions.  This value is set and removed by the
        # server as other status values are added or removed.
        OK = "ok"

        # A transform command has been processed for the object, but the
        # action has not been completed by the server.  Server operators can
        # delay action completion for a variety of reasons, such as to allow
        # for human review or third-party action.  A transform command that
        # is processed, but whose requested action is pending, is noted with
        # response code 1001.
        PENDING_CREATE = "pendingCreate"
        PENDING_DELETE = "pendingDelete"
        PENDING_RENEW = "pendingRenew"
        PENDING_TRANSFER = "pendingTransfer"
        PENDING_UPDATE = "pendingUpdate"

    class State(models.TextChoices):
        """These capture (some of) the states a domain object can be in."""

        # the state is indeterminate
        UNKNOWN = "unknown"

<<<<<<< HEAD
=======
        # The domain object exists in the registry
        # but nameservers don't exist for it yet
        DNS_NEEDED = "dns needed"

        # Domain has had nameservers set, may or may not be active
        READY = "ready"

        # Registrar manually changed state to client hold
        ON_HOLD = "on hold"

        # previously existed but has been deleted from the registry
        DELETED = "deleted"

>>>>>>> a7c5818b
    class Cache(property):
        """
        Python descriptor to turn class methods into properties.

        The purpose of subclassing `property` rather than using it directly
        as a decorator (`@Cache`) is to insert generic code to run
        before or after _all_ properties are accessed, modified, or deleted.

        As an example:

                domain = Domain(name="example.gov")
                domain.save()
                                      <--- insert code here
                date = domain.creation_date
                                      <--- or here
                (...other stuff...)
        """

        def __get__(self, obj, objtype=None):
            """Called during get. Example: `r = domain.registrant`."""
            return super().__get__(obj, objtype)

        def __set__(self, obj, value):
            """Called during set. Example: `domain.registrant = 'abc123'`."""
            super().__set__(obj, value)
            # always invalidate cache after sending updates to the registry
            obj._invalidate_cache()

        def __delete__(self, obj):
            """Called during delete. Example: `del domain.registrant`."""
            super().__delete__(obj)

    @classmethod
    def available(cls, domain: str) -> bool:
        """Check if a domain is available."""
        if not cls.string_could_be_domain(domain):
            raise ValueError("Not a valid domain: %s" % str(domain))
        req = commands.CheckDomain([domain])
        return registry.send(req, cleaned=True).res_data[0].avail

    @classmethod
    def registered(cls, domain: str) -> bool:
        """Check if a domain is _not_ available."""
        return not cls.available(domain)

    @Cache
    def contacts(self) -> dict[str, str]:
        """
        Get a dictionary of registry IDs for the contacts for this domain.

        IDs are provided as strings, e.g.

            { PublicContact.ContactTypeChoices.REGISTRANT: "jd1234",
              PublicContact.ContactTypeChoices.ADMINISTRATIVE: "sh8013",...}
        """
        raise NotImplementedError()

    @Cache
    def creation_date(self) -> date:
        """Get the `cr_date` element from the registry."""
        return self._get_property("cr_date")

    @Cache
    def last_transferred_date(self) -> date:
        """Get the `tr_date` element from the registry."""
        raise NotImplementedError()

    @Cache
    def last_updated_date(self) -> date:
        """Get the `up_date` element from the registry."""
        return self._get_property("up_date")

    @Cache
    def expiration_date(self) -> date:
        """Get or set the `ex_date` element from the registry."""
        return self._get_property("ex_date")

    @expiration_date.setter  # type: ignore
    def expiration_date(self, ex_date: date):
        pass

    @Cache
    def password(self) -> str:
        """
        Get the `auth_info.pw` element from the registry. Not a real password.

        This `auth_info` element is required by the EPP protocol, but the registry is
        using a different mechanism to ensure unauthorized clients cannot perform
        actions on domains they do not own. This field provides no security features.
        It is not a secret.
        """
        raise NotImplementedError()

    @Cache
    def nameservers(self) -> list[tuple[str]]:
        """
        Get or set a complete list of nameservers for this domain.

        Hosts are provided as a list of tuples, e.g.

            [("ns1.example.com",), ("ns1.example.gov", "0.0.0.0")]

        Subordinate hosts (something.your-domain.gov) MUST have IP addresses,
        while non-subordinate hosts MUST NOT.
        """
        try:
            hosts = self._get_property("hosts")
        except Exception as err:
            # Don't throw error as this is normal for a new domain
            # TODO - 433 error handling ticket should address this
            logger.info("Domain is missing nameservers %s" % err)
            return []

        hostList = []
        for host in hosts:
            # TODO - this should actually have a second tuple value with the ip address
            # ignored because uncertain if we will even have a way to display mult.
            #  and adresses can be a list of mult address
            hostList.append((host["name"],))

        return hostList

    def _check_host(self, hostnames: list[str]):
        """check if host is available, True if available
        returns boolean"""
        checkCommand = commands.CheckHost(hostnames)
        try:
            response = registry.send(checkCommand, cleaned=True)
            return response.res_data[0].avail
        except RegistryError as err:
            logger.warning(
                "Couldn't check hosts %s. Errorcode was %s, error was %s",
                hostnames,
                err.code,
                err,
            )
            return False

    def _create_host(self, host, addrs):
        """Call _check_host first before using this function,
        This creates the host object in the registry
        doesn't add the created host to the domain
        returns ErrorCode (int)"""
        logger.info("Creating host")
        if addrs is not None:
            addresses = [epp.Ip(addr=addr) for addr in addrs]
            request = commands.CreateHost(name=host, addrs=addresses)
        else:
            request = commands.CreateHost(name=host)

        try:
            logger.info("_create_host()-> sending req as %s" % request)
            response = registry.send(request, cleaned=True)
            return response.code
        except RegistryError as e:
            logger.error("Error _create_host, code was %s error was %s" % (e.code, e))
            return e.code

    @nameservers.setter  # type: ignore
    def nameservers(self, hosts: list[tuple[str]]):
        """host should be a tuple of type str, str,... where the elements are
        Fully qualified host name, addresses associated with the host
        example: [(ns1.okay.gov, 127.0.0.1, others ips)]"""
        # TODO: ticket #848 finish this implementation
        # must delete nameservers as well or update
        # ip version checking may need to be added in a different ticket

        if len(hosts) > 13:
            raise ValueError(
                "Too many hosts provided, you may not have more than 13 nameservers."
            )
        logger.info("Setting nameservers")
        logger.info(hosts)
        for hostTuple in hosts:
            host = hostTuple[0]
            addrs = None
            if len(hostTuple) > 1:
                addrs = hostTuple[1:]
            avail = self._check_host([host])
            if avail:
                createdCode = self._create_host(host=host, addrs=addrs)

                # update the domain obj
                if createdCode == ErrorCode.COMMAND_COMPLETED_SUCCESSFULLY:
                    # add host to domain
                    request = commands.UpdateDomain(
                        name=self.name, add=[epp.HostObjSet([host])]
                    )

                    try:
                        registry.send(request, cleaned=True)
                    except RegistryError as e:
                        logger.error(
                            "Error adding nameserver, code was %s error was %s"
                            % (e.code, e)
                        )

        try:
            self.ready()
            self.save()
        except Exception as err:
            logger.info(
                "nameserver setter checked for create state "
                "and it did not succeed. Error: %s" % err
            )
        # TODO - handle removed nameservers here will need to change the state
        #   then go back to DNS_NEEDED

    @Cache
    def statuses(self) -> list[str]:
        """
        Get or set the domain `status` elements from the registry.

        A domain's status indicates various properties. See Domain.Status.
        """
        # implementation note: the Status object from EPP stores the string in
        # a dataclass property `state`, not to be confused with the `state` field here
        if "statuses" not in self._cache:
            self._fetch_cache()
        if "statuses" not in self._cache:
            raise Exception("Can't retreive status from domain info")
        else:
            return self._cache["statuses"]

    @statuses.setter  # type: ignore
    def statuses(self, statuses: list[str]):
        # TODO: there are a long list of rules in the RFC about which statuses
        # can be combined; check that here and raise errors for invalid combinations -
        # some statuses cannot be set by the client at all
        raise NotImplementedError()

    @Cache
    def registrant_contact(self) -> PublicContact:
        registrant = PublicContact.ContactTypeChoices.REGISTRANT
        return self.generic_contact_getter(registrant)

    @registrant_contact.setter  # type: ignore
    def registrant_contact(self, contact: PublicContact):
        """Registrant is set when a domain is created,
        so follow on additions will update the current registrant"""

        logger.info("making registrant contact")
        self._set_singleton_contact(
            contact=contact, expectedType=contact.ContactTypeChoices.REGISTRANT
        )

    @Cache
    def administrative_contact(self) -> PublicContact:
        """Get or set the admin contact for this domain."""
        admin = PublicContact.ContactTypeChoices.ADMINISTRATIVE
        return self.generic_contact_getter(admin)

    @administrative_contact.setter  # type: ignore
    def administrative_contact(self, contact: PublicContact):
        logger.info("making admin contact")
        if contact.contact_type != contact.ContactTypeChoices.ADMINISTRATIVE:
            raise ValueError(
                "Cannot set a registrant contact with a different contact type"
            )
        self._make_contact_in_registry(contact=contact)
        self._update_domain_with_contact(contact, rem=False)

<<<<<<< HEAD
    @Cache
    def security_contact(self) -> PublicContact:
        """Get or set the security contact for this domain."""
        # TODO: replace this with a real implementation
        security = PublicContact.ContactTypeChoices.SECURITY
        return self.generic_contact_getter(security)
=======
    def get_default_security_contact(self):
        logger.info("getting default sec contact")
        contact = PublicContact.get_default_security()
        contact.domain = self
        return contact
>>>>>>> a7c5818b

    def _update_epp_contact(self, contact: PublicContact):
        """Sends UpdateContact to update the actual contact object,
        domain object remains unaffected
        should be used when changing email address
        or other contact info on an existing domain
        """
        updateContact = commands.UpdateContact(
            id=contact.registry_id,
            # type: ignore
            postal_info=self._make_epp_contact_postal_info(contact=contact),
            email=contact.email,
            voice=contact.voice,
            fax=contact.fax,
        )  # type: ignore

        try:
            registry.send(updateContact, cleaned=True)
        except RegistryError as e:
            logger.error(
                "Error updating contact, code was %s error was %s" % (e.code, e)
            )
            # TODO - ticket 433 human readable error handling here

    def _update_domain_with_contact(self, contact: PublicContact, rem=False):
        """adds or removes a contact from a domain
        rem being true indicates the contact will be removed from registry"""
        logger.info(
            "_update_domain_with_contact() received type %s " % contact.contact_type
        )
        domainContact = epp.DomainContact(
            contact=contact.registry_id, type=contact.contact_type
        )

        updateDomain = commands.UpdateDomain(name=self.name, add=[domainContact])
        if rem:
            updateDomain = commands.UpdateDomain(name=self.name, rem=[domainContact])

        try:
            registry.send(updateDomain, cleaned=True)
        except RegistryError as e:
            logger.error(
                "Error changing contact on a domain. Error code is %s error was %s"
                % (e.code, e)
            )
            action = "add"
            if rem:
                action = "remove"

            raise Exception(
                "Can't %s the contact of type %s" % (action, contact.contact_type)
            )

    @Cache
    def security_contact(self) -> PublicContact:
        """Get or set the security contact for this domain."""
        try:
            contacts = self._get_property("contacts")
            for contact in contacts:
                if (
                    "type" in contact.keys()
                    and contact["type"] == PublicContact.ContactTypeChoices.SECURITY
                ):
                    tempContact = self.get_default_security_contact()
                    tempContact.email = contact["email"]
                    return tempContact

        except Exception as err:  # use better error handling
            logger.info("Couldn't get contact %s" % err)

            # TODO - remove this ideally it should return None,
            # but error handling needs to be
            # added on the security email page so that it can handle it being none
        return self.get_default_security_contact()

    def _add_registrant_to_existing_domain(self, contact: PublicContact):
        """Used to change the registrant contact on an existing domain"""
        updateDomain = commands.UpdateDomain(
            name=self.name, registrant=contact.registry_id
        )
        try:
            registry.send(updateDomain, cleaned=True)
        except RegistryError as e:
            logger.error(
                "Error changing to new registrant error code is %s, error is %s"
                % (e.code, e)
            )
            # TODO-error handling better here?

    def _set_singleton_contact(self, contact: PublicContact, expectedType: str):  # noqa
        """Sets the contacts by adding them to the registry as new contacts,
        updates the contact if it is already in epp,
        deletes any additional contacts of the matching type for this domain
        does not create the PublicContact object, this should be made beforehand
        (call save() on a public contact to trigger the contact setters
        which inturn call this function)
        Will throw error if contact type is not the same as expectType
        Raises ValueError if expected type doesn't match the contact type"""
        if expectedType != contact.contact_type:
            raise ValueError(
                "Cannot set a contact with a different contact type,"
                " expected type was %s" % expectedType
            )

        isRegistrant = contact.contact_type == contact.ContactTypeChoices.REGISTRANT
        isEmptySecurity = (
            contact.contact_type == contact.ContactTypeChoices.SECURITY
            and contact.email == ""
        )

        # get publicContact objects that have the matching
        # domain and type but a different id
        # like in highlander we there can only be one
        hasOtherContact = (
            PublicContact.objects.exclude(registry_id=contact.registry_id)
            .filter(domain=self, contact_type=contact.contact_type)
            .exists()
        )

        # if no record exists with this contact type
        # make contact in registry, duplicate and errors handled there
        errorCode = self._make_contact_in_registry(contact)

        # contact is already added to the domain, but something may have changed on it
        alreadyExistsInRegistry = errorCode == ErrorCode.OBJECT_EXISTS
        # if an error occured besides duplication, stop
        if (
            not alreadyExistsInRegistry
            and errorCode != ErrorCode.COMMAND_COMPLETED_SUCCESSFULLY
        ):
            # TODO- ticket #433 look here for error handling
            raise Exception("Unable to add contact to registry")

        # contact doesn't exist on the domain yet
        logger.info("_set_singleton_contact()-> contact has been added to the registry")

        # if has conflicting contacts in our db remove them
        if hasOtherContact:
            logger.info(
                "_set_singleton_contact()-> updating domain, removing old contact"
            )

            existing_contact = (
                PublicContact.objects.exclude(registry_id=contact.registry_id)
                .filter(domain=self, contact_type=contact.contact_type)
                .get()
            )
            if isRegistrant:
                # send update domain only for registant contacts
                existing_contact.delete()
                self._add_registrant_to_existing_domain(contact)
            else:
                # remove the old contact and add a new one
                try:
                    self._update_domain_with_contact(contact=existing_contact, rem=True)
                    existing_contact.delete()
                except Exception as err:
                    logger.error(
                        "Raising error after removing and adding a new contact"
                    )
                    raise (err)

        # update domain with contact or update the contact itself
        if not isEmptySecurity:
            if not alreadyExistsInRegistry and not isRegistrant:
                self._update_domain_with_contact(contact=contact, rem=False)
            # if already exists just update
            elif alreadyExistsInRegistry:
                current_contact = PublicContact.objects.filter(
                    registry_id=contact.registry_id
                ).get()

                if current_contact.email != contact.email:
                    self._update_epp_contact(contact=contact)
        else:
            logger.info("removing security contact and setting default again")

            # get the current contact registry id for security
            current_contact = PublicContact.objects.filter(
                registry_id=contact.registry_id
            ).get()

            # don't let user delete the default without adding a new email
            if current_contact.email != PublicContact.get_default_security().email:
                # remove the contact
                self._update_domain_with_contact(contact=current_contact, rem=True)
                current_contact.delete()
                # add new contact
                security_contact = self.get_default_security_contact()
                security_contact.save()

    @security_contact.setter  # type: ignore
    def security_contact(self, contact: PublicContact):
        """makes the contact in the registry,
        for security the public contact should have the org or registrant information
        from domain information (not domain application)
        and should have the security email from DomainApplication"""
        logger.info("making security contact in registry")
        self._set_singleton_contact(
            contact, expectedType=contact.ContactTypeChoices.SECURITY
        )

    @Cache
    def technical_contact(self) -> PublicContact:
        """Get or set the tech contact for this domain."""
        tech = PublicContact.ContactTypeChoices.TECHNICAL
        return self.generic_contact_getter(tech)

    @technical_contact.setter  # type: ignore
    def technical_contact(self, contact: PublicContact):
        logger.info("making technical contact")
        self._set_singleton_contact(
            contact, expectedType=contact.ContactTypeChoices.TECHNICAL
        )

    def is_active(self) -> bool:
        """Currently just returns if the state is created,
        because then it should be live, theoretically.
        Post mvp this should indicate
        Is the domain live on the inter webs?
        could be replaced with request to see if ok status is set
        """
        return self.state == self.State.READY

    def transfer(self):
        """Going somewhere. Not implemented."""
        raise NotImplementedError()

    def renew(self):
        """Time to renew. Not implemented."""
        raise NotImplementedError()

<<<<<<< HEAD
    def place_client_hold(self):
        """This domain should not be active."""
        raise NotImplementedError("This is not implemented yet.")

    def remove_client_hold(self):
        """This domain is okay to be active."""
        raise NotImplementedError()
=======
    def get_security_email(self):
        logger.info("get_security_email-> getting the contact ")
        secContact = self.security_contact
        return secContact.email

    def clientHoldStatus(self):
        return epp.Status(state=self.Status.CLIENT_HOLD, description="", lang="en")

    def _place_client_hold(self):
        """This domain should not be active.
        may raises RegistryError, should be caught or handled correctly by caller"""
        request = commands.UpdateDomain(name=self.name, add=[self.clientHoldStatus()])
        registry.send(request, cleaned=True)

    def _remove_client_hold(self):
        """This domain is okay to be active.
        may raises RegistryError, should be caught or handled correctly by caller"""
        request = commands.UpdateDomain(name=self.name, rem=[self.clientHoldStatus()])
        registry.send(request, cleaned=True)

    def _delete_domain(self):
        """This domain should be deleted from the registry
        may raises RegistryError, should be caught or handled correctly by caller"""
        request = commands.DeleteDomain(name=self.name)
        registry.send(request)
>>>>>>> a7c5818b

    def __str__(self) -> str:
        return self.name

    name = DomainField(
        max_length=253,
        blank=False,
        default=None,  # prevent saving without a value
        unique=True,
        help_text="Fully qualified domain name",
    )

    state = FSMField(
        max_length=21,
        choices=State.choices,
        default=State.UNKNOWN,
        protected=True,  # cannot change state directly, particularly in Django admin
        help_text="Very basic info about the lifecycle of this domain object",
    )

    def isActive(self):
        return self.state == Domain.State.CREATED

    # Q: I don't like this function name much,
    # what would be better here?
    def map_DomainContact_to_PublicContact(self, contact: epp.DomainContact, only_map_domain_contact = False):
        """Maps the Epps DomainContact Object to a PublicContact object
        
        contact -> DomainContact: the returned contact for InfoDomain

        only_map_domain_contact -> bool: DomainContact doesn't give enough information on
        its own to fully qualify PublicContact, but if you only want the contact_type
        and registry_id fields, then set this to True.
        """
        if(contact is None or contact == {}):
            raise ValueError("Contact cannot be empty or none")
        
        if(contact.contact is None or contact.contact == ""):
            raise ValueError("No contact id was provided")
        
        if(contact.type is None or contact.type == ""):
            raise ValueError("no contact_type was provided")

        if(contact.type not in PublicContact.ContactTypeChoice.values()):
            raise ValueError(f"Invalid contact_type of '{contact.type}' for object {contact}. Must exist within PublicContact.ContactTypeChoice")
        
        mapped_contact: PublicContact = PublicContact(
            # todo - check contact is valid type
            domain=self,
            contact_type=contact.type,
            registry_id=contact.contact
        )

        if only_map_domain_contact:
            return mapped_contact
        
        extra_contact_info: epp.InfoContactResultData = self._request_contact_info(mapped_contact)
        
        # For readability
        return self.map_InfoContactResultData_to_PublicContact(extra_contact_info)
    
    def map_InfoContactResultData_to_PublicContact(self, contact):
        """Maps the Epps InfoContactResultData Object to a PublicContact object"""
        if(contact is None or contact == {}):
            raise ValueError("Contact cannot be empty or none")
        
        if(contact.id is None or contact.id == ""):
            raise ValueError("No contact id was provided")
        
        if(contact.type is None or contact.type == ""):
            raise ValueError("no contact_type was provided")

        if(contact.type not in PublicContact.ContactTypeChoice.values()):
            raise ValueError(f"Invalid contact_type of '{contact.type}' for object {contact}. Must exist within PublicContact.ContactTypeChoice")
    
        postal_info = contact.postal_info
        return PublicContact(
            domain = self,
            contact_type=contact.type,
            registry_id=contact.id,
            email=contact.email,
            voice=contact.voice,
            fax=contact.fax,
            pw=contact.auth_info.pw or None,
            name = postal_info.name or None,
            org = postal_info.org or None,
            # TODO - street is a Sequence[str]
            #street = postal_info.street,
            city = postal_info.addr.city or None,
            pc = postal_info.addr.pc or None,
            cc = postal_info.addr.cc or None,
            sp = postal_info.addr.sp or None
        )

    def map_to_public_contact(self, contact):
        """ Maps epp contact types to PublicContact. Can handle two types:
        epp.DomainContact or epp.InfoContactResultData"""
        if(isinstance(contact, epp.InfoContactResultData)):
            return self.map_InfoContactResultData_to_PublicContact(contact)
        # If contact is of type epp.DomainContact, 
        # grab as much data as possible.
        elif(isinstance(contact, epp.DomainContact)):
            # Runs command.InfoDomain, as epp.DomainContact
            # on its own doesn't return enough data.
            try:
                return self.map_DomainContact_to_PublicContact(contact)
            except RegistryError as error:
                logger.warning(f"Contact {contact} does not exist on the registry")
                logger.warning(error)
                return self.map_DomainContact_to_PublicContact(contact, only_map_domain_contact=True)
        else:
            raise ValueError("Contact is not of the correct type. Must be epp.DomainContact or epp.InfoContactResultData")
        
    
    def _request_contact_info(self, contact: PublicContact):
        try:
            req = commands.InfoContact(id=contact.registry_id)
            return registry.send(req, cleaned=True).res_data[0]
        except RegistryError as error:
            logger.error(
                "Registry threw error for contact id %s contact type is %s, error code is\n %s full error is %s",
                contact.registry_id,
                contact.contact_type,
                error.code,
                error,
            )
            raise error
        
    def generic_contact_getter(self, contact_type_choice: PublicContact.ContactTypeChoices) -> PublicContact:
        """ Abstracts the cache logic on EppLib contact items 
        
        contact_type_choice is a literal in PublicContact.ContactTypeChoices,
        for instance: PublicContact.ContactTypeChoices.SECURITY.

        If you wanted to setup getter logic for Security, you would call: 
        cache_contact_helper(PublicContact.ContactTypeChoices.SECURITY),
        or cache_contact_helper("security")
        """
        try:
            contacts = self._get_property("contacts")
        except KeyError as error:
            logger.error("Contact does not exist")
            raise error
        else:
            cached_contact = self.grab_contact_in_keys(contacts, contact_type_choice)
            if(cached_contact is None):
                raise ValueError("No contact was found in cache or the registry")
            # TODO - below line never executes with current logic
            return cached_contact
    
    def get_default_security_contact(self):
        """ Gets the default security contact. """
        contact = PublicContact.get_default_security()
        contact.domain = self
        return contact
    
    def get_default_administrative_contact(self):
        """ Gets the default administrative contact. """
        contact = PublicContact.get_default_administrative()
        contact.domain = self
        return contact
    
    def get_default_technical_contact(self):
        """ Gets the default administrative contact. """
        contact = PublicContact.get_default_technical()
        contact.domain = self
        return contact
    
    def get_default_registrant_contact(self):
        """ Gets the default administrative contact. """
        contact = PublicContact.get_default_registrant()
        contact.domain = self
        return contact

    def grab_contact_in_keys(self, contacts, check_type, get_from_registry=True):
        """ Grabs a contact object.
        Returns None if nothing is found.
        check_type compares contact["type"] == check_type.

        For example, check_type = 'security'
        
        get_from_registry --> bool which specifies if
        a InfoContact command should be send to the
        registry when grabbing the object.
        If it is set to false, we just grab from cache.
        Otherwise, we grab from  the registry.
        """
        for contact in contacts:
            if (
                isinstance(contact, dict)
                and "type" in contact.keys()
                and "contact" in contact.keys()
                and contact["type"] == check_type
            ):
                ##TODO - Test / Finish this implementation
                if(get_from_registry):
                    request = commands.InfoContact(id=contact.get("contact"))
                    # TODO - Additional error checking
                    # Does this have performance implications?
                    # Expecting/sending a response for every object
                    # seems potentially taxing
                    contact_info = registry.send(request, cleaned=True)
                    logger.debug(f"grab_contact_in_keys -> rest data is {contact_info.res_data[0]}")
                    return self.map_to_public_contact(contact_info.res_data[0])

                return contact["contact"]
    
    # ForeignKey on UserDomainRole creates a "permissions" member for
    # all of the user-roles that are in place for this domain

    # ManyToManyField on User creates a "users" member for all of the
    # users who have some role on this domain

    # ForeignKey on DomainInvitation creates an "invitations" member for
    # all of the invitations that have been sent for this domain

    def _validate_host_tuples(self, hosts: list[tuple[str]]):
        """
        Helper function. Validate hostnames and IP addresses.

        Raises:
            ValueError if hostname or IP address appears invalid or mismatched.
        """
        for host in hosts:
            hostname = host[0].lower()
            addresses: tuple[str] = host[1:]  # type: ignore
            if not bool(Domain.HOST_REGEX.match(hostname)):
                raise ValueError("Invalid hostname: %s." % hostname)
            if len(hostname) > Domain.MAX_LENGTH:
                raise ValueError("Too long hostname: %s" % hostname)

            is_subordinate = hostname.split(".", 1)[-1] == self.name
            if is_subordinate and len(addresses) == 0:
                raise ValueError(
                    "Must supply IP addresses for subordinate host %s" % hostname
                )
            if not is_subordinate and len(addresses) > 0:
                raise ValueError("Must not supply IP addresses for %s" % hostname)

            for address in addresses:
                allow = set(":." + digits)
                if any(c not in allow for c in address):
                    raise ValueError("Invalid IP address: %s." % address)

    def _get_or_create_domain(self):
        """Try to fetch info about this domain. Create it if it does not exist."""
        already_tried_to_create = False
        exitEarly = False
        count = 0
        while not exitEarly and count < 3:
            try:
                logger.info("Getting domain info from epp")
                req = commands.InfoDomain(name=self.name)
                domainInfo = registry.send(req, cleaned=True).res_data[0]
                exitEarly = True
                return domainInfo
            except RegistryError as e:
                count += 1

                if already_tried_to_create:
                    logger.error("Already tried to create")
                    logger.error(e)
                    logger.error(e.code)
                    raise e
                if e.code == ErrorCode.OBJECT_DOES_NOT_EXIST:
                    # avoid infinite loop
                    already_tried_to_create = True
                    self.pendingCreate()
                    self.save()
                else:
                    logger.error(e)
                    logger.error(e.code)
                    raise e

    def addRegistrant(self):
        registrant = PublicContact.get_default_registrant()
        registrant.domain = self
        registrant.save()  # calls the registrant_contact.setter
        return registrant.registry_id

    @transition(field="state", source=State.UNKNOWN, target=State.DNS_NEEDED)
    def pendingCreate(self):
        logger.info("Changing to dns_needed")

        registrantID = self.addRegistrant()

        req = commands.CreateDomain(
            name=self.name,
            registrant=registrantID,
            auth_info=epp.DomainAuthInfo(pw="2fooBAR123fooBaz"),  # not a password
        )

        try:
            registry.send(req, cleaned=True)

        except RegistryError as err:
            if err.code != ErrorCode.OBJECT_EXISTS:
                raise err

        self.addAllDefaults()

    def addAllDefaults(self):
        security_contact = self.get_default_security_contact()
        security_contact.save()

        technical_contact = PublicContact.get_default_technical()
        technical_contact.domain = self
        technical_contact.save()

        administrative_contact = PublicContact.get_default_administrative()
        administrative_contact.domain = self
        administrative_contact.save()

    @transition(field="state", source=State.READY, target=State.ON_HOLD)
    def place_client_hold(self):
        """place a clienthold on a domain (no longer should resolve)"""
        # TODO - ensure all requirements for client hold are made here
        # (check prohibited statuses)
        logger.info("clientHold()-> inside clientHold")
        self._place_client_hold()
        # TODO -on the client hold ticket any additional error handling here

    @transition(field="state", source=State.ON_HOLD, target=State.READY)
    def revert_client_hold(self):
        """undo a clienthold placed on a domain"""

        logger.info("clientHold()-> inside clientHold")
        self._remove_client_hold()
        # TODO -on the client hold ticket any additional error handling here

    @transition(field="state", source=State.ON_HOLD, target=State.DELETED)
    def deleted(self):
        """domain is deleted in epp but is saved in our database"""
        # TODO Domains may not be deleted if:
        #  a child host is being used by
        # another .gov domains.  The host must be first removed
        # and/or renamed before the parent domain may be deleted.
        logger.info("pendingCreate()-> inside pending create")
        self._delete_domain()
        # TODO - delete ticket any additional error handling here

    @transition(
        field="state",
        source=[State.DNS_NEEDED],
        target=State.READY,
    )
    def ready(self):
        """Transition to the ready state
        domain should have nameservers and all contacts
        and now should be considered live on a domain
        """
        # TODO - in nameservers tickets 848 and 562
        #   check here if updates need to be made
        # consider adding these checks as constraints
        #  within the transistion itself
        nameserverList = self.nameservers
        logger.info("Changing to ready state")
        if len(nameserverList) < 2 or len(nameserverList) > 13:
            raise ValueError("Not ready to become created, cannot transition yet")
        logger.info("able to transition to ready state")

    def _disclose_fields(self, contact: PublicContact):
        """creates a disclose object that can be added to a contact Create using
        .disclose= <this function> on the command before sending.
        if item is security email then make sure email is visable"""
        isSecurity = contact.contact_type == contact.ContactTypeChoices.SECURITY
        DF = epp.DiscloseField
        fields = {DF.FAX, DF.VOICE, DF.ADDR}

        if not isSecurity or (
            isSecurity and contact.email == PublicContact.get_default_security().email
        ):
            fields.add(DF.EMAIL)
        return epp.Disclose(
            flag=False,
            fields=fields,
            types={DF.ADDR: "loc"},
        )

    def _make_epp_contact_postal_info(self, contact: PublicContact):  # type: ignore
        return epp.PostalInfo(  # type: ignore
            name=contact.name,
            addr=epp.ContactAddr(
                street=[
                    getattr(contact, street)
                    for street in ["street1", "street2", "street3"]
                    if hasattr(contact, street)
                ],  # type: ignore
                city=contact.city,
                pc=contact.pc,
                cc=contact.cc,
                sp=contact.sp,
            ),
            org=contact.org,
            type="loc",
        )

    def _make_contact_in_registry(self, contact: PublicContact):
        """Create the contact in the registry, ignore duplicate contact errors
        returns int corresponding to ErrorCode values"""

        create = commands.CreateContact(
            id=contact.registry_id,
            postal_info=self._make_epp_contact_postal_info(contact=contact),
            email=contact.email,
            voice=contact.voice,
            fax=contact.fax,
            auth_info=epp.ContactAuthInfo(pw="2fooBAR123fooBaz"),
        )  # type: ignore
        # security contacts should only show email addresses, for now
        create.disclose = self._disclose_fields(contact=contact)
        try:
            registry.send(create, cleaned=True)
            return ErrorCode.COMMAND_COMPLETED_SUCCESSFULLY
        except RegistryError as err:
            # don't throw an error if it is just saying this is a duplicate contact
            if err.code != ErrorCode.OBJECT_EXISTS:
                logger.error(
                    "Registry threw error for contact id %s"
                    " contact type is %s,"
                    " error code is\n %s"
                    " full error is %s",
                    contact.registry_id,
                    contact.contact_type,
                    err.code,
                    err,
                )
                # TODO - 433 Error handling here

            else:
                logger.warning(
                    "Registrar tried to create duplicate contact for id %s",
                    contact.registry_id,
                )
            return err.code

    def _request_contact_info(self, contact: PublicContact):
        req = commands.InfoContact(id=contact.registry_id)
        return registry.send(req, cleaned=True).res_data[0]

    def _get_or_create_contact(self, contact: PublicContact):
        """Try to fetch info about a contact. Create it if it does not exist."""

        try:
            return self._request_contact_info(contact)

        except RegistryError as e:
            if e.code == ErrorCode.OBJECT_DOES_NOT_EXIST:
                logger.info(
                    "_get_or_create_contact()-> contact doesn't exist so making it"
                )
                contact.domain = self
                contact.save()  # this will call the function based on type of contact
                return self._request_contact_info(contact=contact)
            else:
                logger.error(
                    "Registry threw error for contact id %s"
                    " contact type is %s,"
                    " error code is\n %s"
                    " full error is %s",
                    contact.registry_id,
                    contact.contact_type,
                    e.code,
                    e,
                )

                raise e

    def _update_or_create_host(self, host):
        raise NotImplementedError()

    def _delete_host(self, host):
        raise NotImplementedError()

    def _fetch_cache(self, fetch_hosts=False, fetch_contacts=False):
        """Contact registry for info about a domain."""
        try:
            # get info from registry
            data = self._get_or_create_domain()
            # extract properties from response
            # (Ellipsis is used to mean "null")
            cache = {
                "auth_info": getattr(data, "auth_info", ...),
                "_contacts": getattr(data, "contacts", ...),
                "cr_date": getattr(data, "cr_date", ...),
                "ex_date": getattr(data, "ex_date", ...),
                "_hosts": getattr(data, "hosts", ...),
                "name": getattr(data, "name", ...),
                "registrant": getattr(data, "registrant", ...),
                "statuses": getattr(data, "statuses", ...),
                "tr_date": getattr(data, "tr_date", ...),
                "up_date": getattr(data, "up_date", ...),
            }

            # remove null properties (to distinguish between "a value of None" and null)
            cleaned = {k: v for k, v in cache.items() if v is not ...}

            # statuses can just be a list no need to keep the epp object
            if "statuses" in cleaned.keys():
                cleaned["statuses"] = [status.state for status in cleaned["statuses"]]
            # get contact info, if there are any
            if (
                # fetch_contacts and
                "_contacts" in cleaned
                and isinstance(cleaned["_contacts"], list)
                and len(cleaned["_contacts"])
            ):
                cleaned["contacts"] = []
                for domainContact in cleaned["_contacts"]:
                    # we do not use _get_or_create_* because we expect the object we
                    # just asked the registry for still exists --
                    # if not, that's a problem

                    # TODO- discuss-should we check if contact is in public contacts
                    # and add it if not- this is really to keep in mine the transisiton
                    req = commands.InfoContact(id=domainContact.contact)
                    data = registry.send(req, cleaned=True).res_data[0]

                    # extract properties from response
                    # (Ellipsis is used to mean "null")
                    # convert this to use PublicContactInstead
                    contact = {
                        "id": domainContact.contact,
                        "type": domainContact.type,
                        "auth_info": getattr(data, "auth_info", ...),
                        "cr_date": getattr(data, "cr_date", ...),
                        "disclose": getattr(data, "disclose", ...),
                        "email": getattr(data, "email", ...),
                        "fax": getattr(data, "fax", ...),
                        "postal_info": getattr(data, "postal_info", ...),
                        "statuses": getattr(data, "statuses", ...),
                        "tr_date": getattr(data, "tr_date", ...),
                        "up_date": getattr(data, "up_date", ...),
                        "voice": getattr(data, "voice", ...),
                    }

                    cleaned["contacts"].append(
                        {k: v for k, v in contact.items() if v is not ...}
                    )

            # get nameserver info, if there are any
            if (
                # fetch_hosts and
                "_hosts" in cleaned
                and isinstance(cleaned["_hosts"], list)
                and len(cleaned["_hosts"])
            ):
                # TODO- add elif in cache set it to be the old cache value
                # no point in removing
                cleaned["hosts"] = []
                for name in cleaned["_hosts"]:
                    # we do not use _get_or_create_* because we expect the object we
                    # just asked the registry for still exists --
                    # if not, that's a problem
                    req = commands.InfoHost(name=name)
                    data = registry.send(req, cleaned=True).res_data[0]
                    # extract properties from response
                    # (Ellipsis is used to mean "null")
                    host = {
                        "name": name,
                        "addrs": getattr(data, "addrs", ...),
                        "cr_date": getattr(data, "cr_date", ...),
                        "statuses": getattr(data, "statuses", ...),
                        "tr_date": getattr(data, "tr_date", ...),
                        "up_date": getattr(data, "up_date", ...),
                    }
                    cleaned["hosts"].append(
                        {k: v for k, v in host.items() if v is not ...}
                    )

            # replace the prior cache with new data
            self._cache = cleaned

        except RegistryError as e:
            logger.error(e)

    def _invalidate_cache(self):
        """Remove cache data when updates are made."""
        self._cache = {}

    def _get_property(self, property):
        """Get some piece of info about a domain."""
        if property not in self._cache:
            self._fetch_cache(
                fetch_hosts=(property == "hosts"),
                fetch_contacts=(property == "contacts"),
            )

        if property in self._cache:
            return self._cache[property]
        else:
            raise KeyError(
                "Requested key %s was not found in registry cache." % str(property)
            )<|MERGE_RESOLUTION|>--- conflicted
+++ resolved
@@ -108,8 +108,6 @@
         # the state is indeterminate
         UNKNOWN = "unknown"
 
-<<<<<<< HEAD
-=======
         # The domain object exists in the registry
         # but nameservers don't exist for it yet
         DNS_NEEDED = "dns needed"
@@ -123,7 +121,6 @@
         # previously existed but has been deleted from the registry
         DELETED = "deleted"
 
->>>>>>> a7c5818b
     class Cache(property):
         """
         Python descriptor to turn class methods into properties.
@@ -386,20 +383,11 @@
         self._make_contact_in_registry(contact=contact)
         self._update_domain_with_contact(contact, rem=False)
 
-<<<<<<< HEAD
-    @Cache
-    def security_contact(self) -> PublicContact:
-        """Get or set the security contact for this domain."""
-        # TODO: replace this with a real implementation
-        security = PublicContact.ContactTypeChoices.SECURITY
-        return self.generic_contact_getter(security)
-=======
     def get_default_security_contact(self):
         logger.info("getting default sec contact")
         contact = PublicContact.get_default_security()
         contact.domain = self
         return contact
->>>>>>> a7c5818b
 
     def _update_epp_contact(self, contact: PublicContact):
         """Sends UpdateContact to update the actual contact object,
@@ -456,140 +444,9 @@
     @Cache
     def security_contact(self) -> PublicContact:
         """Get or set the security contact for this domain."""
-        try:
-            contacts = self._get_property("contacts")
-            for contact in contacts:
-                if (
-                    "type" in contact.keys()
-                    and contact["type"] == PublicContact.ContactTypeChoices.SECURITY
-                ):
-                    tempContact = self.get_default_security_contact()
-                    tempContact.email = contact["email"]
-                    return tempContact
-
-        except Exception as err:  # use better error handling
-            logger.info("Couldn't get contact %s" % err)
-
-            # TODO - remove this ideally it should return None,
-            # but error handling needs to be
-            # added on the security email page so that it can handle it being none
-        return self.get_default_security_contact()
-
-    def _add_registrant_to_existing_domain(self, contact: PublicContact):
-        """Used to change the registrant contact on an existing domain"""
-        updateDomain = commands.UpdateDomain(
-            name=self.name, registrant=contact.registry_id
-        )
-        try:
-            registry.send(updateDomain, cleaned=True)
-        except RegistryError as e:
-            logger.error(
-                "Error changing to new registrant error code is %s, error is %s"
-                % (e.code, e)
-            )
-            # TODO-error handling better here?
-
-    def _set_singleton_contact(self, contact: PublicContact, expectedType: str):  # noqa
-        """Sets the contacts by adding them to the registry as new contacts,
-        updates the contact if it is already in epp,
-        deletes any additional contacts of the matching type for this domain
-        does not create the PublicContact object, this should be made beforehand
-        (call save() on a public contact to trigger the contact setters
-        which inturn call this function)
-        Will throw error if contact type is not the same as expectType
-        Raises ValueError if expected type doesn't match the contact type"""
-        if expectedType != contact.contact_type:
-            raise ValueError(
-                "Cannot set a contact with a different contact type,"
-                " expected type was %s" % expectedType
-            )
-
-        isRegistrant = contact.contact_type == contact.ContactTypeChoices.REGISTRANT
-        isEmptySecurity = (
-            contact.contact_type == contact.ContactTypeChoices.SECURITY
-            and contact.email == ""
-        )
-
-        # get publicContact objects that have the matching
-        # domain and type but a different id
-        # like in highlander we there can only be one
-        hasOtherContact = (
-            PublicContact.objects.exclude(registry_id=contact.registry_id)
-            .filter(domain=self, contact_type=contact.contact_type)
-            .exists()
-        )
-
-        # if no record exists with this contact type
-        # make contact in registry, duplicate and errors handled there
-        errorCode = self._make_contact_in_registry(contact)
-
-        # contact is already added to the domain, but something may have changed on it
-        alreadyExistsInRegistry = errorCode == ErrorCode.OBJECT_EXISTS
-        # if an error occured besides duplication, stop
-        if (
-            not alreadyExistsInRegistry
-            and errorCode != ErrorCode.COMMAND_COMPLETED_SUCCESSFULLY
-        ):
-            # TODO- ticket #433 look here for error handling
-            raise Exception("Unable to add contact to registry")
-
-        # contact doesn't exist on the domain yet
-        logger.info("_set_singleton_contact()-> contact has been added to the registry")
-
-        # if has conflicting contacts in our db remove them
-        if hasOtherContact:
-            logger.info(
-                "_set_singleton_contact()-> updating domain, removing old contact"
-            )
-
-            existing_contact = (
-                PublicContact.objects.exclude(registry_id=contact.registry_id)
-                .filter(domain=self, contact_type=contact.contact_type)
-                .get()
-            )
-            if isRegistrant:
-                # send update domain only for registant contacts
-                existing_contact.delete()
-                self._add_registrant_to_existing_domain(contact)
-            else:
-                # remove the old contact and add a new one
-                try:
-                    self._update_domain_with_contact(contact=existing_contact, rem=True)
-                    existing_contact.delete()
-                except Exception as err:
-                    logger.error(
-                        "Raising error after removing and adding a new contact"
-                    )
-                    raise (err)
-
-        # update domain with contact or update the contact itself
-        if not isEmptySecurity:
-            if not alreadyExistsInRegistry and not isRegistrant:
-                self._update_domain_with_contact(contact=contact, rem=False)
-            # if already exists just update
-            elif alreadyExistsInRegistry:
-                current_contact = PublicContact.objects.filter(
-                    registry_id=contact.registry_id
-                ).get()
-
-                if current_contact.email != contact.email:
-                    self._update_epp_contact(contact=contact)
-        else:
-            logger.info("removing security contact and setting default again")
-
-            # get the current contact registry id for security
-            current_contact = PublicContact.objects.filter(
-                registry_id=contact.registry_id
-            ).get()
-
-            # don't let user delete the default without adding a new email
-            if current_contact.email != PublicContact.get_default_security().email:
-                # remove the contact
-                self._update_domain_with_contact(contact=current_contact, rem=True)
-                current_contact.delete()
-                # add new contact
-                security_contact = self.get_default_security_contact()
-                security_contact.save()
+        # TODO: replace this with a real implementation
+        security = PublicContact.ContactTypeChoices.SECURITY
+        return self.generic_contact_getter(security)
 
     @security_contact.setter  # type: ignore
     def security_contact(self, contact: PublicContact):
@@ -632,15 +489,6 @@
         """Time to renew. Not implemented."""
         raise NotImplementedError()
 
-<<<<<<< HEAD
-    def place_client_hold(self):
-        """This domain should not be active."""
-        raise NotImplementedError("This is not implemented yet.")
-
-    def remove_client_hold(self):
-        """This domain is okay to be active."""
-        raise NotImplementedError()
-=======
     def get_security_email(self):
         logger.info("get_security_email-> getting the contact ")
         secContact = self.security_contact
@@ -666,7 +514,6 @@
         may raises RegistryError, should be caught or handled correctly by caller"""
         request = commands.DeleteDomain(name=self.name)
         registry.send(request)
->>>>>>> a7c5818b
 
     def __str__(self) -> str:
         return self.name
