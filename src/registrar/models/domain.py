--- conflicted
+++ resolved
@@ -1622,13 +1622,9 @@
             cache = self._extract_data_from_response(data_response)
             cleaned = self._clean_cache(cache, data_response)
             self._update_hosts_and_contacts(cleaned, fetch_hosts, fetch_contacts)
-<<<<<<< HEAD
-            self._update_hosts_and_ips_in_db(cleaned, fetch_hosts)
-            self._update_security_contact_in_db(cleaned, fetch_contacts)
-=======
             if fetch_hosts:
                 self._update_hosts_and_ips_in_db(cleaned)
->>>>>>> 1ce7f39d
+            self._update_security_contact_in_db(cleaned, fetch_contacts)
             self._update_dates(cleaned)
 
             self._cache = cleaned
