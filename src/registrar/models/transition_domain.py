from django.db import models

from .utility.time_stamped_model import TimeStampedModel


class StatusChoices(models.TextChoices):
    READY = "ready", "Ready"
    HOLD = "hold", "Hold"


class TransitionDomain(TimeStampedModel):
    """Transition Domain model stores information about the
    state of a domain upon transition between registry
    providers"""

<<<<<<< HEAD
    StatusChoices = StatusChoices

=======
>>>>>>> e06c1942
    username = models.TextField(
        null=False,
        blank=False,
        verbose_name="Username",
        help_text="Username - this will be an email address",
    )
    domain_name = models.TextField(
        null=True,
        blank=True,
        verbose_name="Domain name",
    )
    status = models.CharField(
        max_length=255,
        null=False,
        blank=True,
        default=StatusChoices.READY,
        choices=StatusChoices.choices,
        verbose_name="Status",
        help_text="domain status during the transfer",
    )
    email_sent = models.BooleanField(
        null=False,
        default=False,
        verbose_name="email sent",
        help_text="indicates whether email was sent",
    )

    def __str__(self):
        return (
            f"username: {self.username} "
            f"domainName: {self.domain_name} "
            f"status: {self.status} "
            f"email sent: {self.email_sent} "
        )<|MERGE_RESOLUTION|>--- conflicted
+++ resolved
@@ -13,11 +13,6 @@
     state of a domain upon transition between registry
     providers"""
 
-<<<<<<< HEAD
-    StatusChoices = StatusChoices
-
-=======
->>>>>>> e06c1942
     username = models.TextField(
         null=False,
         blank=False,
