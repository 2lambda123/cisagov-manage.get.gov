from __future__ import annotations
from typing import Union

import logging

from django.apps import apps
from django.db import models
from django_fsm import FSMField, transition  # type: ignore
from registrar.models.domain import Domain

from .utility.time_stamped_model import TimeStampedModel
from ..utility.email import send_templated_email, EmailSendingError
from itertools import chain

logger = logging.getLogger(__name__)


class DomainApplication(TimeStampedModel):

    """A registrant's application for a new domain."""

    # #### Constants for choice fields ####
    STARTED = "started"
    SUBMITTED = "submitted"
    IN_REVIEW = "in review"
    ACTION_NEEDED = "action needed"
    APPROVED = "approved"
    WITHDRAWN = "withdrawn"
    REJECTED = "rejected"
    INELIGIBLE = "ineligible"
    STATUS_CHOICES = [
        (STARTED, STARTED),
        (SUBMITTED, SUBMITTED),
        (IN_REVIEW, IN_REVIEW),
        (ACTION_NEEDED, ACTION_NEEDED),
        (APPROVED, APPROVED),
        (WITHDRAWN, WITHDRAWN),
        (REJECTED, REJECTED),
        (INELIGIBLE, INELIGIBLE),
    ]

    class StateTerritoryChoices(models.TextChoices):
        ALABAMA = "AL", "Alabama (AL)"
        ALASKA = "AK", "Alaska (AK)"
        AMERICAN_SAMOA = "AS", "American Samoa (AS)"
        ARIZONA = "AZ", "Arizona (AZ)"
        ARKANSAS = "AR", "Arkansas (AR)"
        CALIFORNIA = "CA", "California (CA)"
        COLORADO = "CO", "Colorado (CO)"
        CONNECTICUT = "CT", "Connecticut (CT)"
        DELAWARE = "DE", "Delaware (DE)"
        DISTRICT_OF_COLUMBIA = "DC", "District of Columbia (DC)"
        FLORIDA = "FL", "Florida (FL)"
        GEORGIA = "GA", "Georgia (GA)"
        GUAM = "GU", "Guam (GU)"
        HAWAII = "HI", "Hawaii (HI)"
        IDAHO = "ID", "Idaho (ID)"
        ILLINOIS = "IL", "Illinois (IL)"
        INDIANA = "IN", "Indiana (IN)"
        IOWA = "IA", "Iowa (IA)"
        KANSAS = "KS", "Kansas (KS)"
        KENTUCKY = "KY", "Kentucky (KY)"
        LOUISIANA = "LA", "Louisiana (LA)"
        MAINE = "ME", "Maine (ME)"
        MARYLAND = "MD", "Maryland (MD)"
        MASSACHUSETTS = "MA", "Massachusetts (MA)"
        MICHIGAN = "MI", "Michigan (MI)"
        MINNESOTA = "MN", "Minnesota (MN)"
        MISSISSIPPI = "MS", "Mississippi (MS)"
        MISSOURI = "MO", "Missouri (MO)"
        MONTANA = "MT", "Montana (MT)"
        NEBRASKA = "NE", "Nebraska (NE)"
        NEVADA = "NV", "Nevada (NV)"
        NEW_HAMPSHIRE = "NH", "New Hampshire (NH)"
        NEW_JERSEY = "NJ", "New Jersey (NJ)"
        NEW_MEXICO = "NM", "New Mexico (NM)"
        NEW_YORK = "NY", "New York (NY)"
        NORTH_CAROLINA = "NC", "North Carolina (NC)"
        NORTH_DAKOTA = "ND", "North Dakota (ND)"
        NORTHERN_MARIANA_ISLANDS = "MP", "Northern Mariana Islands (MP)"
        OHIO = "OH", "Ohio (OH)"
        OKLAHOMA = "OK", "Oklahoma (OK)"
        OREGON = "OR", "Oregon (OR)"
        PENNSYLVANIA = "PA", "Pennsylvania (PA)"
        PUERTO_RICO = "PR", "Puerto Rico (PR)"
        RHODE_ISLAND = "RI", "Rhode Island (RI)"
        SOUTH_CAROLINA = "SC", "South Carolina (SC)"
        SOUTH_DAKOTA = "SD", "South Dakota (SD)"
        TENNESSEE = "TN", "Tennessee (TN)"
        TEXAS = "TX", "Texas (TX)"
        UNITED_STATES_MINOR_OUTLYING_ISLANDS = (
            "UM",
            "United States Minor Outlying Islands (UM)",
        )
        UTAH = "UT", "Utah (UT)"
        VERMONT = "VT", "Vermont (VT)"
        VIRGIN_ISLANDS = "VI", "Virgin Islands (VI)"
        VIRGINIA = "VA", "Virginia (VA)"
        WASHINGTON = "WA", "Washington (WA)"
        WEST_VIRGINIA = "WV", "West Virginia (WV)"
        WISCONSIN = "WI", "Wisconsin (WI)"
        WYOMING = "WY", "Wyoming (WY)"
        ARMED_FORCES_AA = "AA", "Armed Forces Americas (AA)"
        ARMED_FORCES_AE = "AE", "Armed Forces Africa, Canada, Europe, Middle East (AE)"
        ARMED_FORCES_AP = "AP", "Armed Forces Pacific (AP)"

    class OrganizationChoices(models.TextChoices):

        """
        Primary organization choices:
        For use in django admin
        Keys need to match OrganizationChoicesVerbose
        """

        FEDERAL = "federal", "Federal"
        INTERSTATE = "interstate", "Interstate"
        STATE_OR_TERRITORY = "state_or_territory", "State or territory"
        TRIBAL = "tribal", "Tribal"
        COUNTY = "county", "County"
        CITY = "city", "City"
        SPECIAL_DISTRICT = "special_district", "Special district"
        SCHOOL_DISTRICT = "school_district", "School district"

    class OrganizationChoicesVerbose(models.TextChoices):

        """
        Secondary organization choices
        For use in the application form and on the templates
        Keys need to match OrganizationChoices
        """

        FEDERAL = (
            "federal",
            "Federal: an agency of the U.S. government's executive, "
            "legislative, or judicial branches",
        )
        INTERSTATE = "interstate", "Interstate: an organization of two or more states"
        STATE_OR_TERRITORY = (
            "state_or_territory",
            "State or territory: one of the 50 U.S. states, the District of Columbia, "
            "American Samoa, Guam, Northern Mariana Islands, Puerto Rico, or the U.S. "
            "Virgin Islands",
        )
        TRIBAL = (
            "tribal",
            "Tribal: a tribal government recognized by the federal or a state "
            "government",
        )
        COUNTY = "county", "County: a county, parish, or borough"
        CITY = "city", "City: a city, town, township, village, etc."
        SPECIAL_DISTRICT = (
            "special_district",
            "Special district: an independent organization within a single state",
        )
        SCHOOL_DISTRICT = (
            "school_district",
            "School district: a school district that is not part of a local "
            "government",
        )

    class BranchChoices(models.TextChoices):
        EXECUTIVE = "executive", "Executive"
        JUDICIAL = "judicial", "Judicial"
        LEGISLATIVE = "legislative", "Legislative"

    AGENCIES = [
        "Administrative Conference of the United States",
        "Advisory Council on Historic Preservation",
        "American Battle Monuments Commission",
        "AMTRAK",
        "Appalachian Regional Commission",
<<<<<<< HEAD
        (
            "Appraisal Subcommittee of the Federal Financial "
            "Institutions Examination Council"
        ),
=======
        ("Appraisal Subcommittee of the Federal Financial " "Institutions Examination Council"),
>>>>>>> 7baf205d
        "Appraisal Subcommittee",
        "Architect of the Capitol",
        "Armed Forces Retirement Home",
        "Barry Goldwater Scholarship and Excellence in Education Foundation",
        "Barry Goldwater Scholarship and Excellence in Education Program",
        "Central Intelligence Agency",
        "Chemical Safety Board",
        "Christopher Columbus Fellowship Foundation",
        "Civil Rights Cold Case Records Review Board",
        "Commission for the Preservation of America's Heritage Abroad",
        "Commission of Fine Arts",
        "Committee for Purchase From People Who Are Blind or Severely Disabled",
        "Commodity Futures Trading Commission",
        "Congressional Budget Office",
        "Consumer Financial Protection Bureau",
        "Consumer Product Safety Commission",
        "Corporation for National & Community Service",
        "Corporation for National and Community Service",
        "Council of Inspectors General on Integrity and Efficiency",
        "Court Services and Offender Supervision",
        "Cyberspace Solarium Commission",
        "DC Court Services and Offender Supervision Agency",
        "DC Pre-trial Services",
        "Defense Nuclear Facilities Safety Board",
        "Delta Regional Authority",
        "Denali Commission",
        "Department of Agriculture",
        "Department of Commerce",
        "Department of Defense",
        "Department of Education",
        "Department of Energy",
        "Department of Health and Human Services",
        "Department of Homeland Security",
        "Department of Housing and Urban Development",
        "Department of Justice",
        "Department of Labor",
        "Department of State",
        "Department of the Interior",
        "Department of the Treasury",
        "Department of Transportation",
        "Department of Veterans Affairs",
        "Director of National Intelligence",
        "Dwight D. Eisenhower Memorial Commission",
        "Election Assistance Commission",
        "Environmental Protection Agency",
        "Equal Employment Opportunity Commission",
        "Executive Office of the President",
        "Export-Import Bank of the United States",
        "Export/Import Bank of the U.S.",
        "Farm Credit Administration",
        "Farm Credit System Insurance Corporation",
        "Federal Communications Commission",
        "Federal Deposit Insurance Corporation",
        "Federal Election Commission",
        "Federal Energy Regulatory Commission",
        "Federal Financial Institutions Examination Council",
        "Federal Housing Finance Agency",
        "Federal Judiciary",
        "Federal Labor Relations Authority",
        "Federal Maritime Commission",
        "Federal Mediation and Conciliation Service",
        "Federal Mine Safety and Health Review Commission",
        "Federal Permitting Improvement Steering Council",
        "Federal Reserve Board of Governors",
        "Federal Reserve System",
        "Federal Trade Commission",
        "General Services Administration",
        "gov Administration",
        "Government Accountability Office",
        "Government Publishing Office",
        "Gulf Coast Ecosystem Restoration Council",
        "Harry S Truman Scholarship Foundation",
        "Harry S. Truman Scholarship Foundation",
        "Institute of Museum and Library Services",
        "Institute of Peace",
        "Inter-American Foundation",
        "International Boundary and Water Commission: United States and Mexico",
        "International Boundary Commission: United States and Canada",
        "International Joint Commission: United States and Canada",
        "James Madison Memorial Fellowship Foundation",
        "Japan-United States Friendship Commission",
        "Japan-US Friendship Commission",
        "John F. Kennedy Center for Performing Arts",
        "John F. Kennedy Center for the Performing Arts",
        "Legal Services Corporation",
        "Legislative Branch",
        "Library of Congress",
        "Marine Mammal Commission",
        "Medicaid and CHIP Payment and Access Commission",
        "Medical Payment Advisory Commission",
        "Medicare Payment Advisory Commission",
        "Merit Systems Protection Board",
        "Millennium Challenge Corporation",
        "Morris K. Udall and Stewart L. Udall Foundation",
        "National Aeronautics and Space Administration",
        "National Archives and Records Administration",
        "National Capital Planning Commission",
        "National Council on Disability",
        "National Credit Union Administration",
        "National Endowment for the Arts",
        "National Endowment for the Humanities",
        "National Foundation on the Arts and the Humanities",
        "National Gallery of Art",
        "National Indian Gaming Commission",
        "National Labor Relations Board",
        "National Mediation Board",
        "National Science Foundation",
        "National Security Commission on Artificial Intelligence",
        "National Transportation Safety Board",
        "Networking Information Technology Research and Development",
        "Non-Federal Agency",
        "Northern Border Regional Commission",
        "Nuclear Regulatory Commission",
        "Nuclear Safety Oversight Committee",
        "Nuclear Waste Technical Review Board",
        "Occupational Safety & Health Review Commission",
        "Occupational Safety and Health Review Commission",
        "Office of Compliance",
        "Office of Congressional Workplace Rights",
        "Office of Government Ethics",
        "Office of Navajo and Hopi Indian Relocation",
        "Office of Personnel Management",
        "Open World Leadership Center",
        "Overseas Private Investment Corporation",
        "Peace Corps",
        "Pension Benefit Guaranty Corporation",
        "Postal Regulatory Commission",
        "Presidio Trust",
        "Privacy and Civil Liberties Oversight Board",
        "Public Buildings Reform Board",
        "Public Defender Service for the District of Columbia",
        "Railroad Retirement Board",
        "Securities and Exchange Commission",
        "Selective Service System",
        "Small Business Administration",
        "Smithsonian Institution",
        "Social Security Administration",
        "Social Security Advisory Board",
        "Southeast Crescent Regional Commission",
        "Southwest Border Regional Commission",
        "State Justice Institute",
        "State, Local, and Tribal Government",
        "Stennis Center for Public Service",
        "Surface Transportation Board",
        "Tennessee Valley Authority",
        "The Executive Office of the President",
        "The Intelligence Community",
        "The Legislative Branch",
        "The Supreme Court",
        "The United States World War One Centennial Commission",
        "U.S. Access Board",
        "U.S. Agency for Global Media",
        "U.S. Agency for International Development",
        "U.S. Capitol Police",
        "U.S. Chemical Safety Board",
        "U.S. China Economic and Security Review Commission",
        "U.S. Commission for the Preservation of Americas Heritage Abroad",
        "U.S. Commission of Fine Arts",
        "U.S. Commission on Civil Rights",
        "U.S. Commission on International Religious Freedom",
        "U.S. Courts",
        "U.S. Department of Agriculture",
        "U.S. Interagency Council on Homelessness",
        "U.S. International Trade Commission",
        "U.S. Nuclear Waste Technical Review Board",
        "U.S. Office of Special Counsel",
        "U.S. Peace Corps",
        "U.S. Postal Service",
        "U.S. Semiquincentennial Commission",
        "U.S. Trade and Development Agency",
        "U.S.-China Economic and Security Review Commission",
        "Udall Foundation",
        "United States AbilityOne",
        "United States Access Board",
        "United States African Development Foundation",
        "United States Agency for Global Media",
        "United States Arctic Research Commission",
        "United States Global Change Research Program",
        "United States Holocaust Memorial Museum",
        "United States Institute of Peace",
        "United States Interagency Council on Homelessness",
        "United States International Development Finance Corporation",
        "United States International Trade Commission",
        "United States Postal Service",
        "United States Senate",
        "United States Trade and Development Agency",
        "Utah Reclamation Mitigation and Conservation Commission",
        "Vietnam Education Foundation",
        "Western Hemisphere Drug Policy Commission",
        "Woodrow Wilson International Center for Scholars",
        "World War I Centennial Commission",
    ]
    AGENCY_CHOICES = [(v, v) for v in AGENCIES]

    # #### Internal fields about the application #####
    status = FSMField(
        choices=STATUS_CHOICES,  # possible states as an array of constants
        default=STARTED,  # sensible default
        protected=False,  # can change state directly, particularly in Django admin
    )
    # This is the application user who created this application. The contact
    # information that they gave is in the `submitter` field
    creator = models.ForeignKey(
        "registrar.User",
        on_delete=models.PROTECT,
        related_name="applications_created",
    )
    investigator = models.ForeignKey(
        "registrar.User",
        null=True,
        blank=True,
        on_delete=models.SET_NULL,
        related_name="applications_investigating",
    )

    # ##### data fields from the initial form #####
    organization_type = models.CharField(
        max_length=255,
        # use the short names in Django admin
        choices=OrganizationChoices.choices,
        null=True,
        blank=True,
        help_text="Type of organization",
    )

    federally_recognized_tribe = models.BooleanField(
        null=True,
        help_text="Is the tribe federally recognized",
    )

    state_recognized_tribe = models.BooleanField(
        null=True,
        help_text="Is the tribe recognized by a state",
    )

    tribe_name = models.TextField(
        null=True,
        blank=True,
        help_text="Name of tribe",
    )

    federal_agency = models.TextField(
        null=True,
        blank=True,
        help_text="Federal agency",
    )

    federal_type = models.CharField(
        max_length=50,
        choices=BranchChoices.choices,
        null=True,
        blank=True,
        help_text="Federal government branch",
    )

    is_election_board = models.BooleanField(
        null=True,
        blank=True,
        help_text="Is your organization an election office?",
    )

    organization_name = models.TextField(
        null=True,
        blank=True,
        help_text="Organization name",
        db_index=True,
    )
    address_line1 = models.TextField(
        null=True,
        blank=True,
        help_text="Street address",
    )
    address_line2 = models.TextField(
        null=True,
        blank=True,
        help_text="Street address line 2",
    )
    city = models.TextField(
        null=True,
        blank=True,
        help_text="City",
    )
    state_territory = models.CharField(
        max_length=2,
        null=True,
        blank=True,
        help_text="State, territory, or military post",
    )
    zipcode = models.CharField(
        max_length=10,
        null=True,
        blank=True,
        help_text="Zip code",
        db_index=True,
    )
    urbanization = models.TextField(
        null=True,
        blank=True,
        help_text="Urbanization (Puerto Rico only)",
    )

    about_your_organization = models.TextField(
        null=True,
        blank=True,
        help_text="Information about your organization",
    )

    authorizing_official = models.ForeignKey(
        "registrar.Contact",
        null=True,
        blank=True,
        related_name="authorizing_official",
        on_delete=models.PROTECT,
    )

    # "+" means no reverse relation to lookup applications from Website
    current_websites = models.ManyToManyField(
        "registrar.Website",
        blank=True,
        related_name="current+",
    )

    approved_domain = models.OneToOneField(
        "Domain",
        null=True,
        blank=True,
        help_text="The approved domain",
        related_name="domain_application",
        on_delete=models.SET_NULL,
    )

    requested_domain = models.OneToOneField(
        "DraftDomain",
        null=True,
        blank=True,
        help_text="The requested domain",
        related_name="domain_application",
        on_delete=models.PROTECT,
    )
    alternative_domains = models.ManyToManyField(
        "registrar.Website",
        blank=True,
        related_name="alternatives+",
    )

    # This is the contact information provided by the applicant. The
    # application user who created it is in the `creator` field.
    submitter = models.ForeignKey(
        "registrar.Contact",
        null=True,
        blank=True,
        related_name="submitted_applications",
        on_delete=models.PROTECT,
    )

    purpose = models.TextField(
        null=True,
        blank=True,
        help_text="Purpose of your domain",
    )

    other_contacts = models.ManyToManyField(
        "registrar.Contact",
        blank=True,
        related_name="contact_applications",
    )

    no_other_contacts_rationale = models.TextField(
        null=True,
        blank=True,
        help_text="Reason for listing no additional contacts",
    )

    anything_else = models.TextField(
        null=True,
        blank=True,
        help_text="Anything else we should know?",
    )

    is_policy_acknowledged = models.BooleanField(
        null=True,
        blank=True,
        help_text="Acknowledged .gov acceptable use policy",
    )

    def __str__(self):
        try:
            if self.requested_domain and self.requested_domain.name:
                return self.requested_domain.name
            else:
                return f"{self.status} application created by {self.creator}"
        except Exception:
            return ""

    def domain_is_not_active(self):
        if self.approved_domain:
            return not self.approved_domain.is_active()
        return True

    def _send_status_update_email(
        self, new_status, email_template, email_template_subject
    ):
        """Send a atatus update email to the submitter.

        The email goes to the email address that the submitter gave as their
        contact information. If there is not submitter information, then do
        nothing.
        """

        if self.submitter is None or self.submitter.email is None:
            logger.warning(
                f"Cannot send {new_status} email, no submitter email address."
            )
            return
        try:
            send_templated_email(
                email_template,
                email_template_subject,
                self.submitter.email,
                context={"application": self},
            )
            logger.info(f"The {new_status} email sent to: {self.submitter.email}")
        except EmailSendingError:
            logger.warning("Failed to send confirmation email", exc_info=True)

    @transition(
        field="status", source=[STARTED, ACTION_NEEDED, WITHDRAWN], target=SUBMITTED
    )
    def submit(self):
        """Submit an application that is started.

        As a side effect, an email notification is sent."""

        # check our conditions here inside the `submit` method so that we
        # can raise more informative exceptions

        # requested_domain could be None here
        if not hasattr(self, "requested_domain"):
            raise ValueError("Requested domain is missing.")

        if self.requested_domain is None:
            raise ValueError("Requested domain is missing.")

        DraftDomain = apps.get_model("registrar.DraftDomain")
        if not DraftDomain.string_could_be_domain(self.requested_domain.name):
            raise ValueError("Requested domain is not a valid domain name.")

        self._send_status_update_email(
            "submission confirmation",
            "emails/submission_confirmation.txt",
            "emails/submission_confirmation_subject.txt",
        )

    @transition(field="status", source=SUBMITTED, target=IN_REVIEW)
    def in_review(self):
        """Investigate an application that has been submitted.

        As a side effect, an email notification is sent."""

        self._send_status_update_email(
            "application in review",
            "emails/status_change_in_review.txt",
            "emails/status_change_in_review_subject.txt",
        )

    @transition(field="status", source=[IN_REVIEW, REJECTED], target=ACTION_NEEDED)
    def action_needed(self):
        """Send back an application that is under investigation or rejected.

        As a side effect, an email notification is sent."""

        self._send_status_update_email(
            "action needed",
            "emails/status_change_action_needed.txt",
            "emails/status_change_action_needed_subject.txt",
        )

    @transition(
        field="status",
        source=[SUBMITTED, IN_REVIEW, REJECTED, INELIGIBLE],
        target=APPROVED,
    )
    def approve(self):
        """Approve an application that has been submitted.

        This has substantial side-effects because it creates another database
        object for the approved Domain and makes the user who created the
        application into an admin on that domain. It also triggers an email
        notification."""

        # create the domain
        Domain = apps.get_model("registrar.Domain")
        if Domain.objects.filter(name=self.requested_domain.name).exists():
            raise ValueError("Cannot approve. Requested domain is already in use.")
        created_domain = Domain.objects.create(name=self.requested_domain.name)
        self.approved_domain = created_domain

        # copy the information from domainapplication into domaininformation
        DomainInformation = apps.get_model("registrar.DomainInformation")
        DomainInformation.create_from_da(self, domain=created_domain)

        # create the permission for the user
        UserDomainRole = apps.get_model("registrar.UserDomainRole")
        UserDomainRole.objects.get_or_create(
            user=self.creator, domain=created_domain, role=UserDomainRole.Roles.MANAGER
        )

        self._send_status_update_email(
            "application approved",
            "emails/status_change_approved.txt",
            "emails/status_change_approved_subject.txt",
        )

    @transition(field="status", source=[SUBMITTED, IN_REVIEW], target=WITHDRAWN)
    def withdraw(self):
        """Withdraw an application that has been submitted."""
        self._send_status_update_email(
            "withdraw",
            "emails/domain_request_withdrawn.txt",
            "emails/domain_request_withdrawn_subject.txt",
        )

    @transition(
        field="status",
        source=[IN_REVIEW, APPROVED],
        target=REJECTED,
        conditions=[domain_is_not_active],
    )
    def reject(self):
        """Reject an application that has been submitted.

        As side effects this will delete the domain and domain_information
        (will cascade), and send an email notification."""
        if self.status == self.APPROVED:
            domain_state = self.approved_domain.state
            # Only reject if it exists on EPP
            if domain_state != Domain.State.UNKNOWN:
                self.approved_domain.deletedInEpp()
            self.approved_domain.delete()
            self.approved_domain = None

        self._send_status_update_email(
            "action needed",
            "emails/status_change_rejected.txt",
            "emails/status_change_rejected_subject.txt",
        )

    @transition(
        field="status",
        source=[IN_REVIEW, APPROVED],
        target=INELIGIBLE,
        conditions=[domain_is_not_active],
    )
    def reject_with_prejudice(self):
        """The applicant is a bad actor, reject with prejudice.

        No email As a side effect, but we block the applicant from editing
        any existing domains/applications and from submitting new aplications.
        We do this by setting an ineligible status on the user, which the
        permissions classes test against. This will also delete the domain
        and domain_information (will cascade) when they exist."""

        if self.status == self.APPROVED:
            domain_state = self.approved_domain.state
            # Only reject if it exists on EPP
            if domain_state != Domain.State.UNKNOWN:
                self.approved_domain.deletedInEpp()
            self.approved_domain.delete()
            self.approved_domain = None

        self.creator.restrict_user()

    # ## Form policies ###
    #
    # These methods control what questions need to be answered by applicants
    # during the application flow. They are policies about the application so
    # they appear here.

    def show_organization_federal(self) -> bool:
        """Show this step if the answer to the first question was "federal"."""
        user_choice = self.organization_type
        return user_choice == DomainApplication.OrganizationChoices.FEDERAL

    def show_tribal_government(self) -> bool:
        """Show this step if the answer to the first question was "tribal"."""
        user_choice = self.organization_type
        return user_choice == DomainApplication.OrganizationChoices.TRIBAL

    def show_organization_election(self) -> bool:
        """Show this step if the answer to the first question implies it.

        This shows for answers that aren't "Federal" or "Interstate".
        This also doesnt show if user selected "School District" as well (#524)
        """
        user_choice = self.organization_type
        excluded = [
            DomainApplication.OrganizationChoices.FEDERAL,
            DomainApplication.OrganizationChoices.INTERSTATE,
            DomainApplication.OrganizationChoices.SCHOOL_DISTRICT,
        ]
        return bool(user_choice and user_choice not in excluded)

    def show_about_your_organization(self) -> bool:
        """Show this step if this is a special district or interstate."""
        user_choice = self.organization_type
        return user_choice in [
            DomainApplication.OrganizationChoices.SPECIAL_DISTRICT,
            DomainApplication.OrganizationChoices.INTERSTATE,
        ]

    def show_no_other_contacts_rationale(self) -> bool:
        """Show this step if the other contacts are blank."""
        return not self.other_contacts.exists()

    def is_federal(self) -> Union[bool, None]:
        """Is this application for a federal agency?

        organization_type can be both null and blank,
        """
        if not self.organization_type:
            # organization_type is either blank or None, can't answer
            return None
        if self.organization_type == DomainApplication.OrganizationChoices.FEDERAL:
            return True
        return False

    def to_dict(self):
        """This is to process to_dict for Domain Information, making it friendly
        to "copy" it

        More information can be found at this- (This used #5)
        https://stackoverflow.com/questions/21925671/convert-django-model-object-to-dict-with-all-of-the-fields-intact/29088221#29088221
        """  # noqa 590
        opts = self._meta
        data = {}
        for field in chain(opts.concrete_fields, opts.private_fields):
            if field.get_internal_type() in ("ForeignKey", "OneToOneField"):
                # get the related instance of the FK value
                fk_id = field.value_from_object(self)
                if fk_id:
                    data[field.name] = field.related_model.objects.get(id=fk_id)
                else:
                    data[field.name] = None
            else:
                data[field.name] = field.value_from_object(self)
        for field in opts.many_to_many:
            data[field.name] = field.value_from_object(self)
        return data<|MERGE_RESOLUTION|>--- conflicted
+++ resolved
@@ -169,14 +169,7 @@
         "American Battle Monuments Commission",
         "AMTRAK",
         "Appalachian Regional Commission",
-<<<<<<< HEAD
-        (
-            "Appraisal Subcommittee of the Federal Financial "
-            "Institutions Examination Council"
-        ),
-=======
         ("Appraisal Subcommittee of the Federal Financial " "Institutions Examination Council"),
->>>>>>> 7baf205d
         "Appraisal Subcommittee",
         "Architect of the Capitol",
         "Armed Forces Retirement Home",
