--- conflicted
+++ resolved
@@ -68,11 +68,8 @@
     sp = models.CharField(null=False, help_text="Contact's state or province")
     pc = models.CharField(null=False, help_text="Contact's postal code")
     cc = models.CharField(null=False, help_text="Contact's country code")
-<<<<<<< HEAD
     email = models.CharField(null=False, help_text="Contact's email address")
-=======
     email = models.EmailField(null=False, help_text="Contact's email address")
->>>>>>> a4568a89
     voice = models.CharField(null=False, help_text="Contact's phone number. Must be in ITU.E164.2005 format")
     fax = models.CharField(
         null=True,
