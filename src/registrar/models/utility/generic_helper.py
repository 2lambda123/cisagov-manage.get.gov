"""This file contains general purpose helpers that don't belong in any specific location"""

import time
import logging


logger = logging.getLogger(__name__)


class Timer:
    """
    This class is used to measure execution time for performance profiling.
    __enter__ and __exit__ is used such that you can wrap any code you want
    around a with statement. After this exits, logger.info will print
    the execution time in seconds.

    Note that this class does not account for general randomness as more
    robust libraries do, so there is some tiny amount of latency involved
    in using this, but it is minimal enough that for most applications it is not
    noticable.

    Usage:
    with Timer():
        ...some code
    """

    def __enter__(self):
        """Starts the timer"""
        self.start = time.time()
        # This allows usage of the instance within the with block
        return self

    def __exit__(self, *args):
        """Ends the timer and logs what happened"""
        self.end = time.time()
        self.duration = self.end - self.start
        logger.info(f"Execution time: {self.duration} seconds")


class CreateOrUpdateOrganizationTypeHelper:
    """
    A helper that manages the "organization_type" field in DomainRequest and DomainInformation
    """

    def __init__(self, sender, instance, generic_org_to_org_map, election_org_to_generic_org_map):
        # The "model type"
        self.sender = sender
        self.instance = instance
        self.generic_org_map = generic_org_to_org_map
        self.election_org_map = election_org_to_generic_org_map

    def create_or_update_organization_type(self, force_update=False):
        """The organization_type field on DomainRequest and DomainInformation is consituted from the
        generic_org_type and is_election_board fields. To keep the organization_type
        field up to date, we need to update it before save based off of those field
        values.

        If the instance is marked as an election board and the generic_org_type is not
        one of the excluded types (FEDERAL, INTERSTATE, SCHOOL_DISTRICT), the
        organization_type is set to a corresponding election variant. Otherwise, it directly
        mirrors the generic_org_type value.
<<<<<<< HEAD
=======

        args:
            force_update (bool): If an existing instance has no values to change,
            try to update the organization_type field (or related fields) anyway.
            This is done by invoking the new instance handler.

            Use to force org type to be updated to the correct value even
            if no other changes were made (including is_election).
        """
>>>>>>> 2467e09b

        args:
            force_update (bool): If an existing instance has no values to change,
            try to update the organization_type field (or related fields) anyway.
            This is done by invoking the new instance handler.
        """
        # A new record is added with organization_type not defined.
        # This happens from the regular domain request flow.
        is_new_instance = self.instance.id is None
        if is_new_instance:
            self.handle_new_instance()
        else:
<<<<<<< HEAD
            self.handle_existing_instance(force_update)
=======
            self._handle_existing_instance(force_update)
>>>>>>> 2467e09b

        return self.instance

    def handle_new_instance(self):
        """
        If we're creating a new record, try to sync the
        organization_type, generic_org_type, and is_election_board fields.
        """
        org_type_is_none = self.instance.organization_type is None
        generic_org_type_is_none = self.instance.generic_org_type is None
        both_none = org_type_is_none and generic_org_type_is_none
        both_not_none = not org_type_is_none and not generic_org_type_is_none

        # We cannot update both fields at the same time.
        # And we also cannot update no fields at all.
        one_or_the_other = (both_none and both_not_none)
        if one_or_the_other:
            should_proceed = True
        elif both_none:
            should_proceed = False
        elif not both_none:
            should_proceed = self._check_new_instance_values()

        if should_proceed:
            self._update_fields(org_type_is_none, generic_org_type_is_none)
        else:
            logger.debug("handle_new_instance() -> Skipping org update for new instance")

    def handle_existing_instance(self, force_update_when_no_are_changes_found=False):
        """
        If we're updating a record, try to sync the
        organization_type, generic_org_type, and is_election_board fields.
        """
        # Check the new and old values
        generic_org_changed, election_board_changed, org_type_changed = self._get_changed_fields()

        organization_type_needs_update = generic_org_changed or election_board_changed
        generic_org_type_needs_update = org_type_changed

        both_need_update = generic_org_type_needs_update and organization_type_needs_update
        both_dont_need_update = not generic_org_type_needs_update and not organization_type_needs_update

        if both_need_update:
            raise ValueError("Cannot update organization_type and generic_org_type simultaneously.")
        elif both_dont_need_update:
            if force_update_when_no_are_changes_found:
                self.handle_new_instance()
            else:
                logger.debug(f"handle_existing_instance() -> No changes made.")
        else:
            self._update_fields(organization_type_needs_update, generic_org_type_needs_update)

<<<<<<< HEAD
    def _get_changed_fields(self):
        """
        Compare what is changing from the old instance to the new one
        """
=======
    def _handle_existing_instance(self, force_update_when_no_are_changes_found=False):
        # == Init variables == #
        # Instance is already in the database, fetch its current state
>>>>>>> 2467e09b
        current_instance = self.sender.objects.get(id=self.instance.id)

        # Check the new and old values
        generic_org_type_changed = self.instance.generic_org_type != current_instance.generic_org_type
        is_election_board_changed = self.instance.is_election_board != current_instance.is_election_board
        organization_type_changed = self.instance.organization_type != current_instance.organization_type

<<<<<<< HEAD
        return (generic_org_type_changed, is_election_board_changed, organization_type_changed)
=======
        # == Check for invalid conditions before proceeding == #
        if organization_type_changed and (generic_org_type_changed or is_election_board_changed):
            # Since organization type is linked with generic_org_type and election board,
            # we have to update one or the other, not both.
            # This will not happen in normal flow as it is not possible otherwise.
            raise ValueError("Cannot update organization_type and generic_org_type simultaneously.")
        elif not organization_type_changed and (not generic_org_type_changed and not is_election_board_changed):
            # No changes found
            if force_update_when_no_are_changes_found:
                # If we want to force an update anyway, we can treat this record like
                # its a new one in that we check for "None" values rather than changes.
                self._handle_new_instance()
        else:
            # == Update the linked values == #
            # Find out which field needs updating
            organization_type_needs_update = generic_org_type_changed or is_election_board_changed
            generic_org_type_needs_update = organization_type_changed

            # Update the field
            self._update_fields(organization_type_needs_update, generic_org_type_needs_update)
>>>>>>> 2467e09b

    def _update_fields(self, organization_type_needs_update, generic_org_type_needs_update):
        """
        Validates the conditions for updating organization and generic organization types.

        Raises:
            ValueError: If both organization_type_needs_update and generic_org_type_needs_update are True,
                        indicating an attempt to update both fields simultaneously, which is not allowed.
        """
        if organization_type_needs_update and generic_org_type_needs_update:
            raise ValueError("Cannot update both org type and generic org type at the same time.")
        elif organization_type_needs_update:
            self._update_org_type_from_generic_org_and_election()
        elif generic_org_type_needs_update:
            self._update_generic_org_and_election_from_org_type()
        else:
            logger.debug(f"_update_fields() -> No fields to update.")

    def _update_org_type_from_generic_org_and_election(self):
        """Given a field values for generic_org_type and is_election_board, update the
        organization_type field."""

        # We convert to a string because the enum types are different.
        generic_org_type = str(self.instance.generic_org_type)
<<<<<<< HEAD
        can_have_election_board = generic_org_type in self.generic_org_map

        new_org = generic_org_type
        if can_have_election_board:
=======
        if generic_org_type not in self.generic_org_to_org_map:
            # Election board should always be reset to None if the record
            # can't have one. For example, federal.
            if self.instance.is_election_board is not None:
                # This maintains data consistency.
                # There is no avenue for this to occur in the UI,
                # as such - this can only occur if the object is initialized in this way.
                # Or if there are pre-existing data.
                logger.debug(
                    "create_or_update_organization_type() -> is_election_board "
                    f"cannot exist for {generic_org_type}. Setting to None."
                )
                self.instance.is_election_board = None
            self.instance.organization_type = generic_org_type
        else:
            # This can only happen with manual data tinkering, which causes these to be out of sync.
>>>>>>> 2467e09b
            if self.instance.is_election_board is None:
                self.instance.is_election_board = False

            if self.instance.is_election_board is True:
                new_org = self.generic_org_map[generic_org_type]

        elif self.instance.is_election_board is not None:
            self.instance.is_election_board = None

        self.instance.organization_type = new_org

    def _update_generic_org_and_election_from_org_type(self):
        """Given the field value for organization_type, update the
        generic_org_type and is_election_board field."""

        # We convert to a string because the enum types are different
        # between OrgChoicesElectionOffice and OrganizationChoices.
        # But their names are the same (for the most part).
        current_org = str(self.instance.organization_type)
        has_election_board = current_org in self.election_org_map
        can_have_election_board = current_org in self.generic_org_map

        if self.instance.organization_type is None:
            self.instance.generic_org_type = None
        else:
            new_org = current_org
            if has_election_board:
                new_org = self.election_org_map[current_org]

            self.instance.generic_org_type = new_org

        self.instance.is_election_board = (
            has_election_board if can_have_election_board else None
        )

    def _check_new_instance_values(self) -> bool:
        """ 
        Checks to see if we can add generic_org_type, organization_type, and is_election_board
        simultaneously.
        Returns true if we can. 
        Otherwise, raise a ValueError.
        """
        org_type = str(self.instance.organization_type)

        # Strip "_election" from organization_type if it exists
        cleaned_org_type = self.election_org_map.get(org_type)
        org_out_of_sync = str(self.instance.generic_org_type) != cleaned_org_type

        is_election_type = "_election" in org_type
        election_type_out_of_sync = is_election_type != self.instance.is_election_board
        can_have_election_board = org_type in self.generic_org_map

        if org_out_of_sync and cleaned_org_type is not None:
            message = (
                "Cannot add organization_type and generic_org_type simultaneously. "
                "generic_org_type and organization_type fields do not match (would override data)."
            )
            raise ValueError(message)
        elif election_type_out_of_sync and can_have_election_board:
            message = (
                "Cannot add organization_type and is_election_board simultaneously. "
                "is_election_board fields do not match (would override data)."
            )
            raise ValueError(message)
        else:
            return True<|MERGE_RESOLUTION|>--- conflicted
+++ resolved
@@ -59,8 +59,6 @@
         one of the excluded types (FEDERAL, INTERSTATE, SCHOOL_DISTRICT), the
         organization_type is set to a corresponding election variant. Otherwise, it directly
         mirrors the generic_org_type value.
-<<<<<<< HEAD
-=======
 
         args:
             force_update (bool): If an existing instance has no values to change,
@@ -69,13 +67,6 @@
 
             Use to force org type to be updated to the correct value even
             if no other changes were made (including is_election).
-        """
->>>>>>> 2467e09b
-
-        args:
-            force_update (bool): If an existing instance has no values to change,
-            try to update the organization_type field (or related fields) anyway.
-            This is done by invoking the new instance handler.
         """
         # A new record is added with organization_type not defined.
         # This happens from the regular domain request flow.
@@ -83,11 +74,7 @@
         if is_new_instance:
             self.handle_new_instance()
         else:
-<<<<<<< HEAD
             self.handle_existing_instance(force_update)
-=======
-            self._handle_existing_instance(force_update)
->>>>>>> 2467e09b
 
         return self.instance
 
@@ -140,16 +127,10 @@
         else:
             self._update_fields(organization_type_needs_update, generic_org_type_needs_update)
 
-<<<<<<< HEAD
     def _get_changed_fields(self):
         """
         Compare what is changing from the old instance to the new one
         """
-=======
-    def _handle_existing_instance(self, force_update_when_no_are_changes_found=False):
-        # == Init variables == #
-        # Instance is already in the database, fetch its current state
->>>>>>> 2467e09b
         current_instance = self.sender.objects.get(id=self.instance.id)
 
         # Check the new and old values
@@ -157,30 +138,7 @@
         is_election_board_changed = self.instance.is_election_board != current_instance.is_election_board
         organization_type_changed = self.instance.organization_type != current_instance.organization_type
 
-<<<<<<< HEAD
         return (generic_org_type_changed, is_election_board_changed, organization_type_changed)
-=======
-        # == Check for invalid conditions before proceeding == #
-        if organization_type_changed and (generic_org_type_changed or is_election_board_changed):
-            # Since organization type is linked with generic_org_type and election board,
-            # we have to update one or the other, not both.
-            # This will not happen in normal flow as it is not possible otherwise.
-            raise ValueError("Cannot update organization_type and generic_org_type simultaneously.")
-        elif not organization_type_changed and (not generic_org_type_changed and not is_election_board_changed):
-            # No changes found
-            if force_update_when_no_are_changes_found:
-                # If we want to force an update anyway, we can treat this record like
-                # its a new one in that we check for "None" values rather than changes.
-                self._handle_new_instance()
-        else:
-            # == Update the linked values == #
-            # Find out which field needs updating
-            organization_type_needs_update = generic_org_type_changed or is_election_board_changed
-            generic_org_type_needs_update = organization_type_changed
-
-            # Update the field
-            self._update_fields(organization_type_needs_update, generic_org_type_needs_update)
->>>>>>> 2467e09b
 
     def _update_fields(self, organization_type_needs_update, generic_org_type_needs_update):
         """
@@ -205,29 +163,10 @@
 
         # We convert to a string because the enum types are different.
         generic_org_type = str(self.instance.generic_org_type)
-<<<<<<< HEAD
         can_have_election_board = generic_org_type in self.generic_org_map
 
         new_org = generic_org_type
         if can_have_election_board:
-=======
-        if generic_org_type not in self.generic_org_to_org_map:
-            # Election board should always be reset to None if the record
-            # can't have one. For example, federal.
-            if self.instance.is_election_board is not None:
-                # This maintains data consistency.
-                # There is no avenue for this to occur in the UI,
-                # as such - this can only occur if the object is initialized in this way.
-                # Or if there are pre-existing data.
-                logger.debug(
-                    "create_or_update_organization_type() -> is_election_board "
-                    f"cannot exist for {generic_org_type}. Setting to None."
-                )
-                self.instance.is_election_board = None
-            self.instance.organization_type = generic_org_type
-        else:
-            # This can only happen with manual data tinkering, which causes these to be out of sync.
->>>>>>> 2467e09b
             if self.instance.is_election_board is None:
                 self.instance.is_election_board = False
 
