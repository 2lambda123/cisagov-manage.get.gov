from django.db import models

from .utility.time_stamped_model import TimeStampedModel


class Host(TimeStampedModel):
    """
    Hosts are internet-connected computers.

    They may handle email, serve websites, or perform other tasks.

    The registry is the source of truth for this data.

    This model exists to make hosts/nameservers and ip addresses
    available when registry is not available.
    """

    name = models.CharField(
        max_length=253,
        null=False,
        blank=False,
        default=None,  # prevent saving without a value
        unique=False,
<<<<<<< HEAD
=======
        verbose_name="host name",
        help_text="Fully qualified domain name",
>>>>>>> da297528
    )

    domain = models.ForeignKey(
        "registrar.Domain",
        on_delete=models.PROTECT,
        related_name="host",  # access this Host via the Domain as `domain.host`
        help_text="Domain associated with this host",
    )

    def __str__(self):
        return f"{self.domain.name} {self.name}"<|MERGE_RESOLUTION|>--- conflicted
+++ resolved
@@ -21,11 +21,7 @@
         blank=False,
         default=None,  # prevent saving without a value
         unique=False,
-<<<<<<< HEAD
-=======
         verbose_name="host name",
-        help_text="Fully qualified domain name",
->>>>>>> da297528
     )
 
     domain = models.ForeignKey(
