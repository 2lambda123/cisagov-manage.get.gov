--- conflicted
+++ resolved
@@ -17,13 +17,8 @@
   <p>We’ll try to give you the domain you want. We first need to make sure your request meets our requirements. We’ll work with you to find the best domain for your organization.</p>
 
   <p>Here are a few domain examples for your type of organization.</p>
-<<<<<<< HEAD
   <div class="domain-example">
     {% include "includes/domain_example.html" %}
-=======
-  <div id="domain-example">
-    {% include "includes/domain_example__city.html" %}
->>>>>>> 1a52664e
   </div>
 </div>
 
