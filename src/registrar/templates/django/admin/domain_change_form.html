{% extends 'admin/change_form.html' %}
{% load i18n static %}

{% block extrahead %}
{{ block.super }}
<script type="application/javascript" src="{% static 'js/get-gov-admin.js' %}" defer></script>
{% endblock %}

{% block field_sets %}
    <div class="submit-row">
        {% if original.state == original.State.READY %}
          <input type="submit" value="Place hold" name="_place_client_hold">
        {% elif original.state == original.State.ONHOLD %}
          <input type="submit" value="Remove hold" name="_remove_client_hold">
        {% endif %}
        <input id="manageDomainSubmitButton" type="submit" value="Manage Domain" name="_edit_domain">
<<<<<<< HEAD
        <input type="submit" value="Place hold" name="_place_client_hold">
        <input type="submit" value="Get the email" name="_get_security_email">
        <input type="submit" value="Set New Security Contact" name="_set_security_contact">
        <input type="submit" value="Create the domain obj" name="_make_domain_in_registry">
        <input type="submit" value="add nameservers" name="_make_nameservers">
        <input type="submit" value="get nameservers" name="_get_nameservers">
        <input type="submit" value="get status" name="_get_status">
        <input type="submit" value="Actual Client Hold Set" name="_set_client_hold">
        <input type="submit" value="remove Client Hold" name="_rem_client_hold">
        <input type="submit" value="EPP Delete Domain" name="_delete_domain">
=======
>>>>>>> 5e080086
    </div>
    {{ block.super }}
{% endblock %}<|MERGE_RESOLUTION|>--- conflicted
+++ resolved
@@ -14,19 +14,8 @@
           <input type="submit" value="Remove hold" name="_remove_client_hold">
         {% endif %}
         <input id="manageDomainSubmitButton" type="submit" value="Manage Domain" name="_edit_domain">
-<<<<<<< HEAD
-        <input type="submit" value="Place hold" name="_place_client_hold">
-        <input type="submit" value="Get the email" name="_get_security_email">
-        <input type="submit" value="Set New Security Contact" name="_set_security_contact">
-        <input type="submit" value="Create the domain obj" name="_make_domain_in_registry">
-        <input type="submit" value="add nameservers" name="_make_nameservers">
-        <input type="submit" value="get nameservers" name="_get_nameservers">
         <input type="submit" value="get status" name="_get_status">
-        <input type="submit" value="Actual Client Hold Set" name="_set_client_hold">
-        <input type="submit" value="remove Client Hold" name="_rem_client_hold">
         <input type="submit" value="EPP Delete Domain" name="_delete_domain">
-=======
->>>>>>> 5e080086
     </div>
     {{ block.super }}
 {% endblock %}