
{% extends "base.html" %}
{% load i18n %}

{% block title %}{% translate "Page not found" %}{% endblock %}

{% block content %}
<main id="main-content" class="grid-container">

<<<<<<< HEAD
<h1>{% translate "Page not found" %}</h1>
=======
  <h2>{% translate "Page not found" %}</h2>
>>>>>>> e746cb2a

  <p>{% translate "The requested page could not be found." %}</p>

</main>
{% endblock %}<|MERGE_RESOLUTION|>--- conflicted
+++ resolved
@@ -7,11 +7,7 @@
 {% block content %}
 <main id="main-content" class="grid-container">
 
-<<<<<<< HEAD
 <h1>{% translate "Page not found" %}</h1>
-=======
-  <h2>{% translate "Page not found" %}</h2>
->>>>>>> e746cb2a
 
   <p>{% translate "The requested page could not be found." %}</p>
 
