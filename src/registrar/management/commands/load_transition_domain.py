import json
import sys
import csv
import logging
import argparse

from collections import defaultdict

from django.core.management import BaseCommand
from registrar.management.commands.utility.epp_data_containers import EnumFilenames

from registrar.models import TransitionDomain

from registrar.management.commands.utility.terminal_helper import (
    TerminalColors,
    TerminalHelper,
)

from .utility.transition_domain_arguments import TransitionDomainArguments
from .utility.extra_transition_domain_helper import LoadExtraTransitionDomain

logger = logging.getLogger(__name__)


class Command(BaseCommand):
    help = """Loads data for domains that are in transition
    (populates transition_domain model objects)."""

    def add_arguments(self, parser):
        """Add our three filename arguments (in order: domain contacts,
        contacts, and domain statuses)
        OPTIONAL ARGUMENTS:
        --sep
        The default delimiter is set to "|", but may be changed using --sep
        --debug
        A boolean (default to true), which activates additional print statements
        --limitParse
        Used to set a limit for the number of data entries to insert.  Set to 0
        (or just don't use this argument) to parse every entry.
        --resetTable
        Use this to trigger a prompt for deleting all table entries.  Useful
        for testing purposes, but USE WITH CAUTION
        """
<<<<<<< HEAD
        parser.add_argument(
            "migration_json_filename",
            help=(
                "A JSON file that holds the location and filenames"
                "of all the data files used for migrations"
            ),
        )
=======
        parser.add_argument("domain_contacts_filename", help="Data file with domain contact information")
        parser.add_argument(
            "contacts_filename",
            help="Data file with contact information",
        )
        parser.add_argument("domain_statuses_filename", help="Data file with domain status information")
>>>>>>> 88ab9a4f

        parser.add_argument("--sep", default="|", help="Delimiter character")

        parser.add_argument("--debug", action=argparse.BooleanOptionalAction)

        parser.add_argument("--limitParse", default=0, help="Sets max number of entries to load")

        parser.add_argument(
            "--resetTable",
            help="Deletes all data in the TransitionDomain table",
            action=argparse.BooleanOptionalAction,
        )

<<<<<<< HEAD
        parser.add_argument(
            "--infer_filenames",
            action=argparse.BooleanOptionalAction,
            help="Determines if we should infer filenames or not."
            "Recommended to be enabled only in a development or testing setting.",
        )

        parser.add_argument(
            "--directory", default="migrationdata", help="Desired directory"
        )
        parser.add_argument(
            "--domain_contacts_filename",
            help="Data file with domain contact information",
        )
        parser.add_argument(
            "--contacts_filename",
            help="Data file with contact information",
        )
        parser.add_argument(
            "--domain_statuses_filename",
            help="Data file with domain status information",
        )
        parser.add_argument(
            "--agency_adhoc_filename",
            default=EnumFilenames.AGENCY_ADHOC.value[1],
            help="Defines the filename for agency adhocs",
        )
        parser.add_argument(
            "--domain_additional_filename",
            default=EnumFilenames.DOMAIN_ADDITIONAL.value[1],
            help="Defines the filename for additional domain data",
        )
        parser.add_argument(
            "--domain_escrow_filename",
            default=EnumFilenames.DOMAIN_ESCROW.value[1],
            help="Defines the filename for creation/expiration domain data",
        )
        parser.add_argument(
            "--domain_adhoc_filename",
            default=EnumFilenames.DOMAIN_ADHOC.value[1],
            help="Defines the filename for domain type adhocs",
        )
        parser.add_argument(
            "--organization_adhoc_filename",
            default=EnumFilenames.ORGANIZATION_ADHOC.value[1],
            help="Defines the filename for domain type adhocs",
        )
        parser.add_argument(
            "--authority_adhoc_filename",
            default=EnumFilenames.AUTHORITY_ADHOC.value[1],
            help="Defines the filename for domain type adhocs",
        )

    def print_debug_mode_statements(
        self, debug_on: bool, debug_max_entries_to_parse: int
    ):
=======
    def print_debug_mode_statements(self, debug_on: bool, debug_max_entries_to_parse: int):
>>>>>>> 88ab9a4f
        """Prints additional terminal statements to indicate if --debug
        or --limitParse are in use"""
        if debug_on:
            logger.info(
                f"""{TerminalColors.OKCYAN}
                ----------DEBUG MODE ON----------
                Detailed print statements activated.
                {TerminalColors.ENDC}
                """
            )
        if debug_max_entries_to_parse > 0:
            logger.info(
                f"""{TerminalColors.OKCYAN}
                ----------LIMITER ON----------
                Parsing of entries will be limited to
                {debug_max_entries_to_parse} lines per file.")
                Detailed print statements activated.
                {TerminalColors.ENDC}
                """
            )

    def get_domain_user_dict(self, domain_statuses_filename: str, sep: str) -> defaultdict[str, str]:
        """Creates a mapping of domain name -> status"""
        domain_status_dictionary = defaultdict(str)
        logger.info("Reading domain statuses data file %s", domain_statuses_filename)
        with open(domain_statuses_filename, "r") as domain_statuses_file:  # noqa
            for row in csv.reader(domain_statuses_file, delimiter=sep):
                domainName = row[0].lower()
                domainStatus = row[1].lower()
                domain_status_dictionary[domainName] = domainStatus
        logger.info("Loaded statuses for %d domains", len(domain_status_dictionary))
        return domain_status_dictionary

    def get_user_emails_dict(self, contacts_filename: str, sep) -> defaultdict[str, str]:
        """Creates mapping of userId -> emails"""
        user_emails_dictionary = defaultdict(str)
        logger.info("Reading contacts data file %s", contacts_filename)
        with open(contacts_filename, "r") as contacts_file:
            for row in csv.reader(contacts_file, delimiter=sep):
                if row != []:
                    user_id = row[0]
                    user_email = row[6]
                    user_emails_dictionary[user_id] = user_email
        logger.info("Loaded emails for %d users", len(user_emails_dictionary))
        return user_emails_dictionary

    def get_mapped_status(self, status_to_map: str):
        """
        Given a verisign domain status, return a corresponding
        status defined for our domains.

        We map statuses as follows;
        "serverHold” fields will map to hold, clientHold to hold
        and any ok state should map to Ready.
        """
        status_maps = {
            "hold": TransitionDomain.StatusChoices.ON_HOLD,
            "serverhold": TransitionDomain.StatusChoices.ON_HOLD,
            "clienthold": TransitionDomain.StatusChoices.ON_HOLD,
            "created": TransitionDomain.StatusChoices.READY,
            "ok": TransitionDomain.StatusChoices.READY,
        }
        mapped_status = status_maps.get(status_to_map)
        return mapped_status

    def print_summary_duplications(
        self,
        duplicate_domain_user_combos: list[TransitionDomain],
        duplicate_domains: list[TransitionDomain],
        users_without_email: list[str],
    ):
        """Called at the end of the script execution to print out a summary of
        data anomalies in the imported Verisign data.  Currently, we check for:
        - duplicate domains
        - duplicate domain - user pairs
        - any users without e-mails (this would likely only happen if the contacts
        file is missing a user found in the domain_contacts file)
        """
        total_duplicate_pairs = len(duplicate_domain_user_combos)
        total_duplicate_domains = len(duplicate_domains)
        total_users_without_email = len(users_without_email)
        if total_users_without_email > 0:
            users_without_email_as_string = "{}".format(", ".join(map(str, duplicate_domain_user_combos)))
            logger.warning(
                f"{TerminalColors.YELLOW} No e-mails found for users: {users_without_email_as_string}"  # noqa
            )
        if total_duplicate_pairs > 0 or total_duplicate_domains > 0:
            duplicate_pairs_as_string = "{}".format(", ".join(map(str, duplicate_domain_user_combos)))
            duplicate_domains_as_string = "{}".format(", ".join(map(str, duplicate_domains)))
            logger.warning(
                f"""{TerminalColors.YELLOW}

                    ----DUPLICATES FOUND-----

                    {total_duplicate_pairs} DOMAIN - USER pairs
                    were NOT unique in the supplied data files;

                    {duplicate_pairs_as_string}

                    {total_duplicate_domains} DOMAINS were NOT unique in
                    the supplied data files;

                    {duplicate_domains_as_string}
                    {TerminalColors.ENDC}"""
            )

    def print_summary_status_findings(self, domains_without_status: list[str], outlier_statuses: list[str]):
        """Called at the end of the script execution to print out a summary of
        status anomolies in the imported Verisign data.  Currently, we check for:
        - domains without a status
        - any statuses not accounted for in our status mappings (see
        get_mapped_status() function)
        """
        total_domains_without_status = len(domains_without_status)
        total_outlier_statuses = len(outlier_statuses)
        if total_domains_without_status > 0:
            domains_without_status_as_string = "{}".format(", ".join(map(str, domains_without_status)))
            logger.warning(
                f"""{TerminalColors.YELLOW}

                --------------------------------------------
                Found {total_domains_without_status} domains
                without a status (defaulted to READY)
                ---------------------------------------------

                {domains_without_status_as_string}
                {TerminalColors.ENDC}"""
            )

        if total_outlier_statuses > 0:
            domains_without_status_as_string = "{}".format(", ".join(map(str, outlier_statuses)))  # noqa
            logger.warning(
                f"""{TerminalColors.YELLOW}

                --------------------------------------------
                Found {total_outlier_statuses} unaccounted
                for statuses
                --------------------------------------------

                No mappings found for the following statuses
                (defaulted to Ready):

                {domains_without_status_as_string}
                {TerminalColors.ENDC}"""
            )

    def prompt_table_reset(self):
        """Brings up a prompt in the terminal asking
        if the user wishes to delete data in the
        TransitionDomain table.  If the user confirms,
        deletes all the data in the TransitionDomain table"""
        confirm_reset = TerminalHelper.query_yes_no(
            f"""
            {TerminalColors.FAIL}
            WARNING: Resetting the table will permanently delete all
            the data!
            Are you sure you want to continue?{TerminalColors.ENDC}"""
        )
        if confirm_reset:
            logger.info(
                f"""{TerminalColors.YELLOW}
            ----------Clearing Table Data----------
            (please wait)
            {TerminalColors.ENDC}"""
            )
            TransitionDomain.objects.all().delete()

    def parse_extra(self, options):
        """Loads additional information for each TransitionDomain
        object based off supplied files."""
        try:
            # Parse data from files
            extra_data = LoadExtraTransitionDomain(options)

            # Update every TransitionDomain object where applicable
            extra_data.update_transition_domain_models()
        except Exception as err:
            logger.error(f"Could not load additional TransitionDomain data. {err}")
            raise err
            # TODO: handle this better...needs more logging

    def handle(  # noqa: C901
        self,
        migration_json_filename,
        **options,
    ):
        """Parse the data files and create TransitionDomains."""
        args = TransitionDomainArguments(**options)

        # Desired directory for additional TransitionDomain data
        # (In the event they are stored seperately)
        directory = args.directory
        # Add a slash if the last character isn't one
        if directory and directory[-1] != "/":
            directory += "/"

        json_filepath = directory + migration_json_filename
        # Process JSON file #
        # If a JSON was provided, use its values instead of defaults.
        # TODO: there is no way to discern user overrides from those arg’s defaults.
        with open(json_filepath, "r") as jsonFile:
            # load JSON object as a dictionary
            try:
                data = json.load(jsonFile)
                # Create an instance of TransitionDomainArguments
                # Iterate over the data from the JSON file
                for key, value in data.items():
                    # Check if the key exists in TransitionDomainArguments
                    if hasattr(args, key):
                        # If it does, update the options
                        options[key] = value
            except Exception as err:
                logger.error(
                    f"{TerminalColors.FAIL}"
                    "There was an error loading "
                    "the JSON responsible for providing filepaths."
                    f"{TerminalColors.ENDC}"
                )
                raise err

        sep = args.sep

        # If --resetTable was used, prompt user to confirm
        # deletion of table data
        if args.resetTable:
            self.prompt_table_reset()

        # Get --debug argument
        debug_on = args.debug

        # Get --LimitParse argument
<<<<<<< HEAD
        debug_max_entries_to_parse = int(
            args.limitParse
        )  # set to 0 to parse all entries
=======
        debug_max_entries_to_parse = int(options.get("limitParse"))  # set to 0 to parse all entries
>>>>>>> 88ab9a4f

        # Variables for Additional TransitionDomain Information #

        # Main script filenames - these do not have defaults
        domain_contacts_filename = None
        try:
            domain_contacts_filename = directory + options.get(
                "domain_contacts_filename"
            )
        except TypeError:
            logger.error(
                f"Invalid filename of '{args.domain_contacts_filename}'"
                " was provided for domain_contacts_filename"
            )

        contacts_filename = None
        try:
            contacts_filename = directory + options.get("contacts_filename")
        except TypeError:
            logger.error(
                f"Invalid filename of '{args.contacts_filename}'"
                " was provided for contacts_filename"
            )

        domain_statuses_filename = None
        try:
            domain_statuses_filename = directory + options.get(
                "domain_statuses_filename"
            )
        except TypeError:
            logger.error(
                f"Invalid filename of '{args.domain_statuses_filename}'"
                " was provided for domain_statuses_filename"
            )

        # Agency information
        agency_adhoc_filename = options.get("agency_adhoc_filename")
        # Federal agency / organization type information
        domain_adhoc_filename = options.get("domain_adhoc_filename")
        # Organization name information
        organization_adhoc_filename = options.get("organization_adhoc_filename")
        # Creation date / expiration date information
        domain_escrow_filename = options.get("domain_escrow_filename")

        # Container for all additional TransitionDomain information
        domain_additional_filename = options.get("domain_additional_filename")

        # print message to terminal about which args are in use
        self.print_debug_mode_statements(debug_on, debug_max_entries_to_parse)

        # STEP 1:
        # Create mapping of domain name -> status
        domain_status_dictionary = self.get_domain_user_dict(domain_statuses_filename, sep)

        # STEP 2:
        # Create mapping of userId  -> email
        user_emails_dictionary = self.get_user_emails_dict(contacts_filename, sep)

        # STEP 3:
        # Parse the domain_contacts file and create TransitionDomain objects,
        # using the dictionaries from steps 1 & 2 to lookup needed information.
        to_create = []

        # keep track of statuses that don't match our available
        # status values
        outlier_statuses = []

        # keep track of domains that have no known status
        domains_without_status = []

        # keep track of users that have no e-mails
        users_without_email = []

        # keep track of duplications..
        duplicate_domains = []
        duplicate_domain_user_combos = []

        # keep track of domains we ADD or UPDATE
        total_updated_domain_entries = 0
        total_new_entries = 0

        # if we are limiting our parse (for testing purposes, keep
        # track of total rows parsed)
        total_rows_parsed = 0

        # Start parsing the main file and create TransitionDomain objects
        logger.info("Reading domain-contacts data file %s", domain_contacts_filename)
        with open(domain_contacts_filename, "r") as domain_contacts_file:
            for row in csv.reader(domain_contacts_file, delimiter=sep):
                total_rows_parsed += 1

                # fields are just domain, userid, role
                # lowercase the domain names
                new_entry_domain_name = row[0].lower()
                user_id = row[1]

                new_entry_status = TransitionDomain.StatusChoices.READY
                new_entry_email = ""
                new_entry_emailSent = False  # set to False by default

                TerminalHelper.print_conditional(
                    True,
                    f"Processing item {total_rows_parsed}: {new_entry_domain_name}",
                )

                # PART 1: Get the status
                if new_entry_domain_name not in domain_status_dictionary:
                    # This domain has no status...default to "Create"
                    # (For data analysis purposes, add domain name
                    # to list of all domains without status
                    # (avoid duplicate entries))
                    if new_entry_domain_name not in domains_without_status:
                        domains_without_status.append(new_entry_domain_name)
                else:
                    # Map the status
                    original_status = domain_status_dictionary[new_entry_domain_name]
                    mapped_status = self.get_mapped_status(original_status)
                    if mapped_status is None:
                        # (For data analysis purposes, check for any statuses
                        # that don't have a mapping and add to list
                        # of "outlier statuses")
                        logger.info("Unknown status: " + original_status)
                        outlier_statuses.append(original_status)
                    else:
                        new_entry_status = mapped_status

                # PART 2: Get the e-mail
                if user_id not in user_emails_dictionary:
                    # this user has no e-mail...this should never happen
                    if user_id not in users_without_email:
                        users_without_email.append(user_id)
                else:
                    new_entry_email = user_emails_dictionary[user_id]

                # PART 3: Create the transition domain object
                # Check for duplicate data in the file we are
                # parsing so we do not add duplicates
                # NOTE: Currently, we allow duplicate domains,
                # but not duplicate domain-user pairs.
                # However, track duplicate domains for now,
                # since we are still deciding on whether
                # to make this field unique or not. ~10/25/2023
                existing_domain = next(
                    (x for x in to_create if x.domain_name == new_entry_domain_name),
                    None,
                )
                existing_domain_user_pair = next(
                    (x for x in to_create if x.username == new_entry_email and x.domain_name == new_entry_domain_name),
                    None,
                )
                if existing_domain is not None:
                    # DEBUG:
                    TerminalHelper.print_conditional(
                        debug_on,
                        f"{TerminalColors.YELLOW} DUPLICATE file entries found for domain: {new_entry_domain_name} {TerminalColors.ENDC}",  # noqa
                    )
                    if new_entry_domain_name not in duplicate_domains:
                        duplicate_domains.append(new_entry_domain_name)
                if existing_domain_user_pair is not None:
                    # DEBUG:
                    TerminalHelper.print_conditional(
                        debug_on,
                        f"""{TerminalColors.YELLOW} DUPLICATE file entries found for domain - user {TerminalColors.BackgroundLightYellow} PAIR {TerminalColors.ENDC}{TerminalColors.YELLOW}:  
                        {new_entry_domain_name} - {new_entry_email} {TerminalColors.ENDC}""",  # noqa
                    )
                    if existing_domain_user_pair not in duplicate_domain_user_combos:
                        duplicate_domain_user_combos.append(existing_domain_user_pair)
                else:
                    entry_exists = TransitionDomain.objects.filter(
                        username=new_entry_email, domain_name=new_entry_domain_name
                    ).exists()
                    if entry_exists:
                        try:
                            existing_entry = TransitionDomain.objects.get(
                                username=new_entry_email,
                                domain_name=new_entry_domain_name,
                            )

                            if existing_entry.status != new_entry_status:
                                # DEBUG:
                                TerminalHelper.print_conditional(
                                    debug_on,
                                    f"{TerminalColors.OKCYAN}"
                                    f"Updating entry: {existing_entry}"
                                    f"Status: {existing_entry.status} > {new_entry_status}"  # noqa
                                    f"Email Sent: {existing_entry.email_sent} > {new_entry_emailSent}"  # noqa
                                    f"{TerminalColors.ENDC}",
                                )
                                existing_entry.status = new_entry_status
                            existing_entry.email_sent = new_entry_emailSent
                            existing_entry.save()
                        except TransitionDomain.MultipleObjectsReturned:
                            logger.info(
                                f"{TerminalColors.FAIL}"
                                f"!!! ERROR: duplicate entries exist in the"
                                f"transtion_domain table for domain:"
                                f"{new_entry_domain_name}"
                                f"----------TERMINATING----------"
                            )
                            sys.exit()
                    else:
                        # no matching entry, make one
                        new_entry = TransitionDomain(
                            username=new_entry_email,
                            domain_name=new_entry_domain_name,
                            status=new_entry_status,
                            email_sent=new_entry_emailSent,
                        )
                        to_create.append(new_entry)
                        total_new_entries += 1

                        # DEBUG:
                        TerminalHelper.print_conditional(
                            debug_on,
                            f"{TerminalColors.OKCYAN} Adding entry {total_new_entries}: {new_entry} {TerminalColors.ENDC}",  # noqa
                        )

                # Check Parse limit and exit loop if needed
                if total_rows_parsed >= debug_max_entries_to_parse and debug_max_entries_to_parse != 0:
                    logger.info(
                        f"{TerminalColors.YELLOW}"
                        f"----PARSE LIMIT REACHED.  HALTING PARSER.----"
                        f"{TerminalColors.ENDC}"
                    )
                    break

        TransitionDomain.objects.bulk_create(to_create)

        # Print a summary of findings (duplicate entries,
        # missing data..etc.)
        self.print_summary_duplications(
            duplicate_domain_user_combos, duplicate_domains, users_without_email
        )
        self.print_summary_status_findings(domains_without_status, outlier_statuses)

        logger.info(
            f"""{TerminalColors.OKGREEN}
            ============= FINISHED ===============
            Created {total_new_entries} transition domain entries,
            Updated {total_updated_domain_entries} transition domain entries

            {TerminalColors.YELLOW}
            ----- DUPLICATES FOUND -----
            {len(duplicate_domain_user_combos)} DOMAIN - USER pairs
            were NOT unique in the supplied data files.
            {len(duplicate_domains)} DOMAINS were NOT unique in
            the supplied data files.

            ----- STATUSES -----
            {len(domains_without_status)} DOMAINS had NO status (defaulted to READY).
            {len(outlier_statuses)} Statuses were invalid (defaulted to READY).

            {TerminalColors.ENDC}
            """
        )

<<<<<<< HEAD
        # Prompt the user if they want to load additional data on the domains
        title = "Do you wish to load additional data for TransitionDomains?"
        proceed = TerminalHelper.prompt_for_execution(
            system_exit_on_terminate=True,
            info_to_inspect=f"""
            !!! ENSURE THAT ALL FILENAMES ARE CORRECT BEFORE PROCEEDING
            ==Master data file==
            domain_additional_filename: {domain_additional_filename}

            ==Federal agency information==
            agency_adhoc_filename: {agency_adhoc_filename}

            ==Federal type / organization type information==
            domain_adhoc_filename: {domain_adhoc_filename}

            ==Organization name information==
            organization_adhoc_filename: {organization_adhoc_filename}

            ==Creation date / expiration date information==
            domain_escrow_filename: {domain_escrow_filename}

            ==Containing directory==
            directory: {directory}
            """,
            prompt_title=title,
        )
        if proceed:
            arguments = TransitionDomainArguments(**options)
            self.parse_extra(arguments)
=======
        # Print a summary of findings (duplicate entries,
        # missing data..etc.)
        self.print_summary_duplications(duplicate_domain_user_combos, duplicate_domains, users_without_email)
        self.print_summary_status_findings(domains_without_status, outlier_statuses)
>>>>>>> 88ab9a4f
<|MERGE_RESOLUTION|>--- conflicted
+++ resolved
@@ -1,4 +1,3 @@
-import json
 import sys
 import csv
 import logging
@@ -7,7 +6,6 @@
 from collections import defaultdict
 
 from django.core.management import BaseCommand
-from registrar.management.commands.utility.epp_data_containers import EnumFilenames
 
 from registrar.models import TransitionDomain
 
@@ -15,9 +13,6 @@
     TerminalColors,
     TerminalHelper,
 )
-
-from .utility.transition_domain_arguments import TransitionDomainArguments
-from .utility.extra_transition_domain_helper import LoadExtraTransitionDomain
 
 logger = logging.getLogger(__name__)
 
@@ -41,22 +36,12 @@
         Use this to trigger a prompt for deleting all table entries.  Useful
         for testing purposes, but USE WITH CAUTION
         """
-<<<<<<< HEAD
-        parser.add_argument(
-            "migration_json_filename",
-            help=(
-                "A JSON file that holds the location and filenames"
-                "of all the data files used for migrations"
-            ),
-        )
-=======
         parser.add_argument("domain_contacts_filename", help="Data file with domain contact information")
         parser.add_argument(
             "contacts_filename",
             help="Data file with contact information",
         )
         parser.add_argument("domain_statuses_filename", help="Data file with domain status information")
->>>>>>> 88ab9a4f
 
         parser.add_argument("--sep", default="|", help="Delimiter character")
 
@@ -70,66 +55,7 @@
             action=argparse.BooleanOptionalAction,
         )
 
-<<<<<<< HEAD
-        parser.add_argument(
-            "--infer_filenames",
-            action=argparse.BooleanOptionalAction,
-            help="Determines if we should infer filenames or not."
-            "Recommended to be enabled only in a development or testing setting.",
-        )
-
-        parser.add_argument(
-            "--directory", default="migrationdata", help="Desired directory"
-        )
-        parser.add_argument(
-            "--domain_contacts_filename",
-            help="Data file with domain contact information",
-        )
-        parser.add_argument(
-            "--contacts_filename",
-            help="Data file with contact information",
-        )
-        parser.add_argument(
-            "--domain_statuses_filename",
-            help="Data file with domain status information",
-        )
-        parser.add_argument(
-            "--agency_adhoc_filename",
-            default=EnumFilenames.AGENCY_ADHOC.value[1],
-            help="Defines the filename for agency adhocs",
-        )
-        parser.add_argument(
-            "--domain_additional_filename",
-            default=EnumFilenames.DOMAIN_ADDITIONAL.value[1],
-            help="Defines the filename for additional domain data",
-        )
-        parser.add_argument(
-            "--domain_escrow_filename",
-            default=EnumFilenames.DOMAIN_ESCROW.value[1],
-            help="Defines the filename for creation/expiration domain data",
-        )
-        parser.add_argument(
-            "--domain_adhoc_filename",
-            default=EnumFilenames.DOMAIN_ADHOC.value[1],
-            help="Defines the filename for domain type adhocs",
-        )
-        parser.add_argument(
-            "--organization_adhoc_filename",
-            default=EnumFilenames.ORGANIZATION_ADHOC.value[1],
-            help="Defines the filename for domain type adhocs",
-        )
-        parser.add_argument(
-            "--authority_adhoc_filename",
-            default=EnumFilenames.AUTHORITY_ADHOC.value[1],
-            help="Defines the filename for domain type adhocs",
-        )
-
-    def print_debug_mode_statements(
-        self, debug_on: bool, debug_max_entries_to_parse: int
-    ):
-=======
     def print_debug_mode_statements(self, debug_on: bool, debug_max_entries_to_parse: int):
->>>>>>> 88ab9a4f
         """Prints additional terminal statements to indicate if --debug
         or --limitParse are in use"""
         if debug_on:
@@ -169,10 +95,9 @@
         logger.info("Reading contacts data file %s", contacts_filename)
         with open(contacts_filename, "r") as contacts_file:
             for row in csv.reader(contacts_file, delimiter=sep):
-                if row != []:
-                    user_id = row[0]
-                    user_email = row[6]
-                    user_emails_dictionary[user_id] = user_email
+                user_id = row[0]
+                user_email = row[6]
+                user_emails_dictionary[user_id] = user_email
         logger.info("Loaded emails for %d users", len(user_emails_dictionary))
         return user_emails_dictionary
 
@@ -266,7 +191,7 @@
 
                 --------------------------------------------
                 Found {total_outlier_statuses} unaccounted
-                for statuses
+                for statuses-
                 --------------------------------------------
 
                 No mappings found for the following statuses
@@ -297,123 +222,26 @@
             )
             TransitionDomain.objects.all().delete()
 
-    def parse_extra(self, options):
-        """Loads additional information for each TransitionDomain
-        object based off supplied files."""
-        try:
-            # Parse data from files
-            extra_data = LoadExtraTransitionDomain(options)
-
-            # Update every TransitionDomain object where applicable
-            extra_data.update_transition_domain_models()
-        except Exception as err:
-            logger.error(f"Could not load additional TransitionDomain data. {err}")
-            raise err
-            # TODO: handle this better...needs more logging
-
     def handle(  # noqa: C901
         self,
-        migration_json_filename,
+        domain_contacts_filename,
+        contacts_filename,
+        domain_statuses_filename,
         **options,
     ):
         """Parse the data files and create TransitionDomains."""
-        args = TransitionDomainArguments(**options)
-
-        # Desired directory for additional TransitionDomain data
-        # (In the event they are stored seperately)
-        directory = args.directory
-        # Add a slash if the last character isn't one
-        if directory and directory[-1] != "/":
-            directory += "/"
-
-        json_filepath = directory + migration_json_filename
-        # Process JSON file #
-        # If a JSON was provided, use its values instead of defaults.
-        # TODO: there is no way to discern user overrides from those arg’s defaults.
-        with open(json_filepath, "r") as jsonFile:
-            # load JSON object as a dictionary
-            try:
-                data = json.load(jsonFile)
-                # Create an instance of TransitionDomainArguments
-                # Iterate over the data from the JSON file
-                for key, value in data.items():
-                    # Check if the key exists in TransitionDomainArguments
-                    if hasattr(args, key):
-                        # If it does, update the options
-                        options[key] = value
-            except Exception as err:
-                logger.error(
-                    f"{TerminalColors.FAIL}"
-                    "There was an error loading "
-                    "the JSON responsible for providing filepaths."
-                    f"{TerminalColors.ENDC}"
-                )
-                raise err
-
-        sep = args.sep
+        sep = options.get("sep")
 
         # If --resetTable was used, prompt user to confirm
         # deletion of table data
-        if args.resetTable:
+        if options.get("resetTable"):
             self.prompt_table_reset()
 
         # Get --debug argument
-        debug_on = args.debug
+        debug_on = options.get("debug")
 
         # Get --LimitParse argument
-<<<<<<< HEAD
-        debug_max_entries_to_parse = int(
-            args.limitParse
-        )  # set to 0 to parse all entries
-=======
         debug_max_entries_to_parse = int(options.get("limitParse"))  # set to 0 to parse all entries
->>>>>>> 88ab9a4f
-
-        # Variables for Additional TransitionDomain Information #
-
-        # Main script filenames - these do not have defaults
-        domain_contacts_filename = None
-        try:
-            domain_contacts_filename = directory + options.get(
-                "domain_contacts_filename"
-            )
-        except TypeError:
-            logger.error(
-                f"Invalid filename of '{args.domain_contacts_filename}'"
-                " was provided for domain_contacts_filename"
-            )
-
-        contacts_filename = None
-        try:
-            contacts_filename = directory + options.get("contacts_filename")
-        except TypeError:
-            logger.error(
-                f"Invalid filename of '{args.contacts_filename}'"
-                " was provided for contacts_filename"
-            )
-
-        domain_statuses_filename = None
-        try:
-            domain_statuses_filename = directory + options.get(
-                "domain_statuses_filename"
-            )
-        except TypeError:
-            logger.error(
-                f"Invalid filename of '{args.domain_statuses_filename}'"
-                " was provided for domain_statuses_filename"
-            )
-
-        # Agency information
-        agency_adhoc_filename = options.get("agency_adhoc_filename")
-        # Federal agency / organization type information
-        domain_adhoc_filename = options.get("domain_adhoc_filename")
-        # Organization name information
-        organization_adhoc_filename = options.get("organization_adhoc_filename")
-        # Creation date / expiration date information
-        domain_escrow_filename = options.get("domain_escrow_filename")
-
-        # Container for all additional TransitionDomain information
-        domain_additional_filename = options.get("domain_additional_filename")
 
         # print message to terminal about which args are in use
         self.print_debug_mode_statements(debug_on, debug_max_entries_to_parse)
@@ -429,6 +257,7 @@
         # STEP 3:
         # Parse the domain_contacts file and create TransitionDomain objects,
         # using the dictionaries from steps 1 & 2 to lookup needed information.
+
         to_create = []
 
         # keep track of statuses that don't match our available
@@ -467,11 +296,6 @@
                 new_entry_status = TransitionDomain.StatusChoices.READY
                 new_entry_email = ""
                 new_entry_emailSent = False  # set to False by default
-
-                TerminalHelper.print_conditional(
-                    True,
-                    f"Processing item {total_rows_parsed}: {new_entry_domain_name}",
-                )
 
                 # PART 1: Get the status
                 if new_entry_domain_name not in domain_status_dictionary:
@@ -596,67 +420,16 @@
 
         TransitionDomain.objects.bulk_create(to_create)
 
-        # Print a summary of findings (duplicate entries,
-        # missing data..etc.)
-        self.print_summary_duplications(
-            duplicate_domain_user_combos, duplicate_domains, users_without_email
-        )
-        self.print_summary_status_findings(domains_without_status, outlier_statuses)
-
         logger.info(
             f"""{TerminalColors.OKGREEN}
             ============= FINISHED ===============
             Created {total_new_entries} transition domain entries,
-            Updated {total_updated_domain_entries} transition domain entries
-
-            {TerminalColors.YELLOW}
-            ----- DUPLICATES FOUND -----
-            {len(duplicate_domain_user_combos)} DOMAIN - USER pairs
-            were NOT unique in the supplied data files.
-            {len(duplicate_domains)} DOMAINS were NOT unique in
-            the supplied data files.
-
-            ----- STATUSES -----
-            {len(domains_without_status)} DOMAINS had NO status (defaulted to READY).
-            {len(outlier_statuses)} Statuses were invalid (defaulted to READY).
-
+            updated {total_updated_domain_entries} transition domain entries
             {TerminalColors.ENDC}
             """
         )
 
-<<<<<<< HEAD
-        # Prompt the user if they want to load additional data on the domains
-        title = "Do you wish to load additional data for TransitionDomains?"
-        proceed = TerminalHelper.prompt_for_execution(
-            system_exit_on_terminate=True,
-            info_to_inspect=f"""
-            !!! ENSURE THAT ALL FILENAMES ARE CORRECT BEFORE PROCEEDING
-            ==Master data file==
-            domain_additional_filename: {domain_additional_filename}
-
-            ==Federal agency information==
-            agency_adhoc_filename: {agency_adhoc_filename}
-
-            ==Federal type / organization type information==
-            domain_adhoc_filename: {domain_adhoc_filename}
-
-            ==Organization name information==
-            organization_adhoc_filename: {organization_adhoc_filename}
-
-            ==Creation date / expiration date information==
-            domain_escrow_filename: {domain_escrow_filename}
-
-            ==Containing directory==
-            directory: {directory}
-            """,
-            prompt_title=title,
-        )
-        if proceed:
-            arguments = TransitionDomainArguments(**options)
-            self.parse_extra(arguments)
-=======
         # Print a summary of findings (duplicate entries,
         # missing data..etc.)
         self.print_summary_duplications(duplicate_domain_user_combos, duplicate_domains, users_without_email)
-        self.print_summary_status_findings(domains_without_status, outlier_statuses)
->>>>>>> 88ab9a4f
+        self.print_summary_status_findings(domains_without_status, outlier_statuses)