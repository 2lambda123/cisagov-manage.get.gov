@use "cisa_colors" as *;
@use "uswds-core" as *;

// We'll use Django's CSS vars: https://docs.djangoproject.com/en/4.2/ref/contrib/admin/#theming-support 
// and assign USWDS theme vars whenever possible
// If needed (see below), we'll use the USWDS hex value
// As a last resort, we'll use CISA colors to supplement the palette
:root,
html[data-theme="light"] {
    --primary: #{$theme-color-primary};
    --secondary: #{$theme-color-primary-darkest};
    --accent: #{$theme-color-accent-cool};
    // --primary-fg: #fff;

    // USWDS theme vars that are set to a token, such as #{$theme-color-base-darker}
    // would interpolate to 'gray-cool-70' and output invalid CSS, so we use the hex
    // source value instead: https://designsystem.digital.gov/design-tokens/color/system-tokens/
    --body-fg: #3d4551;
    // --body-bg: #fff;
    --body-quiet-color: #{$theme-color-base-dark};
    // --body-loud-color: #000;

    --header-color: var( --primary-fg);
    --header-branding-color:  var( --primary-fg);
    // --header-bg: var(--secondary);
    // --header-link-color: var(--primary-fg);

    --breadcrumbs-fg: #{$theme-color-accent-cool-lightest};
    // --breadcrumbs-link-fg: var(--body-bg);
    --breadcrumbs-bg: #{$theme-color-primary-dark};

    // #{$theme-link-color} would interpolate to 'primary', so we use the source value instead
    --link-fg: #{$theme-color-primary};
    --link-hover-color: #{$theme-color-primary};
    // $theme-link-visited-color - violet-70v
    --link-selected-fg: #54278f;

    --hairline-color: #{$dhs-gray-15};
    // $theme-color-base-lightest - gray-5
    --border-color: #f0f0f0;

    --error-fg: #{$theme-color-error};

    --message-success-bg: #{$theme-color-success-lighter};
    // $theme-color-warning-lighter - yellow-5
    --message-warning-bg: #faf3d1;
    --message-error-bg: #{$theme-color-error-lighter};

    --darkened-bg: #{$dhs-gray-15}; /* A bit darker than --body-bg */
    --selected-bg: var(--border-color); /* E.g. selected table cells */
    --selected-row: var(--message-warning-bg);

    // --button-fg: #fff;
    // --button-bg: var(--secondary);
    --button-hover-bg: #{$theme-color-primary-darker};
    --default-button-bg: #{$theme-color-primary-dark};
    --default-button-hover-bg: #{$theme-color-primary-darkest};
    // #{$theme-color-base} - 'gray-cool-50'
    --close-button-bg: #71767a;
    // #{$theme-color-base-darker} - 'gray-cool-70'
    --close-button-hover-bg: #3d4551;
    --delete-button-bg: #{$theme-color-error};
    --delete-button-hover-bg: #{$theme-color-error-dark};

    // --object-tools-fg: var(--button-fg);
    // --object-tools-bg: var(--close-button-bg);
    // --object-tools-hover-bg: var(--close-button-hover-bg);
}

// Fold dark theme settings into our main CSS
// https://docs.djangoproject.com/en/4.2/ref/contrib/admin/#theming-support > dark theme note
@media (prefers-color-scheme: dark) {
    :root,
    html[data-theme="dark"] {
      // Edit the primary to meet accessibility requ.  
      --primary: #23485a;
      --primary-fg: #f7f7f7;
  
      --body-fg: #eeeeee;
      --body-bg: #121212;
      --body-quiet-color: #e0e0e0;
      --body-loud-color: #ffffff;
  
      --breadcrumbs-link-fg: #e0e0e0;
      --breadcrumbs-bg: var(--primary);
  
      --link-fg: #81d4fa;
      --link-hover-color: #4ac1f7;
      --link-selected-fg: #6f94c6;
  
      --hairline-color: #272727;
      --border-color: #353535;
  
      --error-fg: #e35f5f;
      --message-success-bg: #006b1b;
      --message-warning-bg: #583305;
      --message-error-bg: #570808;
  
      --darkened-bg: #212121;
      --selected-bg: #1b1b1b;
      --selected-row: #00363a;
  
      --close-button-bg: #333333;
      --close-button-hover-bg: #666666;
    }

    // Dark mode django (bug due to scss cascade) and USWDS tables
    .change-list .usa-table,
    .change-list .usa-table--striped tbody tr:nth-child(odd) td,
    .change-list .usa-table--borderless thead th,
    .change-list .usa-table thead td, 
    .change-list .usa-table thead th,
    body.dashboard,
    body.change-list,
    body.change-form,
    .analytics {
        color: var(--body-fg);
    }
}

// Firefox needs this to be specifically set
html[data-theme="dark"] {
    .change-list .usa-table,
    .change-list .usa-table--striped tbody tr:nth-child(odd) td,
    .change-list .usa-table--borderless thead th,
    .change-list .usa-table thead td, 
    .change-list .usa-table thead th,
    body.dashboard,
    body.change-list,
    body.change-form {
        color: var(--body-fg);
    }
}

#branding h1 a:link, #branding h1 a:visited {
    color: var(--primary-fg);
}



#branding h1,
h1, h2, h3,
.module h2 {
    font-weight: font-weight('bold');
}

div#content > h2 {
    font-size: 1.3rem;
}

.module h3 {
    padding: 0;
    color: var(--link-fg);
    margin: units(2) 0 units(1) 0;
}

.change-list {
    .usa-table--striped tbody tr:nth-child(odd) td,
    .usa-table--striped tbody tr:nth-child(odd) th,
    .usa-table td,
    .usa-table th {
        background-color: transparent;
    }
}

#nav-sidebar {
    padding-top: 20px;
}

// Fix django admin button height bugs
.submit-row a.deletelink,
.delete-confirmation form .cancel-link,
.submit-row a.closelink {
    height: auto!important;
    font-size: 14px;
}

// right justify custom buttons and display as links
.submit-row input.custom-link-button,
.submit-row input.custom-link-button:hover {
    background: none;
    border: none;
    color: var(--link-fg);
    cursor: pointer;
    text-decoration: none;
    padding: 0;
    font-size: inherit;
    margin-left: auto;
}
.submit-row div.spacer {
    flex-grow: 1;
}
.submit-row .mini-spacer{
    margin-left: 2px;
    margin-right: 2px;
}
.submit-row span {
    margin-top: units(1);
}

// Customize 
// Keep th from collapsing 
.min-width-25 {
    min-width: 25px;
}
.min-width-81 {
    min-width: 81px;
}

.primary-th {
    padding-top: 8px;
    padding-bottom: 8px;
    font-size: 0.75rem;
    letter-spacing: 0.5px;
    text-transform: none;
    font-weight: font-weight('bold');
    text-align: left;
    background: var(--primary);
    color: var(--header-link-color);
}

// Font mismatch issue due to conflicts between django and uswds,
// rough overrides for consistency and readability. May want to revise
// in the future
.object-tools li a,
.object-tools p a {
    font-family: "Source Sans Pro Web", "Helvetica Neue", Helvetica, Roboto, Arial, sans-serif;
    text-transform: none!important;
    font-size: 14px!important;
}

// For consistency, make the overrided p a
// object tool buttons the same size as the ul li a
.object-tools p {
    line-height: 1.25rem;
}

// Fix margins in mobile view
@media (max-width: 767px) {
    .object-tools li {
        // our CSS is read before django's, so need !important
        // to override
        margin-left: 0!important;
        margin-right: 15px;
    }
}

// Fix height of buttons
.object-tools li {
    height: auto;
}

// Fixing height of buttons breaks layout because
// object-tools and changelist are siblings with
// flexbox positioning
#changelist {
    clear: both;
}

// Account for the h2, roughly 90px
@include at-media(tablet) {
    .object-tools {
        padding-left: 90px;
    }
}

// Combo box
#select2-id_domain-results,
#select2-id_user-results {
    width: 100%;
}

// Content list inside of a DjA alert, unstyled
.messagelist_content-list--unstyled {
    padding-left: 0;
    li {
        font-family: "Source Sans Pro Web", "Helvetica Neue", Helvetica, Roboto, Arial, sans-serif;
        font-size: 13.92px!important;
        background: none!important;
        padding: 0!important;
        margin: 0!important;
    }
}

// Fixes a display issue where the list was entirely white, or had too much whitespace
.select2-dropdown {
    display: inline-grid !important;
}

input.admin-confirm-button {
    text-transform: none;
}

// Button groups in /admin incorrectly have bullets.
// Remove that!
.usa-modal__footer .usa-button-group__item {
    list-style-type: none;
}

// USWDS media checks are overzealous in this situation,
// we should manually define this behaviour.
@media (max-width: 768px) {
    .button-list-mobile {
        display: contents !important;
    }
}

.usa-button-group {
    margin-left: -0.25rem!important;
    padding-left: 0!important;
    .usa-button-group__item {
        list-style-type: none;
        line-height: normal;
    }
    .button {
        display: inline-block;
        padding: 10px 8px;
        line-height: normal;
    }
    .usa-icon {
        top: 2px;
    }
    a.button:active, a.button:focus {
        text-decoration: none;
    }
}

.module--custom {
    a {
        font-size: 13px;
        font-weight: 600;
        border: solid 1px var(--darkened-bg);
        background: var(--darkened-bg);
    }
}

.usa-modal--django-admin .usa-prose ul > li {
    list-style-type: inherit;
    // Styling based off of the <p> styling in django admin
    line-height: 1.5;
    margin-bottom: 0;
    margin-top: 0;
    max-width: 68ex;
}

.usa-summary-box__dhs-color {
    color: $dhs-blue-70;
}

<<<<<<< HEAD
details.dja-detail-table {
    background-color: var(--darkened-bg);
    display: inline-table;
    .dja-details-summary {
        color: var(--header-link-color);
        background-color: var(--primary);
    }
    .dja-details-contents {
        tr {
            background-color: var(--darkened-bg);
        }
    }
}

table.dja-user-detail-table {
    margin-left: 160px;
    tr {
        background-color: var(--body-bg);
    }
}

.admin-icon-group {
    position: relative;
    display: flex;
    align-items: center;

    .usa-button__icon {
        position: absolute;
        right: 0;
        height: 100%;
    }

    input {
        // Allow for padding around the copy button
        padding-right: 35px;
        // Match the height of other inputs
        min-height: 2.25rem;
    }

    .no-outline-on-click:focus {
        outline: none !important;
    }
}

=======
.errors span.select2-selection {
    border: 1px solid var(--error-fg) !important;
}
>>>>>>> 35ffdc7b
<|MERGE_RESOLUTION|>--- conflicted
+++ resolved
@@ -347,7 +347,6 @@
     color: $dhs-blue-70;
 }
 
-<<<<<<< HEAD
 details.dja-detail-table {
     background-color: var(--darkened-bg);
     display: inline-table;
@@ -392,8 +391,53 @@
     }
 }
 
-=======
+
+
+details.dja-detail-table {
+    background-color: var(--darkened-bg);
+    display: inline-table;
+    .dja-details-summary {
+        color: var(--header-link-color);
+        background-color: var(--primary);
+    }
+    .dja-details-contents {
+        tr {
+            background-color: var(--darkened-bg);
+        }
+    }
+}
+
+table.dja-user-detail-table {
+    margin-left: 160px;
+    tr {
+        background-color: var(--body-bg);
+    }
+}
+
+.admin-icon-group {
+    position: relative;
+    display: flex;
+    align-items: center;
+
+    .usa-button__icon {
+        position: absolute;
+        right: 0;
+        height: 100%;
+    }
+
+    input {
+        // Allow for padding around the copy button
+        padding-right: 35px;
+        // Match the height of other inputs
+        min-height: 2.25rem;
+    }
+
+    .no-outline-on-click:focus {
+        outline: none !important;
+    }
+}
+
+
 .errors span.select2-selection {
     border: 1px solid var(--error-fg) !important;
-}
->>>>>>> 35ffdc7b
+}