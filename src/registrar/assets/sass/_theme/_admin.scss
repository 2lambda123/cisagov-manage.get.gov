@use "cisa_colors" as *;
@use "uswds-core" as *;

// We'll use Django's CSS vars: https://docs.djangoproject.com/en/4.2/ref/contrib/admin/#theming-support 
// and assign USWDS theme vars whenever possible
// If needed (see below), we'll use the USWDS hex value
// As a last resort, we'll use CISA colors to supplement the palette
:root,
html[data-theme="light"] {
    --primary: #{$theme-color-primary};
    --secondary: #{$theme-color-primary-darkest};
    --accent: #{$theme-color-accent-cool};
    // --primary-fg: #fff;

    // USWDS theme vars that are set to a token, such as #{$theme-color-base-darker}
    // would interpolate to 'gray-cool-70' and output invalid CSS, so we use the hex
    // source value instead: https://designsystem.digital.gov/design-tokens/color/system-tokens/
    --body-fg: #3d4551;
    // --body-bg: #fff;
    --body-quiet-color: #{$theme-color-base-dark};
    // --body-loud-color: #000;

    --header-color: var( --primary-fg);
    --header-branding-color:  var( --primary-fg);
    // --header-bg: var(--secondary);
    // --header-link-color: var(--primary-fg);

    --breadcrumbs-fg: #{$theme-color-accent-cool-lightest};
    // --breadcrumbs-link-fg: var(--body-bg);
    --breadcrumbs-bg: #{$theme-color-primary-dark};

    // #{$theme-link-color} would interpolate to 'primary', so we use the source value instead
    --link-fg: #{$theme-color-primary};
    --link-hover-color: #{$theme-color-primary};
    // $theme-link-visited-color - violet-70v
    --link-selected-fg: #54278f;

    --hairline-color: #{$dhs-gray-15};
    // $theme-color-base-lightest - gray-5
    --border-color: #f0f0f0;

    --error-fg: #{$theme-color-error};

    --message-success-bg: #{$theme-color-success-lighter};
    // $theme-color-warning-lighter - yellow-5
    --message-warning-bg: #faf3d1;
    --message-error-bg: #{$theme-color-error-lighter};

    --darkened-bg: #{$dhs-gray-15}; /* A bit darker than --body-bg */
    --selected-bg: var(--border-color); /* E.g. selected table cells */
    --selected-row: var(--message-warning-bg);

    // --button-fg: #fff;
    // --button-bg: var(--secondary);
    --button-hover-bg: #{$theme-color-primary-darker};
    --default-button-bg: #{$theme-color-primary-dark};
    --default-button-hover-bg: #{$theme-color-primary-darkest};
    // #{$theme-color-base} - 'gray-cool-50'
    --close-button-bg: #71767a;
    // #{$theme-color-base-darker} - 'gray-cool-70'
    --close-button-hover-bg: #3d4551;
    --delete-button-bg: #{$theme-color-error};
    --delete-button-hover-bg: #{$theme-color-error-dark};

    // --object-tools-fg: var(--button-fg);
    // --object-tools-bg: var(--close-button-bg);
    // --object-tools-hover-bg: var(--close-button-hover-bg);
}

// Fold dark theme settings into our main CSS
// https://docs.djangoproject.com/en/4.2/ref/contrib/admin/#theming-support > dark theme note
@media (prefers-color-scheme: dark) {
    :root,
    html[data-theme="dark"] {
      // Edit the primary to meet accessibility requ.  
      --primary: #23485a;
      --primary-fg: #f7f7f7;
  
      --body-fg: #eeeeee;
      --body-bg: #121212;
      --body-quiet-color: #e0e0e0;
      --body-loud-color: #ffffff;
  
      --breadcrumbs-link-fg: #e0e0e0;
      --breadcrumbs-bg: var(--primary);
  
      --link-fg: #81d4fa;
      --link-hover-color: #4ac1f7;
      --link-selected-fg: #6f94c6;
  
      --hairline-color: #272727;
      --border-color: #353535;
  
      --error-fg: #e35f5f;
      --message-success-bg: #006b1b;
      --message-warning-bg: #583305;
      --message-error-bg: #570808;
  
      --darkened-bg: #212121;
      --selected-bg: #1b1b1b;
      --selected-row: #00363a;
  
      --close-button-bg: #333333;
      --close-button-hover-bg: #666666;
    }

    // Dark mode django (bug due to scss cascade) and USWDS tables
    .change-list .usa-table,
    .change-list .usa-table--striped tbody tr:nth-child(odd) td,
    .change-list .usa-table--borderless thead th,
    .change-list .usa-table thead td, 
    .change-list .usa-table thead th,
    body.dashboard,
    body.change-list,
    body.change-form,
    .analytics {
        color: var(--body-fg);
    }
}

// Firefox needs this to be specifically set
html[data-theme="dark"] {
    .change-list .usa-table,
    .change-list .usa-table--striped tbody tr:nth-child(odd) td,
    .change-list .usa-table--borderless thead th,
    .change-list .usa-table thead td, 
    .change-list .usa-table thead th,
    body.dashboard,
    body.change-list,
    body.change-form {
        color: var(--body-fg);
    }
}

#branding h1 a:link, #branding h1 a:visited {
    color: var(--primary-fg);
}



#branding h1,
h1, h2, h3,
.module h2 {
    font-weight: font-weight('bold');
}

div#content > h2 {
    font-size: 1.3rem;
}

.module h3 {
    padding: 0;
    color: var(--link-fg);
    margin: units(2) 0 units(1) 0;
}

.change-list {
    .usa-table--striped tbody tr:nth-child(odd) td,
    .usa-table--striped tbody tr:nth-child(odd) th,
    .usa-table td,
    .usa-table th {
        background-color: transparent;
    }
}

#nav-sidebar {
    padding-top: 20px;
}

// Fix django admin button height bugs
.submit-row a.deletelink,
.delete-confirmation form .cancel-link,
.submit-row a.closelink {
    height: auto!important;
    font-size: 14px;
}

// right justify custom buttons and display as links
.submit-row input.custom-link-button,
.submit-row input.custom-link-button:hover {
    background: none;
    border: none;
    color: var(--link-fg);
    cursor: pointer;
    text-decoration: none;
    padding: 0;
    font-size: inherit;
    margin-left: auto;
}
.submit-row div.spacer {
    flex-grow: 1;
}
.submit-row .mini-spacer{
    margin-left: 2px;
    margin-right: 2px;
}
.submit-row span {
    margin-top: units(1);
}

// Customize 
// Keep th from collapsing 
.min-width-25 {
    min-width: 25px;
}
.min-width-81 {
    min-width: 81px;
}

.primary-th {
    padding-top: 8px;
    padding-bottom: 8px;
    font-size: 0.75rem;
    letter-spacing: 0.5px;
    text-transform: none;
    font-weight: font-weight('bold');
    text-align: left;
    background: var(--primary);
    color: var(--header-link-color);
}

// Font mismatch issue due to conflicts between django and uswds,
// rough overrides for consistency and readability. May want to revise
// in the future
.object-tools li a,
.object-tools p a {
    font-family: "Source Sans Pro Web", "Helvetica Neue", Helvetica, Roboto, Arial, sans-serif;
    text-transform: none!important;
    font-size: 14px!important;
}

// For consistency, make the overrided p a
// object tool buttons the same size as the ul li a
.object-tools p {
    line-height: 1.25rem;
}

// Fix margins in mobile view
@media (max-width: 767px) {
    .object-tools li {
        // our CSS is read before django's, so need !important
        // to override
        margin-left: 0!important;
        margin-right: 15px;
    }
}

// Fix height of buttons
.object-tools li {
    height: auto;
}

// Fixing height of buttons breaks layout because
// object-tools and changelist are siblings with
// flexbox positioning
#changelist {
    clear: both;
}

// Account for the h2, roughly 90px
@include at-media(tablet) {
    .object-tools {
        padding-left: 90px;
    }
}

// Combo box
#select2-id_domain-results,
#select2-id_user-results {
    width: 100%;
}

// Content list inside of a DjA alert, unstyled
.messagelist_content-list--unstyled {
    padding-left: 0;
    li {
        font-family: "Source Sans Pro Web", "Helvetica Neue", Helvetica, Roboto, Arial, sans-serif;
        font-size: 13.92px!important;
        background: none!important;
        padding: 0!important;
        margin: 0!important;
    }
}

// Fixes a display issue where the list was entirely white, or had too much whitespace
.select2-dropdown {
    display: inline-grid !important;
}

input.admin-confirm-button {
    text-transform: none;
}

// Button groups in /admin incorrectly have bullets.
// Remove that!
.usa-modal__footer .usa-button-group__item {
    list-style-type: none;
}

// USWDS media checks are overzealous in this situation,
// we should manually define this behaviour.
@media (max-width: 768px) {
    .button-list-mobile {
        display: contents !important;
    }
}

.usa-button-group {
    margin-left: -0.25rem!important;
    padding-left: 0!important;
    .usa-button-group__item {
        list-style-type: none;
        line-height: normal;
    }
    .button {
        display: inline-block;
        padding: 10px 8px;
        line-height: normal;
    }
    .usa-icon {
        top: 2px;
    }
    a.button:active, a.button:focus {
        text-decoration: none;
    }
}

.module--custom {
    a {
        font-size: 13px;
        font-weight: 600;
        border: solid 1px var(--darkened-bg);
        background: var(--darkened-bg);
    }
}

.usa-modal--django-admin .usa-prose ul > li {
    list-style-type: inherit;
    // Styling based off of the <p> styling in django admin
    line-height: 1.5;
    margin-bottom: 0;
    margin-top: 0;
    max-width: 68ex;
}

.usa-summary-box__dhs-color {
    color: $dhs-blue-70;
}

<<<<<<< HEAD
details.dja-detail-table {
    background-color: var(--darkened-bg);
    display: inline-table;
    .dja-details-summary {
        color: var(--header-link-color);
        background-color: var(--primary);
    }
    .dja-details-contents {
        tr {
            background-color: var(--darkened-bg);
        }
    }
}

table.dja-user-detail-table {
    margin-left: 160px;
    tr {
        background-color: var(--body-bg);
    }
}

.admin-icon-group {
    position: relative;
    display: flex;
    align-items: center;

    .usa-button__icon {
        position: absolute;
        right: 0;
        height: 100%;
    }

    input {
        // Allow for padding around the copy button
        padding-right: 35px !important;
        // Match the height of other inputs
        min-height: 2.25rem !important;
    }

}

td.font-size-sm {
    button.usa-button__icon {
        font-size: 16px;
    }
}

.no-outline-on-click:focus {
    outline: none !important;
=======
.errors span.select2-selection {
    border: 1px solid var(--error-fg) !important;
>>>>>>> e2974a8b
}<|MERGE_RESOLUTION|>--- conflicted
+++ resolved
@@ -347,7 +347,32 @@
     color: $dhs-blue-70;
 }
 
-<<<<<<< HEAD
+.admin-icon-group {
+    position: relative;
+    display: flex;
+    align-items: center;
+
+    .usa-button__icon {
+        position: absolute;
+        right: 0;
+        height: 100%;
+    }
+
+    input {
+        // Allow for padding around the copy button
+        padding-right: 35px !important;
+        // Match the height of other inputs
+        min-height: 2.25rem !important;
+    }
+
+}
+
+td.font-size-sm {
+    button.usa-button__icon {
+        font-size: 16px;
+    }
+}
+
 details.dja-detail-table {
     background-color: var(--darkened-bg);
     display: inline-table;
@@ -397,8 +422,8 @@
 
 .no-outline-on-click:focus {
     outline: none !important;
-=======
+}
+
 .errors span.select2-selection {
     border: 1px solid var(--error-fg) !important;
->>>>>>> e2974a8b
 }