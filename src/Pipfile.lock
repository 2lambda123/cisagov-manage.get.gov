{
    "_meta": {
        "hash": {
<<<<<<< HEAD
            "sha256": "c9762342448f1a70dbe93cc496e5fb868c67a73f3e51c4440e726f492f7dc5ee"
=======
            "sha256": "1668475ce39851bd84ff7be330afe9766f6823cf9095980ba3b220ced3a284f4"
>>>>>>> c76432fe
        },
        "pipfile-spec": 6,
        "requires": {},
        "sources": [
            {
                "name": "pypi",
                "url": "https://pypi.python.org/simple",
                "verify_ssl": true
            }
        ]
    },
    "default": {
        "asgiref": {
            "hashes": [
                "sha256:71e68008da809b957b7ee4b43dbccff33d1b23519fb8344e33f049897077afac",
                "sha256:9567dfe7bd8d3c8c892227827c41cce860b368104c3431da67a0c5a65a949506"
            ],
            "markers": "python_version >= '3.7'",
            "version": "==3.6.0"
        },
        "cachetools": {
            "hashes": [
                "sha256:6a94c6402995a99c3970cc7e4884bb60b4a8639938157eeed436098bf9831757",
                "sha256:f9f17d2aec496a9aa6b76f53e3b614c965223c061982d434d160f930c698a9db"
            ],
            "index": "pypi",
            "version": "==5.2.0"
        },
        "certifi": {
            "hashes": [
                "sha256:35824b4c3a97115964b408844d64aa14db1cc518f6562e8d7261699d1350a9e3",
                "sha256:4ad3232f5e926d6718ec31cfc1fcadfde020920e278684144551c91769c7bc18"
            ],
            "markers": "python_version >= '3.6'",
            "version": "==2022.12.7"
        },
        "cfenv": {
            "hashes": [
                "sha256:7815bffcc4a3db350f92517157fafc577c11b5a7ff172dc5632f1042b93073e8",
                "sha256:c7a91a4c82431acfc35db664c194d5e6cc7f4df3dcb692d0f836a6ceb0156167"
            ],
            "index": "pypi",
            "version": "==0.5.3"
        },
        "cffi": {
            "hashes": [
                "sha256:00a9ed42e88df81ffae7a8ab6d9356b371399b91dbdf0c3cb1e84c03a13aceb5",
                "sha256:03425bdae262c76aad70202debd780501fabeaca237cdfddc008987c0e0f59ef",
                "sha256:04ed324bda3cda42b9b695d51bb7d54b680b9719cfab04227cdd1e04e5de3104",
                "sha256:0e2642fe3142e4cc4af0799748233ad6da94c62a8bec3a6648bf8ee68b1c7426",
                "sha256:173379135477dc8cac4bc58f45db08ab45d228b3363adb7af79436135d028405",
                "sha256:198caafb44239b60e252492445da556afafc7d1e3ab7a1fb3f0584ef6d742375",
                "sha256:1e74c6b51a9ed6589199c787bf5f9875612ca4a8a0785fb2d4a84429badaf22a",
                "sha256:2012c72d854c2d03e45d06ae57f40d78e5770d252f195b93f581acf3ba44496e",
                "sha256:21157295583fe8943475029ed5abdcf71eb3911894724e360acff1d61c1d54bc",
                "sha256:2470043b93ff09bf8fb1d46d1cb756ce6132c54826661a32d4e4d132e1977adf",
                "sha256:285d29981935eb726a4399badae8f0ffdff4f5050eaa6d0cfc3f64b857b77185",
                "sha256:30d78fbc8ebf9c92c9b7823ee18eb92f2e6ef79b45ac84db507f52fbe3ec4497",
                "sha256:320dab6e7cb2eacdf0e658569d2575c4dad258c0fcc794f46215e1e39f90f2c3",
                "sha256:33ab79603146aace82c2427da5ca6e58f2b3f2fb5da893ceac0c42218a40be35",
                "sha256:3548db281cd7d2561c9ad9984681c95f7b0e38881201e157833a2342c30d5e8c",
                "sha256:3799aecf2e17cf585d977b780ce79ff0dc9b78d799fc694221ce814c2c19db83",
                "sha256:39d39875251ca8f612b6f33e6b1195af86d1b3e60086068be9cc053aa4376e21",
                "sha256:3b926aa83d1edb5aa5b427b4053dc420ec295a08e40911296b9eb1b6170f6cca",
                "sha256:3bcde07039e586f91b45c88f8583ea7cf7a0770df3a1649627bf598332cb6984",
                "sha256:3d08afd128ddaa624a48cf2b859afef385b720bb4b43df214f85616922e6a5ac",
                "sha256:3eb6971dcff08619f8d91607cfc726518b6fa2a9eba42856be181c6d0d9515fd",
                "sha256:40f4774f5a9d4f5e344f31a32b5096977b5d48560c5592e2f3d2c4374bd543ee",
                "sha256:4289fc34b2f5316fbb762d75362931e351941fa95fa18789191b33fc4cf9504a",
                "sha256:470c103ae716238bbe698d67ad020e1db9d9dba34fa5a899b5e21577e6d52ed2",
                "sha256:4f2c9f67e9821cad2e5f480bc8d83b8742896f1242dba247911072d4fa94c192",
                "sha256:50a74364d85fd319352182ef59c5c790484a336f6db772c1a9231f1c3ed0cbd7",
                "sha256:54a2db7b78338edd780e7ef7f9f6c442500fb0d41a5a4ea24fff1c929d5af585",
                "sha256:5635bd9cb9731e6d4a1132a498dd34f764034a8ce60cef4f5319c0541159392f",
                "sha256:59c0b02d0a6c384d453fece7566d1c7e6b7bae4fc5874ef2ef46d56776d61c9e",
                "sha256:5d598b938678ebf3c67377cdd45e09d431369c3b1a5b331058c338e201f12b27",
                "sha256:5df2768244d19ab7f60546d0c7c63ce1581f7af8b5de3eb3004b9b6fc8a9f84b",
                "sha256:5ef34d190326c3b1f822a5b7a45f6c4535e2f47ed06fec77d3d799c450b2651e",
                "sha256:6975a3fac6bc83c4a65c9f9fcab9e47019a11d3d2cf7f3c0d03431bf145a941e",
                "sha256:6c9a799e985904922a4d207a94eae35c78ebae90e128f0c4e521ce339396be9d",
                "sha256:70df4e3b545a17496c9b3f41f5115e69a4f2e77e94e1d2a8e1070bc0c38c8a3c",
                "sha256:7473e861101c9e72452f9bf8acb984947aa1661a7704553a9f6e4baa5ba64415",
                "sha256:8102eaf27e1e448db915d08afa8b41d6c7ca7a04b7d73af6514df10a3e74bd82",
                "sha256:87c450779d0914f2861b8526e035c5e6da0a3199d8f1add1a665e1cbc6fc6d02",
                "sha256:8b7ee99e510d7b66cdb6c593f21c043c248537a32e0bedf02e01e9553a172314",
                "sha256:91fc98adde3d7881af9b59ed0294046f3806221863722ba7d8d120c575314325",
                "sha256:94411f22c3985acaec6f83c6df553f2dbe17b698cc7f8ae751ff2237d96b9e3c",
                "sha256:98d85c6a2bef81588d9227dde12db8a7f47f639f4a17c9ae08e773aa9c697bf3",
                "sha256:9ad5db27f9cabae298d151c85cf2bad1d359a1b9c686a275df03385758e2f914",
                "sha256:a0b71b1b8fbf2b96e41c4d990244165e2c9be83d54962a9a1d118fd8657d2045",
                "sha256:a0f100c8912c114ff53e1202d0078b425bee3649ae34d7b070e9697f93c5d52d",
                "sha256:a591fe9e525846e4d154205572a029f653ada1a78b93697f3b5a8f1f2bc055b9",
                "sha256:a5c84c68147988265e60416b57fc83425a78058853509c1b0629c180094904a5",
                "sha256:a66d3508133af6e8548451b25058d5812812ec3798c886bf38ed24a98216fab2",
                "sha256:a8c4917bd7ad33e8eb21e9a5bbba979b49d9a97acb3a803092cbc1133e20343c",
                "sha256:b3bbeb01c2b273cca1e1e0c5df57f12dce9a4dd331b4fa1635b8bec26350bde3",
                "sha256:cba9d6b9a7d64d4bd46167096fc9d2f835e25d7e4c121fb2ddfc6528fb0413b2",
                "sha256:cc4d65aeeaa04136a12677d3dd0b1c0c94dc43abac5860ab33cceb42b801c1e8",
                "sha256:ce4bcc037df4fc5e3d184794f27bdaab018943698f4ca31630bc7f84a7b69c6d",
                "sha256:cec7d9412a9102bdc577382c3929b337320c4c4c4849f2c5cdd14d7368c5562d",
                "sha256:d400bfb9a37b1351253cb402671cea7e89bdecc294e8016a707f6d1d8ac934f9",
                "sha256:d61f4695e6c866a23a21acab0509af1cdfd2c013cf256bbf5b6b5e2695827162",
                "sha256:db0fbb9c62743ce59a9ff687eb5f4afbe77e5e8403d6697f7446e5f609976f76",
                "sha256:dd86c085fae2efd48ac91dd7ccffcfc0571387fe1193d33b6394db7ef31fe2a4",
                "sha256:e00b098126fd45523dd056d2efba6c5a63b71ffe9f2bbe1a4fe1716e1d0c331e",
                "sha256:e229a521186c75c8ad9490854fd8bbdd9a0c9aa3a524326b55be83b54d4e0ad9",
                "sha256:e263d77ee3dd201c3a142934a086a4450861778baaeeb45db4591ef65550b0a6",
                "sha256:ed9cb427ba5504c1dc15ede7d516b84757c3e3d7868ccc85121d9310d27eed0b",
                "sha256:fa6693661a4c91757f4412306191b6dc88c1703f780c8234035eac011922bc01",
                "sha256:fcd131dd944808b5bdb38e6f5b53013c5aa4f334c5cad0c72742f6eba4b73db0"
            ],
            "version": "==1.15.1"
        },
        "charset-normalizer": {
            "hashes": [
                "sha256:5a3d016c7c547f69d6f81fb0db9449ce888b418b5b9952cc5e6e66843e9dd845",
                "sha256:83e9a75d1911279afd89352c68b45348559d1fc0506b054b346651b5e7fee29f"
            ],
            "markers": "python_version >= '3.6'",
            "version": "==2.1.1"
        },
        "cryptography": {
            "hashes": [
                "sha256:1a6915075c6d3a5e1215eab5d99bcec0da26036ff2102a1038401d6ef5bef25b",
                "sha256:1ee1fd0de9851ff32dbbb9362a4d833b579b4a6cc96883e8e6d2ff2a6bc7104f",
                "sha256:407cec680e811b4fc829de966f88a7c62a596faa250fc1a4b520a0355b9bc190",
                "sha256:50386acb40fbabbceeb2986332f0287f50f29ccf1497bae31cf5c3e7b4f4b34f",
                "sha256:6f97109336df5c178ee7c9c711b264c502b905c2d2a29ace99ed761533a3460f",
                "sha256:754978da4d0457e7ca176f58c57b1f9de6556591c19b25b8bcce3c77d314f5eb",
                "sha256:76c24dd4fd196a80f9f2f5405a778a8ca132f16b10af113474005635fe7e066c",
                "sha256:7dacfdeee048814563eaaec7c4743c8aea529fe3dd53127313a792f0dadc1773",
                "sha256:80ee674c08aaef194bc4627b7f2956e5ba7ef29c3cc3ca488cf15854838a8f72",
                "sha256:844ad4d7c3850081dffba91cdd91950038ee4ac525c575509a42d3fc806b83c8",
                "sha256:875aea1039d78557c7c6b4db2fe0e9d2413439f4676310a5f269dd342ca7a717",
                "sha256:887cbc1ea60786e534b00ba8b04d1095f4272d380ebd5f7a7eb4cc274710fad9",
                "sha256:ad04f413436b0781f20c52a661660f1e23bcd89a0e9bb1d6d20822d048cf2856",
                "sha256:bae6c7f4a36a25291b619ad064a30a07110a805d08dc89984f4f441f6c1f3f96",
                "sha256:c52a1a6f81e738d07f43dab57831c29e57d21c81a942f4602fac7ee21b27f288",
                "sha256:e0a05aee6a82d944f9b4edd6a001178787d1546ec7c6223ee9a848a7ade92e39",
                "sha256:e324de6972b151f99dc078defe8fb1b0a82c6498e37bff335f5bc6b1e3ab5a1e",
                "sha256:e5d71c5d5bd5b5c3eebcf7c5c2bb332d62ec68921a8c593bea8c394911a005ce",
                "sha256:f3ed2d864a2fa1666e749fe52fb8e23d8e06b8012e8bd8147c73797c506e86f1",
                "sha256:f671c1bb0d6088e94d61d80c606d65baacc0d374e67bf895148883461cd848de",
                "sha256:f6c0db08d81ead9576c4d94bbb27aed8d7a430fa27890f39084c2d0e2ec6b0df",
                "sha256:f964c7dcf7802d133e8dbd1565914fa0194f9d683d82411989889ecd701e8adf",
                "sha256:fec8b932f51ae245121c4671b4bbc030880f363354b2f0e0bd1366017d891458"
            ],
            "markers": "python_version >= '3.6'",
            "version": "==39.0.0"
        },
        "defusedxml": {
            "hashes": [
                "sha256:1bb3032db185915b62d7c6209c5a8792be6a32ab2fedacc84e01b52c51aa3e69",
                "sha256:a352e7e428770286cc899e2542b6cdaedb2b4953ff269a210103ec58f6198a61"
            ],
            "markers": "python_version >= '2.7' and python_version not in '3.0, 3.1, 3.2, 3.3, 3.4'",
            "version": "==0.7.1"
        },
        "dj-database-url": {
            "hashes": [
                "sha256:5c2993b91801c0f78a8b19e642b497b90831124cbade0c265900d4c1037b4730",
                "sha256:b23b15046cb38180e0c95207bcc90fe5e9dbde8eef16065907dd85cf4ca7036c"
            ],
            "version": "==1.2.0"
        },
        "dj-email-url": {
            "hashes": [
                "sha256:55ffe3329e48f54f8a75aa36ece08f365e09d61f8a209773ef09a1d4760e699a",
                "sha256:cbd08327fbb08b104eac160fb4703f375532e4c0243eb230f5b960daee7a96db"
            ],
            "version": "==1.0.6"
        },
        "django": {
            "hashes": [
                "sha256:4b214a05fe4c99476e99e2445c8b978c8369c18d4dea8e22ec412862715ad763",
                "sha256:ff56ebd7ead0fd5dbe06fe157b0024a7aaea2e0593bb3785fb594cf94dad58ef"
            ],
            "index": "pypi",
            "version": "==4.1.5"
        },
        "django-allow-cidr": {
            "hashes": [
                "sha256:24b71f70257e97bab9fdb5ad8342c96eeea1d45bc06a36332978574252219401",
                "sha256:6709f4581dfd2a00476a134741a738a7f67714ec4f8596c55b22cf3b2ac5a12e"
            ],
            "index": "pypi",
            "version": "==0.6.0"
        },
        "django-auditlog": {
            "hashes": [
                "sha256:51c724f878fb3bc275c498e2e44583f28565135b1c60e6e8f7faf54e030c804f",
                "sha256:9ad9a0a04d37aa6dc8956126ceb499d64edf71f8fddb0bc908f1217b0c31ec21"
            ],
            "index": "pypi",
            "version": "==2.2.1"
        },
        "django-cache-url": {
            "hashes": [
                "sha256:5ca4760b4580b80e41279bc60d1e5c16a822e4e462265faab0a330701bb0ef9a",
                "sha256:ef2cfacea361ee22e9b67d6ca941db22e0a9eaf892b67ca71cad52c62a17fd36"
            ],
            "version": "==3.4.4"
        },
        "django-csp": {
            "hashes": [
                "sha256:01443a07723f9a479d498bd7bb63571aaa771e690f64bde515db6cdb76e8041a",
                "sha256:01eda02ad3f10261c74131cdc0b5a6a62b7c7ad4fd017fbefb7a14776e0a9727"
            ],
            "index": "pypi",
            "version": "==3.7"
        },
        "django-fsm": {
            "hashes": [
                "sha256:e2c02cbf273fb9691aa9a907c29990afdd21a4adea09c5640344c93fbe03f8d9",
                "sha256:fd9f8de9f33188e50f876ce53908fbd7289e5031a44ffdb97d43909e56699ef8"
            ],
            "index": "pypi",
            "version": "==2.8.1"
        },
        "django-phonenumber-field": {
            "extras": [
                "phonenumberslite"
            ],
            "hashes": [
                "sha256:969bbcab203d697ea44c38726bdc7d72ac9f1ba397694b9f57422b471ad73590",
                "sha256:9e2b302f239e4703fa9030e44833db5eb524a731335fd77b0b703bd352fbe8d0"
            ],
            "index": "pypi",
            "version": "==7.0.1"
        },
        "django-widget-tweaks": {
            "hashes": [
                "sha256:9bfc5c705684754a83cc81da328b39ad1b80f32bd0f4340e2a810cbab4b0c00e",
                "sha256:fe6b17d5d595c63331f300917980db2afcf71f240ab9341b954aea8f45d25b9a"
            ],
            "index": "pypi",
            "version": "==1.4.12"
        },
        "environs": {
            "extras": [
                "django"
            ],
            "hashes": [
                "sha256:1e549569a3de49c05f856f40bce86979e7d5ffbbc4398e7f338574c220189124",
                "sha256:a76307b36fbe856bdca7ee9161e6c466fd7fcffc297109a118c59b54e27e30c9"
            ],
            "index": "pypi",
            "version": "==9.5.0"
        },
        "faker": {
            "hashes": [
                "sha256:2d5443724f640ce07658ca8ca8bbd40d26b58914e63eec6549727869aa67e2cc",
                "sha256:c2a2ff9dd8dfd991109b517ab98d5cb465e857acb45f6b643a0e284a9eb2cc76"
            ],
            "index": "pypi",
            "version": "==15.3.4"
        },
        "furl": {
            "hashes": [
                "sha256:5a6188fe2666c484a12159c18be97a1977a71d632ef5bb867ef15f54af39cc4e",
                "sha256:9ab425062c4217f9802508e45feb4a83e54324273ac4b202f1850363309666c0"
            ],
            "version": "==2.1.3"
        },
        "future": {
            "hashes": [
                "sha256:b1bead90b70cf6ec3f0710ae53a525360fa360d306a86583adc6bf83a4db537d"
            ],
            "markers": "python_version >= '2.6' and python_version not in '3.0, 3.1, 3.2'",
            "version": "==0.18.2"
        },
        "gunicorn": {
            "hashes": [
                "sha256:9dcc4547dbb1cb284accfb15ab5667a0e5d1881cc443e0677b4882a4067a807e",
                "sha256:e0a968b5ba15f8a328fdfd7ab1fcb5af4470c28aaf7e55df02a99bc13138e6e8"
            ],
            "index": "pypi",
            "version": "==20.1.0"
        },
        "idna": {
            "hashes": [
                "sha256:814f528e8dead7d329833b91c5faa87d60bf71824cd12a7530b5526063d02cb4",
                "sha256:90b77e79eaa3eba6de819a0c442c0b4ceefc341a7a2ab77d7562bf49f425c5c2"
            ],
            "markers": "python_version >= '3.5'",
            "version": "==3.4"
        },
        "mako": {
            "hashes": [
                "sha256:c97c79c018b9165ac9922ae4f32da095ffd3c4e6872b45eded42926deea46818",
                "sha256:d60a3903dc3bb01a18ad6a89cdbe2e4eadc69c0bc8ef1e3773ba53d44c3f7a34"
            ],
            "markers": "python_version >= '3.7'",
            "version": "==1.2.4"
        },
        "markupsafe": {
            "hashes": [
                "sha256:0212a68688482dc52b2d45013df70d169f542b7394fc744c02a57374a4207003",
                "sha256:089cf3dbf0cd6c100f02945abeb18484bd1ee57a079aefd52cffd17fba910b88",
                "sha256:10c1bfff05d95783da83491be968e8fe789263689c02724e0c691933c52994f5",
                "sha256:33b74d289bd2f5e527beadcaa3f401e0df0a89927c1559c8566c066fa4248ab7",
                "sha256:3799351e2336dc91ea70b034983ee71cf2f9533cdff7c14c90ea126bfd95d65a",
                "sha256:3ce11ee3f23f79dbd06fb3d63e2f6af7b12db1d46932fe7bd8afa259a5996603",
                "sha256:421be9fbf0ffe9ffd7a378aafebbf6f4602d564d34be190fc19a193232fd12b1",
                "sha256:43093fb83d8343aac0b1baa75516da6092f58f41200907ef92448ecab8825135",
                "sha256:46d00d6cfecdde84d40e572d63735ef81423ad31184100411e6e3388d405e247",
                "sha256:4a33dea2b688b3190ee12bd7cfa29d39c9ed176bda40bfa11099a3ce5d3a7ac6",
                "sha256:4b9fe39a2ccc108a4accc2676e77da025ce383c108593d65cc909add5c3bd601",
                "sha256:56442863ed2b06d19c37f94d999035e15ee982988920e12a5b4ba29b62ad1f77",
                "sha256:671cd1187ed5e62818414afe79ed29da836dde67166a9fac6d435873c44fdd02",
                "sha256:694deca8d702d5db21ec83983ce0bb4b26a578e71fbdbd4fdcd387daa90e4d5e",
                "sha256:6a074d34ee7a5ce3effbc526b7083ec9731bb3cbf921bbe1d3005d4d2bdb3a63",
                "sha256:6d0072fea50feec76a4c418096652f2c3238eaa014b2f94aeb1d56a66b41403f",
                "sha256:6fbf47b5d3728c6aea2abb0589b5d30459e369baa772e0f37a0320185e87c980",
                "sha256:7f91197cc9e48f989d12e4e6fbc46495c446636dfc81b9ccf50bb0ec74b91d4b",
                "sha256:86b1f75c4e7c2ac2ccdaec2b9022845dbb81880ca318bb7a0a01fbf7813e3812",
                "sha256:8dc1c72a69aa7e082593c4a203dcf94ddb74bb5c8a731e4e1eb68d031e8498ff",
                "sha256:8e3dcf21f367459434c18e71b2a9532d96547aef8a871872a5bd69a715c15f96",
                "sha256:8e576a51ad59e4bfaac456023a78f6b5e6e7651dcd383bcc3e18d06f9b55d6d1",
                "sha256:96e37a3dc86e80bf81758c152fe66dbf60ed5eca3d26305edf01892257049925",
                "sha256:97a68e6ada378df82bc9f16b800ab77cbf4b2fada0081794318520138c088e4a",
                "sha256:99a2a507ed3ac881b975a2976d59f38c19386d128e7a9a18b7df6fff1fd4c1d6",
                "sha256:a49907dd8420c5685cfa064a1335b6754b74541bbb3706c259c02ed65b644b3e",
                "sha256:b09bf97215625a311f669476f44b8b318b075847b49316d3e28c08e41a7a573f",
                "sha256:b7bd98b796e2b6553da7225aeb61f447f80a1ca64f41d83612e6139ca5213aa4",
                "sha256:b87db4360013327109564f0e591bd2a3b318547bcef31b468a92ee504d07ae4f",
                "sha256:bcb3ed405ed3222f9904899563d6fc492ff75cce56cba05e32eff40e6acbeaa3",
                "sha256:d4306c36ca495956b6d568d276ac11fdd9c30a36f1b6eb928070dc5360b22e1c",
                "sha256:d5ee4f386140395a2c818d149221149c54849dfcfcb9f1debfe07a8b8bd63f9a",
                "sha256:dda30ba7e87fbbb7eab1ec9f58678558fd9a6b8b853530e176eabd064da81417",
                "sha256:e04e26803c9c3851c931eac40c695602c6295b8d432cbe78609649ad9bd2da8a",
                "sha256:e1c0b87e09fa55a220f058d1d49d3fb8df88fbfab58558f1198e08c1e1de842a",
                "sha256:e72591e9ecd94d7feb70c1cbd7be7b3ebea3f548870aa91e2732960fa4d57a37",
                "sha256:e8c843bbcda3a2f1e3c2ab25913c80a3c5376cd00c6e8c4a86a89a28c8dc5452",
                "sha256:efc1913fd2ca4f334418481c7e595c00aad186563bbc1ec76067848c7ca0a933",
                "sha256:f121a1420d4e173a5d96e47e9a0c0dcff965afdf1626d28de1460815f7c4ee7a",
                "sha256:fc7b548b17d238737688817ab67deebb30e8073c95749d55538ed473130ec0c7"
            ],
            "markers": "python_version >= '3.7'",
            "version": "==2.1.1"
        },
        "marshmallow": {
            "hashes": [
                "sha256:90032c0fd650ce94b6ec6dc8dfeb0e3ff50c144586462c389b81a07205bedb78",
                "sha256:93f0958568da045b0021ec6aeb7ac37c81bfcccbb9a0e7ed8559885070b3a19b"
            ],
            "markers": "python_version >= '3.7'",
            "version": "==3.19.0"
        },
        "oic": {
            "hashes": [
                "sha256:1bb80d7717faed750f1d8d482c06616a45f1fa5b2295d0620049040b4b48b97e",
                "sha256:6cd66c5203baa8cd90dd2b73d0cc83785e96c91fab67fa7b587549fcadb3c092"
            ],
            "index": "pypi",
            "version": "==1.5.0"
        },
        "orderedmultidict": {
            "hashes": [
                "sha256:04070bbb5e87291cc9bfa51df413677faf2141c73c61d2a5f7b26bea3cd882ad",
                "sha256:43c839a17ee3cdd62234c47deca1a8508a3f2ca1d0678a3bf791c87cf84adbf3"
            ],
            "version": "==1.0.1"
        },
        "packaging": {
            "hashes": [
                "sha256:2198ec20bd4c017b8f9717e00f0c8714076fc2fd93816750ab48e2c41de2cfd3",
                "sha256:957e2148ba0e1a3b282772e791ef1d8083648bc131c8ab0c1feba110ce1146c3"
            ],
            "markers": "python_version >= '3.7'",
            "version": "==22.0"
        },
        "phonenumberslite": {
            "hashes": [
                "sha256:2b7452fe69c907b7638ff4cf7f8a773a6dfce26bf32d67ebf4dc74d5e31abb79",
                "sha256:b7f56b77711e6b99c7890f20f1aaa705d9fe2514215446b8426c8515c198775f"
            ],
            "version": "==8.13.3"
        },
        "psycopg2-binary": {
            "hashes": [
                "sha256:00475004e5ed3e3bf5e056d66e5dcdf41a0dc62efcd57997acd9135c40a08a50",
                "sha256:01ad49d68dd8c5362e4bfb4158f2896dc6e0c02e87b8a3770fc003459f1a4425",
                "sha256:024030b13bdcbd53d8a93891a2cf07719715724fc9fee40243f3bd78b4264b8f",
                "sha256:02551647542f2bf89073d129c73c05a25c372fc0a49aa50e0de65c3c143d8bd0",
                "sha256:043a9fd45a03858ff72364b4b75090679bd875ee44df9c0613dc862ca6b98460",
                "sha256:05b3d479425e047c848b9782cd7aac9c6727ce23181eb9647baf64ffdfc3da41",
                "sha256:0775d6252ccb22b15da3b5d7adbbf8cfe284916b14b6dc0ff503a23edb01ee85",
                "sha256:1764546ffeaed4f9428707be61d68972eb5ede81239b46a45843e0071104d0dd",
                "sha256:1e491e6489a6cb1d079df8eaa15957c277fdedb102b6a68cfbf40c4994412fd0",
                "sha256:212757ffcecb3e1a5338d4e6761bf9c04f750e7d027117e74aa3cd8a75bb6fbd",
                "sha256:215d6bf7e66732a514f47614f828d8c0aaac9a648c46a831955cb103473c7147",
                "sha256:25382c7d174c679ce6927c16b6fbb68b10e56ee44b1acb40671e02d29f2fce7c",
                "sha256:2abccab84d057723d2ca8f99ff7b619285d40da6814d50366f61f0fc385c3903",
                "sha256:2d964eb24c8b021623df1c93c626671420c6efadbdb8655cb2bd5e0c6fa422ba",
                "sha256:2ec46ed947801652c9643e0b1dc334cfb2781232e375ba97312c2fc256597632",
                "sha256:2ef892cabdccefe577088a79580301f09f2a713eb239f4f9f62b2b29cafb0577",
                "sha256:33e632d0885b95a8b97165899006c40e9ecdc634a529dca7b991eb7de4ece41c",
                "sha256:3520d7af1ebc838cc6084a3281145d5cd5bdd43fdef139e6db5af01b92596cb7",
                "sha256:3d790f84201c3698d1bfb404c917f36e40531577a6dda02e45ba29b64d539867",
                "sha256:3fc33295cfccad697a97a76dec3f1e94ad848b7b163c3228c1636977966b51e2",
                "sha256:422e3d43b47ac20141bc84b3d342eead8d8099a62881a501e97d15f6addabfe9",
                "sha256:426c2ae999135d64e6a18849a7d1ad0e1bd007277e4a8f4752eaa40a96b550ff",
                "sha256:46512486be6fbceef51d7660dec017394ba3e170299d1dc30928cbedebbf103a",
                "sha256:46850a640df62ae940e34a163f72e26aca1f88e2da79148e1862faaac985c302",
                "sha256:484405b883630f3e74ed32041a87456c5e0e63a8e3429aa93e8714c366d62bd1",
                "sha256:4e7904d1920c0c89105c0517dc7e3f5c20fb4e56ba9cdef13048db76947f1d79",
                "sha256:56b2957a145f816726b109ee3d4e6822c23f919a7d91af5a94593723ed667835",
                "sha256:5c6527c8efa5226a9e787507652dd5ba97b62d29b53c371a85cd13f957fe4d42",
                "sha256:5cbc554ba47ecca8cd3396ddaca85e1ecfe3e48dd57dc5e415e59551affe568e",
                "sha256:5d28ecdf191db558d0c07d0f16524ee9d67896edf2b7990eea800abeb23ebd61",
                "sha256:5fc447058d083b8c6ac076fc26b446d44f0145308465d745fba93a28c14c9e32",
                "sha256:63e318dbe52709ed10d516a356f22a635e07a2e34c68145484ed96a19b0c4c68",
                "sha256:68d81a2fe184030aa0c5c11e518292e15d342a667184d91e30644c9d533e53e1",
                "sha256:6e63814ec71db9bdb42905c925639f319c80e7909fb76c3b84edc79dadef8d60",
                "sha256:6f8a9bcab7b6db2e3dbf65b214dfc795b4c6b3bb3af922901b6a67f7cb47d5f8",
                "sha256:70831e03bd53702c941da1a1ad36c17d825a24fbb26857b40913d58df82ec18b",
                "sha256:74eddec4537ab1f701a1647214734bc52cee2794df748f6ae5908e00771f180a",
                "sha256:7b3751857da3e224f5629400736a7b11e940b5da5f95fa631d86219a1beaafec",
                "sha256:7cf1d44e710ca3a9ce952bda2855830fe9f9017ed6259e01fcd71ea6287565f5",
                "sha256:7d07f552d1e412f4b4e64ce386d4c777a41da3b33f7098b6219012ba534fb2c2",
                "sha256:7d88db096fa19d94f433420eaaf9f3c45382da2dd014b93e4bf3215639047c16",
                "sha256:7ee3095d02d6f38bd7d9a5358fcc9ea78fcdb7176921528dd709cc63f40184f5",
                "sha256:902844f9c4fb19b17dfa84d9e2ca053d4a4ba265723d62ea5c9c26b38e0aa1e6",
                "sha256:937880290775033a743f4836aa253087b85e62784b63fd099ee725d567a48aa1",
                "sha256:95076399ec3b27a8f7fa1cc9a83417b1c920d55cf7a97f718a94efbb96c7f503",
                "sha256:9c38d3869238e9d3409239bc05bc27d6b7c99c2a460ea337d2814b35fb4fea1b",
                "sha256:9e32cedc389bcb76d9f24ea8a012b3cb8385ee362ea437e1d012ffaed106c17d",
                "sha256:9ffdc51001136b699f9563b1c74cc1f8c07f66ef7219beb6417a4c8aaa896c28",
                "sha256:a0adef094c49f242122bb145c3c8af442070dc0e4312db17e49058c1702606d4",
                "sha256:a36a0e791805aa136e9cbd0ffa040d09adec8610453ee8a753f23481a0057af5",
                "sha256:a7e518a0911c50f60313cb9e74a169a65b5d293770db4770ebf004245f24b5c5",
                "sha256:af0516e1711995cb08dc19bbd05bec7dbdebf4185f68870595156718d237df3e",
                "sha256:b8104f709590fff72af801e916817560dbe1698028cd0afe5a52d75ceb1fce5f",
                "sha256:b911dfb727e247340d36ae20c4b9259e4a64013ab9888ccb3cbba69b77fd9636",
                "sha256:b9a794cef1d9c1772b94a72eec6da144c18e18041d294a9ab47669bc77a80c1d",
                "sha256:b9c33d4aef08dfecbd1736ceab8b7b3c4358bf10a0121483e5cd60d3d308cc64",
                "sha256:b9d38a4656e4e715d637abdf7296e98d6267df0cc0a8e9a016f8ba07e4aa3eeb",
                "sha256:bcda1c84a1c533c528356da5490d464a139b6e84eb77cc0b432e38c5c6dd7882",
                "sha256:bef7e3f9dc6f0c13afdd671008534be5744e0e682fb851584c8c3a025ec09720",
                "sha256:c15ba5982c177bc4b23a7940c7e4394197e2d6a424a2d282e7c236b66da6d896",
                "sha256:c5254cbd4f4855e11cebf678c1a848a3042d455a22a4ce61349c36aafd4c2267",
                "sha256:c5682a45df7d9642eff590abc73157c887a68f016df0a8ad722dcc0f888f56d7",
                "sha256:c5e65c6ac0ae4bf5bef1667029f81010b6017795dcb817ba5c7b8a8d61fab76f",
                "sha256:d4c7b3a31502184e856df1f7bbb2c3735a05a8ce0ade34c5277e1577738a5c91",
                "sha256:d892bfa1d023c3781a3cab8dd5af76b626c483484d782e8bd047c180db590e4c",
                "sha256:dbc332beaf8492b5731229a881807cd7b91b50dbbbaf7fe2faf46942eda64a24",
                "sha256:dc85b3777068ed30aff8242be2813038a929f2084f69e43ef869daddae50f6ee",
                "sha256:e59137cdb970249ae60be2a49774c6dfb015bd0403f05af1fe61862e9626642d",
                "sha256:e67b3c26e9b6d37b370c83aa790bbc121775c57bfb096c2e77eacca25fd0233b",
                "sha256:e72c91bda9880f097c8aa3601a2c0de6c708763ba8128006151f496ca9065935",
                "sha256:f95b8aca2703d6a30249f83f4fe6a9abf2e627aa892a5caaab2267d56be7ab69"
            ],
            "index": "pypi",
            "version": "==2.9.5"
        },
        "pycparser": {
            "hashes": [
                "sha256:8ee45429555515e1f6b185e78100aea234072576aa43ab53aefcae078162fca9",
                "sha256:e644fdec12f7872f86c58ff790da456218b10f863970249516d60a5eaca77206"
            ],
            "version": "==2.21"
        },
        "pycryptodomex": {
            "hashes": [
                "sha256:04610536921c1ec7adba158ef570348550c9f3a40bc24be9f8da2ef7ab387981",
                "sha256:0ba28aa97cdd3ff5ed1a4f2b7f5cd04e721166bd75bd2b929e2734433882b583",
                "sha256:0da835af786fdd1c9930994c78b23e88d816dc3f99aa977284a21bbc26d19735",
                "sha256:1619087fb5b31510b0b0b058a54f001a5ffd91e6ffee220d9913064519c6a69d",
                "sha256:1cda60207be8c1cf0b84b9138f9e3ca29335013d2b690774a5e94678ff29659a",
                "sha256:22aed0868622d95179217c298e37ed7410025c7b29dac236d3230617d1e4ed56",
                "sha256:231dc8008cbdd1ae0e34645d4523da2dbc7a88c325f0d4a59635a86ee25b41dd",
                "sha256:2ad9bb86b355b6104796567dd44c215b3dc953ef2fae5e0bdfb8516731df92cf",
                "sha256:4dbbe18cc232b5980c7633972ae5417d0df76fe89e7db246eefd17ef4d8e6d7a",
                "sha256:6a465e4f856d2a4f2a311807030c89166529ccf7ccc65bef398de045d49144b6",
                "sha256:70288d9bfe16b2fd0d20b6c365db614428f1bcde7b20d56e74cf88ade905d9eb",
                "sha256:7993d26dae4d83b8f4ce605bb0aecb8bee330bb3c95475ef06f3694403621e71",
                "sha256:8851585ff19871e5d69e1790f4ca5f6fd1699d6b8b14413b472a4c0dbc7ea780",
                "sha256:893f8a97d533c66cc3a56e60dd3ed40a3494ddb4aafa7e026429a08772f8a849",
                "sha256:8dd2d9e3c617d0712ed781a77efd84ea579e76c5f9b2a4bc0b684ebeddf868b2",
                "sha256:a1c0ae7123448ecb034c75c713189cb00ebe2d415b11682865b6c54d200d9c93",
                "sha256:b0789a8490114a2936ed77c87792cfe77582c829cb43a6d86ede0f9624ba8aa3",
                "sha256:b3d04c00d777c36972b539fb79958790126847d84ec0129fce1efef250bfe3ce",
                "sha256:ba57ac7861fd2c837cdb33daf822f2a052ff57dd769a2107807f52a36d0e8d38",
                "sha256:ce338a9703f54b2305a408fc9890eb966b727ce72b69f225898bb4e9d9ed3f1f",
                "sha256:daa67f5ebb6fbf1ee9c90decaa06ca7fc88a548864e5e484d52b0920a57fe8a5",
                "sha256:e2453162f473c1eae4826eb10cd7bce19b5facac86d17fb5f29a570fde145abd",
                "sha256:e25a2f5667d91795f9417cb856f6df724ccdb0cdd5cbadb212ee9bf43946e9f8",
                "sha256:e5a670919076b71522c7d567a9043f66f14b202414a63c3a078b5831ae342c03",
                "sha256:e9ba9d8ed638733c9e95664470b71d624a6def149e2db6cc52c1aca5a6a2df1d",
                "sha256:f2b971a7b877348a27dcfd0e772a0343fb818df00b74078e91c008632284137d"
            ],
            "index": "pypi",
            "version": "==3.16.0"
        },
        "pyjwkest": {
            "hashes": [
                "sha256:5560fd5ba08655f29ff6ad1df1e15dc05abc9d976fcbcec8d2b5167f49b70222"
            ],
            "index": "pypi",
            "version": "==1.4.2"
        },
        "python-dateutil": {
            "hashes": [
                "sha256:0123cacc1627ae19ddf3c27a5de5bd67ee4586fbdd6440d9748f8abb483d3e86",
                "sha256:961d03dc3453ebbc59dbdea9e4e11c5651520a876d0f4db161e8674aae935da9"
            ],
            "markers": "python_version >= '2.7' and python_version not in '3.0, 3.1, 3.2'",
            "version": "==2.8.2"
        },
        "python-dotenv": {
            "hashes": [
                "sha256:1684eb44636dd462b66c3ee016599815514527ad99965de77f43e0944634a7e5",
                "sha256:b77d08274639e3d34145dfa6c7008e66df0f04b7be7a75fd0d5292c191d79045"
            ],
            "markers": "python_version >= '3.7'",
            "version": "==0.21.0"
        },
        "requests": {
            "hashes": [
                "sha256:7c5599b102feddaa661c826c56ab4fee28bfd17f5abca1ebbe3e7f19d7c97983",
                "sha256:8fefa2a1a1365bf5520aac41836fbee479da67864514bdb821f31ce07ce65349"
            ],
            "index": "pypi",
            "version": "==2.28.1"
        },
        "setuptools": {
            "hashes": [
                "sha256:57f6f22bde4e042978bcd50176fdb381d7c21a9efa4041202288d3737a0c6a54",
                "sha256:a7620757bf984b58deaf32fc8a4577a9bbc0850cf92c20e1ce41c38c19e5fb75"
            ],
            "markers": "python_version >= '3.7'",
            "version": "==65.6.3"
        },
        "six": {
            "hashes": [
                "sha256:1e61c37477a1626458e36f7b1d82aa5c9b094fa4802892072e49de9c60c4c926",
                "sha256:8abb2f1d86890a2dfb989f9a77cfcfd3e47c2a354b01111771326f8aa26e0254"
            ],
            "markers": "python_version >= '2.7' and python_version not in '3.0, 3.1, 3.2'",
            "version": "==1.16.0"
        },
        "sqlparse": {
            "hashes": [
                "sha256:0323c0ec29cd52bceabc1b4d9d579e311f3e4961b98d174201d5622a23b85e34",
                "sha256:69ca804846bb114d2ec380e4360a8a340db83f0ccf3afceeb1404df028f57268"
            ],
            "markers": "python_version >= '3.5'",
            "version": "==0.4.3"
        },
        "typing-extensions": {
            "hashes": [
                "sha256:1511434bb92bf8dd198c12b1cc812e800d4181cfcb867674e0f8279cc93087aa",
                "sha256:16fa4864408f655d35ec496218b85f79b3437c829e93320c7c9215ccfd92489e"
            ],
            "markers": "python_version >= '3.7'",
            "version": "==4.4.0"
        },
        "urllib3": {
            "hashes": [
                "sha256:47cc05d99aaa09c9e72ed5809b60e7ba354e64b59c9c173ac3018642d8bb41fc",
                "sha256:c083dd0dce68dbfbe1129d5271cb90f9447dea7d52097c6e0126120c521ddea8"
            ],
            "markers": "python_version >= '2.7' and python_version not in '3.0, 3.1, 3.2, 3.3, 3.4, 3.5'",
            "version": "==1.26.13"
        },
        "whitenoise": {
            "hashes": [
                "sha256:cf8ecf56d86ba1c734fdb5ef6127312e39e92ad5947fef9033dc9e43ba2777d9",
                "sha256:fe0af31504ab08faa1ec7fc02845432096e40cc1b27e6a7747263d7b30fb51fa"
            ],
            "index": "pypi",
            "version": "==6.3.0"
        }
    },
    "develop": {
        "asgiref": {
            "hashes": [
                "sha256:71e68008da809b957b7ee4b43dbccff33d1b23519fb8344e33f049897077afac",
                "sha256:9567dfe7bd8d3c8c892227827c41cce860b368104c3431da67a0c5a65a949506"
            ],
            "markers": "python_version >= '3.7'",
            "version": "==3.6.0"
        },
        "bandit": {
            "hashes": [
                "sha256:2d63a8c573417bae338962d4b9b06fbc6080f74ecd955a092849e1e65c717bd2",
                "sha256:412d3f259dab4077d0e7f0c11f50f650cc7d10db905d98f6520a95a18049658a"
            ],
            "index": "pypi",
            "version": "==1.7.4"
        },
        "beautifulsoup4": {
            "hashes": [
                "sha256:58d5c3d29f5a36ffeb94f02f0d786cd53014cf9b3b3951d42e0080d8a9498d30",
                "sha256:ad9aa55b65ef2808eb405f46cf74df7fcb7044d5cbc26487f96eb2ef2e436693"
            ],
            "markers": "python_full_version >= '3.6.0'",
            "version": "==4.11.1"
        },
        "black": {
            "hashes": [
                "sha256:101c69b23df9b44247bd88e1d7e90154336ac4992502d4197bdac35dd7ee3320",
                "sha256:159a46a4947f73387b4d83e87ea006dbb2337eab6c879620a3ba52699b1f4351",
                "sha256:1f58cbe16dfe8c12b7434e50ff889fa479072096d79f0a7f25e4ab8e94cd8350",
                "sha256:229351e5a18ca30f447bf724d007f890f97e13af070bb6ad4c0a441cd7596a2f",
                "sha256:436cc9167dd28040ad90d3b404aec22cedf24a6e4d7de221bec2730ec0c97bcf",
                "sha256:559c7a1ba9a006226f09e4916060982fd27334ae1998e7a38b3f33a37f7a2148",
                "sha256:7412e75863aa5c5411886804678b7d083c7c28421210180d67dfd8cf1221e1f4",
                "sha256:77d86c9f3db9b1bf6761244bc0b3572a546f5fe37917a044e02f3166d5aafa7d",
                "sha256:82d9fe8fee3401e02e79767016b4907820a7dc28d70d137eb397b92ef3cc5bfc",
                "sha256:9eedd20838bd5d75b80c9f5487dbcb06836a43833a37846cf1d8c1cc01cef59d",
                "sha256:c116eed0efb9ff870ded8b62fe9f28dd61ef6e9ddd28d83d7d264a38417dcee2",
                "sha256:d30b212bffeb1e252b31dd269dfae69dd17e06d92b87ad26e23890f3efea366f"
            ],
            "index": "pypi",
            "version": "==22.12.0"
        },
        "blinker": {
            "hashes": [
                "sha256:1eb563df6fdbc39eeddc177d953203f99f097e9bf0e2b8f9f3cf18b6ca425e36",
                "sha256:923e5e2f69c155f2cc42dafbbd70e16e3fde24d2d4aa2ab72fbe386238892462"
            ],
            "markers": "python_version >= '2.7' and python_version not in '3.0, 3.1, 3.2, 3.3, 3.4'",
            "version": "==1.5"
        },
        "click": {
            "hashes": [
                "sha256:7682dc8afb30297001674575ea00d1814d808d6a36af415a82bd481d37ba7b8e",
                "sha256:bb4d8133cb15a609f44e8213d9b391b0809795062913b383c62be0ee95b1db48"
            ],
            "markers": "python_version >= '3.7'",
            "version": "==8.1.3"
        },
        "django": {
            "hashes": [
                "sha256:4b214a05fe4c99476e99e2445c8b978c8369c18d4dea8e22ec412862715ad763",
                "sha256:ff56ebd7ead0fd5dbe06fe157b0024a7aaea2e0593bb3785fb594cf94dad58ef"
            ],
            "index": "pypi",
            "version": "==4.1.5"
        },
        "django-debug-toolbar": {
            "hashes": [
                "sha256:24ef1a7d44d25e60d7951e378454c6509bf536dce7e7d9d36e7c387db499bc27",
                "sha256:879f8a4672d41621c06a4d322dcffa630fc4df056cada6e417ed01db0e5e0478"
            ],
            "index": "pypi",
            "version": "==3.8.1"
        },
        "django-stubs": {
            "hashes": [
                "sha256:bcc618ba353dabc540d982b9dac1d5a1921652f8fc2a13653d545a57d5e3cc0f",
                "sha256:fbf2ee6a4bce76c3eb5f6707ccadb4cf1c2f1ec485e8c44701ca8de2d0a5df18"
            ],
            "index": "pypi",
            "version": "==1.13.1"
        },
        "django-stubs-ext": {
            "hashes": [
                "sha256:4fd8cdbc68d1a421f21bb7e0d9e76d50f6a4b504d350ba786405daf536e90c21",
                "sha256:d729fbc7fe8970a7e26b35956c35b48502516f011d523c0577bdfb02ed956284"
            ],
            "markers": "python_version >= '3.7'",
            "version": "==0.7.0"
        },
        "django-webtest": {
            "hashes": [
                "sha256:c8c32041791cdae468e443097c432c67cf17cad339e1ab88b01a6c4841ee4c74",
                "sha256:ef075e98b38fe3836dc533c2924d3e37c6bb3483008c40567115518a0303b1af"
            ],
            "index": "pypi",
            "version": "==1.9.10"
        },
        "flake8": {
            "hashes": [
                "sha256:3833794e27ff64ea4e9cf5d410082a8b97ff1a06c16aa3d2027339cd0f1195c7",
                "sha256:c61007e76655af75e6785a931f452915b371dc48f56efd765247c8fe68f2b181"
            ],
            "index": "pypi",
            "version": "==6.0.0"
        },
        "gitdb": {
            "hashes": [
                "sha256:6eb990b69df4e15bad899ea868dc46572c3f75339735663b81de79b06f17eb9a",
                "sha256:c286cf298426064079ed96a9e4a9d39e7f3e9bf15ba60701e95f5492f28415c7"
            ],
            "markers": "python_version >= '3.7'",
            "version": "==4.0.10"
        },
        "gitpython": {
            "hashes": [
                "sha256:769c2d83e13f5d938b7688479da374c4e3d49f71549aaf462b646db9602ea6f8",
                "sha256:cd455b0000615c60e286208ba540271af9fe531fa6a87cc590a7298785ab2882"
            ],
            "markers": "python_version >= '3.7'",
            "version": "==3.1.30"
        },
        "mccabe": {
            "hashes": [
                "sha256:348e0240c33b60bbdf4e523192ef919f28cb2c3d7d5c7794f74009290f236325",
                "sha256:6c2d30ab6be0e4a46919781807b4f0d834ebdd6c6e3dca0bda5a15f863427b6e"
            ],
            "markers": "python_full_version >= '3.6.0'",
            "version": "==0.7.0"
        },
        "mypy": {
            "hashes": [
                "sha256:0714258640194d75677e86c786e80ccf294972cc76885d3ebbb560f11db0003d",
                "sha256:0c8f3be99e8a8bd403caa8c03be619544bc2c77a7093685dcf308c6b109426c6",
                "sha256:0cca5adf694af539aeaa6ac633a7afe9bbd760df9d31be55ab780b77ab5ae8bf",
                "sha256:1c8cd4fb70e8584ca1ed5805cbc7c017a3d1a29fb450621089ffed3e99d1857f",
                "sha256:1f7d1a520373e2272b10796c3ff721ea1a0712288cafaa95931e66aa15798813",
                "sha256:209ee89fbb0deed518605edddd234af80506aec932ad28d73c08f1400ef80a33",
                "sha256:26efb2fcc6b67e4d5a55561f39176821d2adf88f2745ddc72751b7890f3194ad",
                "sha256:37bd02ebf9d10e05b00d71302d2c2e6ca333e6c2a8584a98c00e038db8121f05",
                "sha256:3a700330b567114b673cf8ee7388e949f843b356a73b5ab22dd7cff4742a5297",
                "sha256:3c0165ba8f354a6d9881809ef29f1a9318a236a6d81c690094c5df32107bde06",
                "sha256:3d80e36b7d7a9259b740be6d8d906221789b0d836201af4234093cae89ced0cd",
                "sha256:4175593dc25d9da12f7de8de873a33f9b2b8bdb4e827a7cae952e5b1a342e243",
                "sha256:4307270436fd7694b41f913eb09210faff27ea4979ecbcd849e57d2da2f65305",
                "sha256:5e80e758243b97b618cdf22004beb09e8a2de1af481382e4d84bc52152d1c476",
                "sha256:641411733b127c3e0dab94c45af15fea99e4468f99ac88b39efb1ad677da5711",
                "sha256:652b651d42f155033a1967739788c436491b577b6a44e4c39fb340d0ee7f0d70",
                "sha256:6d7464bac72a85cb3491c7e92b5b62f3dcccb8af26826257760a552a5e244aa5",
                "sha256:74e259b5c19f70d35fcc1ad3d56499065c601dfe94ff67ae48b85596b9ec1461",
                "sha256:7d17e0a9707d0772f4a7b878f04b4fd11f6f5bcb9b3813975a9b13c9332153ab",
                "sha256:901c2c269c616e6cb0998b33d4adbb4a6af0ac4ce5cd078afd7bc95830e62c1c",
                "sha256:98e781cd35c0acf33eb0295e8b9c55cdbef64fcb35f6d3aa2186f289bed6e80d",
                "sha256:a12c56bf73cdab116df96e4ff39610b92a348cc99a1307e1da3c3768bbb5b135",
                "sha256:ac6e503823143464538efda0e8e356d871557ef60ccd38f8824a4257acc18d93",
                "sha256:b8472f736a5bfb159a5e36740847808f6f5b659960115ff29c7cecec1741c648",
                "sha256:b86ce2c1866a748c0f6faca5232059f881cda6dda2a893b9a8373353cfe3715a",
                "sha256:bc9ec663ed6c8f15f4ae9d3c04c989b744436c16d26580eaa760ae9dd5d662eb",
                "sha256:c9166b3f81a10cdf9b49f2d594b21b31adadb3d5e9db9b834866c3258b695be3",
                "sha256:d13674f3fb73805ba0c45eb6c0c3053d218aa1f7abead6e446d474529aafc372",
                "sha256:de32edc9b0a7e67c2775e574cb061a537660e51210fbf6006b0b36ea695ae9bb",
                "sha256:e62ebaad93be3ad1a828a11e90f0e76f15449371ffeecca4a0a0b9adc99abcef"
            ],
            "index": "pypi",
            "version": "==0.991"
        },
        "mypy-extensions": {
            "hashes": [
                "sha256:090fedd75945a69ae91ce1303b5824f428daf5a028d2f6ab8a299250a846f15d",
                "sha256:2d82818f5bb3e369420cb3c4060a7970edba416647068eb4c5343488a6c604a8"
            ],
            "version": "==0.4.3"
        },
        "nplusone": {
            "hashes": [
                "sha256:1726c0a10c0aa7eabb04e24db2882ff97b6b7ee29d729a8d97dcbd12ef5a5651",
                "sha256:96b1e6e29e6af3e71b67d0cc012a5ec8c97c6a2f5399f4ba41a2bbe0e253a9ac"
            ],
            "index": "pypi",
            "version": "==1.0.0"
        },
        "pathspec": {
            "hashes": [
                "sha256:3c95343af8b756205e2aba76e843ba9520a24dd84f68c22b9f93251507509dd6",
                "sha256:56200de4077d9d0791465aa9095a01d421861e405b5096955051deefd697d6f6"
            ],
            "markers": "python_version >= '3.7'",
            "version": "==0.10.3"
        },
        "pbr": {
            "hashes": [
                "sha256:b97bc6695b2aff02144133c2e7399d5885223d42b7912ffaec2ca3898e673bfe",
                "sha256:db2317ff07c84c4c63648c9064a79fe9d9f5c7ce85a9099d4b6258b3db83225a"
            ],
            "markers": "python_version >= '2.6'",
            "version": "==5.11.0"
        },
        "platformdirs": {
            "hashes": [
                "sha256:83c8f6d04389165de7c9b6f0c682439697887bca0aa2f1c87ef1826be3584490",
                "sha256:e1fea1fe471b9ff8332e229df3cb7de4f53eeea4998d3b6bfff542115e998bd2"
            ],
            "markers": "python_version >= '3.7'",
            "version": "==2.6.2"
        },
        "pycodestyle": {
            "hashes": [
                "sha256:347187bdb476329d98f695c213d7295a846d1152ff4fe9bacb8a9590b8ee7053",
                "sha256:8a4eaf0d0495c7395bdab3589ac2db602797d76207242c17d470186815706610"
            ],
            "markers": "python_full_version >= '3.6.0'",
            "version": "==2.10.0"
        },
        "pyflakes": {
            "hashes": [
                "sha256:ec55bf7fe21fff7f1ad2f7da62363d749e2a470500eab1b555334b67aa1ef8cf",
                "sha256:ec8b276a6b60bd80defed25add7e439881c19e64850afd9b346283d4165fd0fd"
            ],
            "markers": "python_full_version >= '3.6.0'",
            "version": "==3.0.1"
        },
        "pyyaml": {
            "hashes": [
                "sha256:01b45c0191e6d66c470b6cf1b9531a771a83c1c4208272ead47a3ae4f2f603bf",
                "sha256:0283c35a6a9fbf047493e3a0ce8d79ef5030852c51e9d911a27badfde0605293",
                "sha256:055d937d65826939cb044fc8c9b08889e8c743fdc6a32b33e2390f66013e449b",
                "sha256:07751360502caac1c067a8132d150cf3d61339af5691fe9e87803040dbc5db57",
                "sha256:0b4624f379dab24d3725ffde76559cff63d9ec94e1736b556dacdfebe5ab6d4b",
                "sha256:0ce82d761c532fe4ec3f87fc45688bdd3a4c1dc5e0b4a19814b9009a29baefd4",
                "sha256:1e4747bc279b4f613a09eb64bba2ba602d8a6664c6ce6396a4d0cd413a50ce07",
                "sha256:213c60cd50106436cc818accf5baa1aba61c0189ff610f64f4a3e8c6726218ba",
                "sha256:231710d57adfd809ef5d34183b8ed1eeae3f76459c18fb4a0b373ad56bedcdd9",
                "sha256:277a0ef2981ca40581a47093e9e2d13b3f1fbbeffae064c1d21bfceba2030287",
                "sha256:2cd5df3de48857ed0544b34e2d40e9fac445930039f3cfe4bcc592a1f836d513",
                "sha256:40527857252b61eacd1d9af500c3337ba8deb8fc298940291486c465c8b46ec0",
                "sha256:432557aa2c09802be39460360ddffd48156e30721f5e8d917f01d31694216782",
                "sha256:473f9edb243cb1935ab5a084eb238d842fb8f404ed2193a915d1784b5a6b5fc0",
                "sha256:48c346915c114f5fdb3ead70312bd042a953a8ce5c7106d5bfb1a5254e47da92",
                "sha256:50602afada6d6cbfad699b0c7bb50d5ccffa7e46a3d738092afddc1f9758427f",
                "sha256:68fb519c14306fec9720a2a5b45bc9f0c8d1b9c72adf45c37baedfcd949c35a2",
                "sha256:77f396e6ef4c73fdc33a9157446466f1cff553d979bd00ecb64385760c6babdc",
                "sha256:81957921f441d50af23654aa6c5e5eaf9b06aba7f0a19c18a538dc7ef291c5a1",
                "sha256:819b3830a1543db06c4d4b865e70ded25be52a2e0631ccd2f6a47a2822f2fd7c",
                "sha256:897b80890765f037df3403d22bab41627ca8811ae55e9a722fd0392850ec4d86",
                "sha256:98c4d36e99714e55cfbaaee6dd5badbc9a1ec339ebfc3b1f52e293aee6bb71a4",
                "sha256:9df7ed3b3d2e0ecfe09e14741b857df43adb5a3ddadc919a2d94fbdf78fea53c",
                "sha256:9fa600030013c4de8165339db93d182b9431076eb98eb40ee068700c9c813e34",
                "sha256:a80a78046a72361de73f8f395f1f1e49f956c6be882eed58505a15f3e430962b",
                "sha256:afa17f5bc4d1b10afd4466fd3a44dc0e245382deca5b3c353d8b757f9e3ecb8d",
                "sha256:b3d267842bf12586ba6c734f89d1f5b871df0273157918b0ccefa29deb05c21c",
                "sha256:b5b9eccad747aabaaffbc6064800670f0c297e52c12754eb1d976c57e4f74dcb",
                "sha256:bfaef573a63ba8923503d27530362590ff4f576c626d86a9fed95822a8255fd7",
                "sha256:c5687b8d43cf58545ade1fe3e055f70eac7a5a1a0bf42824308d868289a95737",
                "sha256:cba8c411ef271aa037d7357a2bc8f9ee8b58b9965831d9e51baf703280dc73d3",
                "sha256:d15a181d1ecd0d4270dc32edb46f7cb7733c7c508857278d3d378d14d606db2d",
                "sha256:d4b0ba9512519522b118090257be113b9468d804b19d63c71dbcf4a48fa32358",
                "sha256:d4db7c7aef085872ef65a8fd7d6d09a14ae91f691dec3e87ee5ee0539d516f53",
                "sha256:d4eccecf9adf6fbcc6861a38015c2a64f38b9d94838ac1810a9023a0609e1b78",
                "sha256:d67d839ede4ed1b28a4e8909735fc992a923cdb84e618544973d7dfc71540803",
                "sha256:daf496c58a8c52083df09b80c860005194014c3698698d1a57cbcfa182142a3a",
                "sha256:dbad0e9d368bb989f4515da330b88a057617d16b6a8245084f1b05400f24609f",
                "sha256:e61ceaab6f49fb8bdfaa0f92c4b57bcfbea54c09277b1b4f7ac376bfb7a7c174",
                "sha256:f84fbc98b019fef2ee9a1cb3ce93e3187a6df0b2538a651bfb890254ba9f90b5"
            ],
            "markers": "python_full_version >= '3.6.0'",
            "version": "==6.0"
        },
        "six": {
            "hashes": [
                "sha256:1e61c37477a1626458e36f7b1d82aa5c9b094fa4802892072e49de9c60c4c926",
                "sha256:8abb2f1d86890a2dfb989f9a77cfcfd3e47c2a354b01111771326f8aa26e0254"
            ],
            "markers": "python_version >= '2.7' and python_version not in '3.0, 3.1, 3.2'",
            "version": "==1.16.0"
        },
        "smmap": {
            "hashes": [
                "sha256:2aba19d6a040e78d8b09de5c57e96207b09ed71d8e55ce0959eeee6c8e190d94",
                "sha256:c840e62059cd3be204b0c9c9f74be2c09d5648eddd4580d9314c3ecde0b30936"
            ],
            "markers": "python_full_version >= '3.6.0'",
            "version": "==5.0.0"
        },
        "soupsieve": {
            "hashes": [
                "sha256:3b2503d3c7084a42b1ebd08116e5f81aadfaea95863628c80a3b774a11b7c759",
                "sha256:fc53893b3da2c33de295667a0e19f078c14bf86544af307354de5fcf12a3f30d"
            ],
            "markers": "python_full_version >= '3.6.0'",
            "version": "==2.3.2.post1"
        },
        "sqlparse": {
            "hashes": [
                "sha256:0323c0ec29cd52bceabc1b4d9d579e311f3e4961b98d174201d5622a23b85e34",
                "sha256:69ca804846bb114d2ec380e4360a8a340db83f0ccf3afceeb1404df028f57268"
            ],
            "markers": "python_version >= '3.5'",
            "version": "==0.4.3"
        },
        "stevedore": {
            "hashes": [
                "sha256:7f8aeb6e3f90f96832c301bff21a7eb5eefbe894c88c506483d355565d88cc1a",
                "sha256:aa6436565c069b2946fe4ebff07f5041e0c8bf18c7376dd29edf80cf7d524e4e"
            ],
            "markers": "python_version >= '3.8'",
            "version": "==4.1.1"
        },
        "tomli": {
            "hashes": [
                "sha256:939de3e7a6161af0c887ef91b7d41a53e7c5a1ca976325f429cb46ea9bc30ecc",
                "sha256:de526c12914f0c550d15924c62d72abc48d6fe7364aa87328337a31007fe8a4f"
            ],
            "markers": "python_version < '3.11'",
            "version": "==2.0.1"
        },
        "types-cachetools": {
            "hashes": [
                "sha256:069cfc825697cd51445c1feabbe4edc1fae2b2315870e7a9a179a7c4a5851bee",
                "sha256:b496b7e364ba050c4eaadcc6582f2c9fbb04f8ee7141eb3b311a8589dbd4506a"
            ],
            "index": "pypi",
            "version": "==5.2.1"
        },
        "types-pytz": {
            "hashes": [
                "sha256:1509f182f686ab76e9a8234f22b00b8f50d239974db0cf924b7ae8674bb31a6f",
                "sha256:4f20c2953b3a3a0587e94489ec4c9e02c3d3aedb9ba5cd7e796e12f4cfa7027e"
            ],
            "version": "==2022.7.0.0"
        },
        "types-pyyaml": {
            "hashes": [
                "sha256:1e94e80aafee07a7e798addb2a320e32956a373f376655128ae20637adb2655b",
                "sha256:6840819871c92deebe6a2067fb800c11b8a063632eb4e3e755914e7ab3604e83"
            ],
            "version": "==6.0.12.2"
        },
        "types-requests": {
            "hashes": [
                "sha256:0ae38633734990d019b80f5463dfa164ebd3581998ac8435f526da6fe4d598c3",
                "sha256:b6a2fca8109f4fdba33052f11ed86102bddb2338519e1827387137fefc66a98b"
            ],
            "index": "pypi",
            "version": "==2.28.11.7"
        },
        "types-urllib3": {
            "hashes": [
                "sha256:ed6b9e8a8be488796f72306889a06a3fc3cb1aa99af02ab8afb50144d7317e49",
                "sha256:eec5556428eec862b1ac578fb69aab3877995a99ffec9e5a12cf7fbd0cc9daee"
            ],
            "version": "==1.26.25.4"
        },
        "typing-extensions": {
            "hashes": [
                "sha256:1511434bb92bf8dd198c12b1cc812e800d4181cfcb867674e0f8279cc93087aa",
                "sha256:16fa4864408f655d35ec496218b85f79b3437c829e93320c7c9215ccfd92489e"
            ],
            "markers": "python_version >= '3.7'",
            "version": "==4.4.0"
        },
        "waitress": {
            "hashes": [
                "sha256:7500c9625927c8ec60f54377d590f67b30c8e70ef4b8894214ac6e4cad233d2a",
                "sha256:780a4082c5fbc0fde6a2fcfe5e26e6efc1e8f425730863c04085769781f51eba"
            ],
            "markers": "python_version >= '3.7'",
            "version": "==2.1.2"
        },
        "webob": {
            "hashes": [
                "sha256:73aae30359291c14fa3b956f8b5ca31960e420c28c1bec002547fb04928cf89b",
                "sha256:b64ef5141be559cfade448f044fa45c2260351edcb6a8ef6b7e00c7dcef0c323"
            ],
            "markers": "python_version >= '2.7' and python_version not in '3.0, 3.1, 3.2'",
            "version": "==1.8.7"
        },
        "webtest": {
            "hashes": [
                "sha256:2a001a9efa40d2a7e5d9cd8d1527c75f41814eb6afce2c3d207402547b1e5ead",
                "sha256:54bd969725838d9861a9fa27f8d971f79d275d94ae255f5c501f53bb6d9929eb"
            ],
            "markers": "python_full_version >= '3.6.0' and python_version < '4'",
            "version": "==3.0.0"
        }
    }
}<|MERGE_RESOLUTION|>--- conflicted
+++ resolved
@@ -1,11 +1,7 @@
 {
     "_meta": {
         "hash": {
-<<<<<<< HEAD
-            "sha256": "c9762342448f1a70dbe93cc496e5fb868c67a73f3e51c4440e726f492f7dc5ee"
-=======
             "sha256": "1668475ce39851bd84ff7be330afe9766f6823cf9095980ba3b220ced3a284f4"
->>>>>>> c76432fe
         },
         "pipfile-spec": 6,
         "requires": {},
@@ -124,7 +120,7 @@
                 "sha256:5a3d016c7c547f69d6f81fb0db9449ce888b418b5b9952cc5e6e66843e9dd845",
                 "sha256:83e9a75d1911279afd89352c68b45348559d1fc0506b054b346651b5e7fee29f"
             ],
-            "markers": "python_version >= '3.6'",
+            "markers": "python_full_version >= '3.6.0'",
             "version": "==2.1.1"
         },
         "cryptography": {
@@ -225,17 +221,6 @@
             "index": "pypi",
             "version": "==2.8.1"
         },
-        "django-phonenumber-field": {
-            "extras": [
-                "phonenumberslite"
-            ],
-            "hashes": [
-                "sha256:969bbcab203d697ea44c38726bdc7d72ac9f1ba397694b9f57422b471ad73590",
-                "sha256:9e2b302f239e4703fa9030e44833db5eb524a731335fd77b0b703bd352fbe8d0"
-            ],
-            "index": "pypi",
-            "version": "==7.0.1"
-        },
         "django-widget-tweaks": {
             "hashes": [
                 "sha256:9bfc5c705684754a83cc81da328b39ad1b80f32bd0f4340e2a810cbab4b0c00e",
@@ -274,7 +259,7 @@
             "hashes": [
                 "sha256:b1bead90b70cf6ec3f0710ae53a525360fa360d306a86583adc6bf83a4db537d"
             ],
-            "markers": "python_version >= '2.6' and python_version not in '3.0, 3.1, 3.2'",
+            "markers": "python_version >= '2.6' and python_version not in '3.0, 3.1, 3.2, 3.3'",
             "version": "==0.18.2"
         },
         "gunicorn": {
@@ -377,13 +362,6 @@
             ],
             "markers": "python_version >= '3.7'",
             "version": "==22.0"
-        },
-        "phonenumberslite": {
-            "hashes": [
-                "sha256:2b7452fe69c907b7638ff4cf7f8a773a6dfce26bf32d67ebf4dc74d5e31abb79",
-                "sha256:b7f56b77711e6b99c7890f20f1aaa705d9fe2514215446b8426c8515c198775f"
-            ],
-            "version": "==8.13.3"
         },
         "psycopg2-binary": {
             "hashes": [
@@ -513,7 +491,7 @@
                 "sha256:0123cacc1627ae19ddf3c27a5de5bd67ee4586fbdd6440d9748f8abb483d3e86",
                 "sha256:961d03dc3453ebbc59dbdea9e4e11c5651520a876d0f4db161e8674aae935da9"
             ],
-            "markers": "python_version >= '2.7' and python_version not in '3.0, 3.1, 3.2'",
+            "markers": "python_version >= '2.7' and python_version not in '3.0, 3.1, 3.2, 3.3'",
             "version": "==2.8.2"
         },
         "python-dotenv": {
@@ -545,7 +523,7 @@
                 "sha256:1e61c37477a1626458e36f7b1d82aa5c9b094fa4802892072e49de9c60c4c926",
                 "sha256:8abb2f1d86890a2dfb989f9a77cfcfd3e47c2a354b01111771326f8aa26e0254"
             ],
-            "markers": "python_version >= '2.7' and python_version not in '3.0, 3.1, 3.2'",
+            "markers": "python_version >= '2.7' and python_version not in '3.0, 3.1, 3.2, 3.3'",
             "version": "==1.16.0"
         },
         "sqlparse": {
@@ -709,7 +687,7 @@
                 "sha256:348e0240c33b60bbdf4e523192ef919f28cb2c3d7d5c7794f74009290f236325",
                 "sha256:6c2d30ab6be0e4a46919781807b4f0d834ebdd6c6e3dca0bda5a15f863427b6e"
             ],
-            "markers": "python_full_version >= '3.6.0'",
+            "markers": "python_version >= '3.6'",
             "version": "==0.7.0"
         },
         "mypy": {
@@ -792,7 +770,7 @@
                 "sha256:347187bdb476329d98f695c213d7295a846d1152ff4fe9bacb8a9590b8ee7053",
                 "sha256:8a4eaf0d0495c7395bdab3589ac2db602797d76207242c17d470186815706610"
             ],
-            "markers": "python_full_version >= '3.6.0'",
+            "markers": "python_version >= '3.6'",
             "version": "==2.10.0"
         },
         "pyflakes": {
@@ -800,7 +778,7 @@
                 "sha256:ec55bf7fe21fff7f1ad2f7da62363d749e2a470500eab1b555334b67aa1ef8cf",
                 "sha256:ec8b276a6b60bd80defed25add7e439881c19e64850afd9b346283d4165fd0fd"
             ],
-            "markers": "python_full_version >= '3.6.0'",
+            "markers": "python_version >= '3.6'",
             "version": "==3.0.1"
         },
         "pyyaml": {
@@ -846,7 +824,7 @@
                 "sha256:e61ceaab6f49fb8bdfaa0f92c4b57bcfbea54c09277b1b4f7ac376bfb7a7c174",
                 "sha256:f84fbc98b019fef2ee9a1cb3ce93e3187a6df0b2538a651bfb890254ba9f90b5"
             ],
-            "markers": "python_full_version >= '3.6.0'",
+            "markers": "python_version >= '3.6'",
             "version": "==6.0"
         },
         "six": {
@@ -854,7 +832,7 @@
                 "sha256:1e61c37477a1626458e36f7b1d82aa5c9b094fa4802892072e49de9c60c4c926",
                 "sha256:8abb2f1d86890a2dfb989f9a77cfcfd3e47c2a354b01111771326f8aa26e0254"
             ],
-            "markers": "python_version >= '2.7' and python_version not in '3.0, 3.1, 3.2'",
+            "markers": "python_version >= '2.7' and python_version not in '3.0, 3.1, 3.2, 3.3'",
             "version": "==1.16.0"
         },
         "smmap": {
@@ -862,7 +840,7 @@
                 "sha256:2aba19d6a040e78d8b09de5c57e96207b09ed71d8e55ce0959eeee6c8e190d94",
                 "sha256:c840e62059cd3be204b0c9c9f74be2c09d5648eddd4580d9314c3ecde0b30936"
             ],
-            "markers": "python_full_version >= '3.6.0'",
+            "markers": "python_version >= '3.6'",
             "version": "==5.0.0"
         },
         "soupsieve": {
@@ -870,7 +848,7 @@
                 "sha256:3b2503d3c7084a42b1ebd08116e5f81aadfaea95863628c80a3b774a11b7c759",
                 "sha256:fc53893b3da2c33de295667a0e19f078c14bf86544af307354de5fcf12a3f30d"
             ],
-            "markers": "python_full_version >= '3.6.0'",
+            "markers": "python_version >= '3.6'",
             "version": "==2.3.2.post1"
         },
         "sqlparse": {
@@ -894,7 +872,7 @@
                 "sha256:939de3e7a6161af0c887ef91b7d41a53e7c5a1ca976325f429cb46ea9bc30ecc",
                 "sha256:de526c12914f0c550d15924c62d72abc48d6fe7364aa87328337a31007fe8a4f"
             ],
-            "markers": "python_version < '3.11'",
+            "markers": "python_full_version < '3.11.0a7'",
             "version": "==2.0.1"
         },
         "types-cachetools": {
@@ -947,7 +925,7 @@
                 "sha256:7500c9625927c8ec60f54377d590f67b30c8e70ef4b8894214ac6e4cad233d2a",
                 "sha256:780a4082c5fbc0fde6a2fcfe5e26e6efc1e8f425730863c04085769781f51eba"
             ],
-            "markers": "python_version >= '3.7'",
+            "markers": "python_full_version >= '3.7.0'",
             "version": "==2.1.2"
         },
         "webob": {
@@ -955,7 +933,7 @@
                 "sha256:73aae30359291c14fa3b956f8b5ca31960e420c28c1bec002547fb04928cf89b",
                 "sha256:b64ef5141be559cfade448f044fa45c2260351edcb6a8ef6b7e00c7dcef0c323"
             ],
-            "markers": "python_version >= '2.7' and python_version not in '3.0, 3.1, 3.2'",
+            "markers": "python_version >= '2.7' and python_version not in '3.0, 3.1, 3.2, 3.3'",
             "version": "==1.8.7"
         },
         "webtest": {
@@ -963,7 +941,7 @@
                 "sha256:2a001a9efa40d2a7e5d9cd8d1527c75f41814eb6afce2c3d207402547b1e5ead",
                 "sha256:54bd969725838d9861a9fa27f8d971f79d275d94ae255f5c501f53bb6d9929eb"
             ],
-            "markers": "python_full_version >= '3.6.0' and python_version < '4'",
+            "markers": "python_version >= '3.6' and python_version < '4'",
             "version": "==3.0.0"
         }
     }
