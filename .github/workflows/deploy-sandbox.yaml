--- conflicted
+++ resolved
@@ -15,11 +15,8 @@
         || startsWith(github.head_ref, 'rb/')
         || startsWith(github.head_ref, 'ko/')
         || startsWith(github.head_ref, 'gd/')
-<<<<<<< HEAD
         || startsWith(github.head_ref, 'rh/')
-=======
         || startsWith(github.head_ref, 'za/')
->>>>>>> f0f822c8
     outputs:
       environment: ${{ steps.var.outputs.environment}}
     runs-on: "ubuntu-latest"
