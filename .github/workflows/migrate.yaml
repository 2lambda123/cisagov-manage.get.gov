--- conflicted
+++ resolved
@@ -15,11 +15,8 @@
         options:
           - stable
           - staging
-<<<<<<< HEAD
           - rh
-=======
           - za
->>>>>>> f0f822c8
           - gd
           - rb
           - ko
